--- conflicted
+++ resolved
@@ -2,12 +2,9 @@
 
 ## [Unreleased]
 
-<<<<<<< HEAD
 - fix(agent): create a fresh default polling strategy per request.
 - fix(agent): remove the unused `PollStrategyFactory` type.
-=======
 - fix(agent): remove the `nonce` from the `ActorConfig` type. This field must be used through the `CallConfig` type instead.
->>>>>>> 3d464711
 
 ## [4.0.3] - 2025-09-16
 
