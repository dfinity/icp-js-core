# Changelog

## [Unreleased]

- feat(core)!: removes `@dfinity/{agent,candid,identity,identity-secp256k1,principal}` peer dependencies and moves their source code to the `@icp-sdk/core` package
- feat(agent)!: use `/api/v4` for call requests
  - Renames `v3ResponseBody` to `v4ResponseBody`
  - Renames `isV3ResponseBody` to `isV4ResponseBody`
  - Renames `HttpV3ApiNotSupportedErrorCode` to `HttpV4ApiNotSupportedErrorCode`
- feat(agent)!: use `/api/v3` for query and read_state requests
- feat(agent)!: supports both subnet id and canister id for certificate verification
  - The `canisterId` option has been replaced with the `principal` option in the `Certificate.create` options object
- feat(assets)!: `@dfinity/assets` has been deprecated. Its functionality is now part of [`@icp-sdk/canisters`](https://js.icp.build/canisters/latest/).
- feat(auth-client)!: `@dfinity/auth-client` has been deprecated. Migrate to [`@icp-sdk/auth`](https://js.icp.build/auth/latest/upgrading/v4)
- feat(agent): lookup canister ranges using the `/canister_ranges/<subnet_id>/<ranges>` certificate path
- feat(agent): introduce the `lookupCanisterRanges`, `lookupCanisterRangesFallback`, and `decodeCanisterRanges` utility functions to lookup canister ranges from certificate trees
- feat(agent): introduce the `getSubnetIdFromCanister` and `readSubnetState` methods in the `HttpAgent` class
- feat(agent): introduce the `syncTimeWithSubnet` method in the `HttpAgent` class to sync the time with a particular subnet
- feat(agent): introduce the `getSubnetIdFromCertificate` method in the `Certificate` namespace to retrieve the subnet ID from a certificate
- feat(agent): introduce the `SubnetStatus` utility namespace to request subnet information directly from the IC public API
- feat(agent): export `IC_STATE_ROOT_DOMAIN_SEPARATOR` constant
<<<<<<< HEAD
- fix(agent): verify all query signatures instead of only the first one
=======
- fix(agent): check if canister is in ranges for certificates without delegation
>>>>>>> 29d72ba5
- refactor(agent): only declare IC URLs once in the `HttpAgent` class
- refactor(agent): split inner logic of `check_canister_ranges` into functions
- test(principal): remove unneeded dependency

## [4.2.3] - 2025-11-19

- docs: fix next button link in guide pages

## [4.2.2] - 2025-11-10

- fix(agent): use minute precision when rounded expiry is at least 60s in future

## [4.2.1] - 2025-10-24

## [4.2.0] - 2025-10-22

- feat(agent): (_experimental_) introduce the `getCanisterEnv` and `safeGetCanisterEnv` functions to load the canister environment from the `ic_env` cookie. See the [Canister Environment guide](https://js.icp.build/core/v4.2/canister-environment/) for more details.

## [4.1.1] - 2025-10-21

- fix(agent): remove exported `CanisterInstallMode` type

## [4.1.0] - 2025-10-13

- feat(principal): export the `base32Encode` and `base32Decode` functions

## [4.0.5] - 2025-09-30

- fix(candid): recursive type table merging preserves concrete type mapping
- fix(identity): handle ArrayBuffer in delegation chain serialization

## [4.0.4] - 2025-09-18

- fix(agent): create a fresh default polling strategy per request.
- fix(agent): remove the unused `PollStrategyFactory` type.
- fix(agent): remove the `nonce` from the `ActorConfig` type. This field must be used through the `CallConfig` type instead.

## [4.0.3] - 2025-09-16

- fix(identity): expose all the exported elements from the `ed25519` module.
- ci: add provenance to the published packages on NPM.
- docs(identity-secp256k1): update the submodule name in the README.
- docs: push markdown files to the docs site.

## [4.0.2] - 2025-09-02

- fix(agent): use the `effectiveCanisterId` (if provided) instead of the `canisterId` to verify the certificate of an update call.

## [4.0.1] - 2025-08-26

- fix(candid): avoid removing shared knot types when multiple `Rec()`s are present in the same struct.

## [4.0.0] - 2025-08-22

Publishes the new `@icp-sdk/core` package.

This package unifies the following packages:

- `@dfinity/agent`
- `@dfinity/candid`
- `@dfinity/identity`
- `@dfinity/identity-secp256k1`
- `@dfinity/principal`

and re-exports them as `@icp-sdk/core/*` submodules.

The `@icp-sdk/core` package does not contain any other changes.

See the [upgrading guide](https://js.icp.build/core/latest/upgrading/v4/) for more information.

### Deprecated

- `@dfinity/use-auth-client`: this package has been deprecated. We recommend using one of the following alternatives:
  - [ic-use-internet-identity](https://www.npmjs.com/package/ic-use-internet-identity)
  - [@ic-reactor/react](https://www.npmjs.com/package/@ic-reactor/react)

## [3.2.2] - 2025-08-21

- fix: add `bigint` to the `JsonValue` types in `@dfinity/candid`.

## [3.2.1] - 2025-08-12

- fix: export the `GenericIdlFuncArgs`, `GenericIdlFuncRets`, and `GenericIdlServiceFields` types from `@dfinity/candid`.

## [3.2.0] - 2025-08-07

- fix: do not subtract the replica permitted clock drift when calculating the ingress expiry.
- fix: pick the expiry rounding strategy based on the delta, without adding the clock drift to the delta.
- feat: adds a `clockDriftMs` optional parameter to `Expiry.fromDeltaInMilliseconds` to add to the current time, typically used to specify the clock drift between the IC network clock and the client's clock.
- fix: add declaration maps and typescript source code to published packages.
- feat: enables type inference for the arguments and return types of `FuncClass`.
- feat: enables type inference for the fields of `ServiceClass`.
- fix: perform the canister range checks unconditionally for delegations when constructing a `Certificate` instance.
- fix: account for clock drift when verifying the certificate freshness, and syncs time with the IC network if the certificate fails the freshness check and the agent's time is not already synced.
- feat: adds the `agent` optional field to the `CreateCertificateOptions` interface, which is used to sync time with the IC network if the certificate fails the freshness check, if provided.
- feat: adds the `getTimeDiffMsecs` method to the `HttpAgent` class, which returns the time difference in milliseconds between the IC network clock and the client's clock.
- feat: adds the `hasSyncedTime` method to the `HttpAgent` class, which returns `true` if the time has been synced at least once with the IC network, `false` otherwise.
- fix: use the effective canister id to delete the node keys from the local cache.
- docs: add DFINITY Starlight theme to the docs
- feat: adds the `disableCertificateTimeVerification` optional field to the `CanisterStatus.request` function argument, which allows you to control the `disableTimeVerification` option for the internal `Certificate.create` call.
- fix: avoid bigint overflow when decoding the time from the certificate.
- fix: enable certificate freshness checks for delegation certificates.
- feat: adds the `UncertifiedRejectUpdateErrorCode` error code.
- fix: changes error code to `UncertifiedRejectUpdateErrorCode` when throwing an error in v2 responses.
- fix: avoid syncing time indefinitely in case of an ingress expiry error.
- fix: throw an error with code `UncertifiedRejectUpdateErrorCode` if the reply from the update call was returned undefined and the method has no return type.

## [3.1.0] - 2025-07-24

- feat: export the `getCrc32` function from `@dfinity/principal`

## [3.0.2] - 2025-07-23

- fix: canonicalizes record and variant labels during subtype checking

## [3.0.1] - 2025-07-22

- fix: override `instanceof` in Candid IDL types to avoid issues when importing `IDL` from multiple locations.

## [3.0.0] - 2025-07-17

## [3.0.0-beta.4] - 2025-07-17

### Changed

- chore: replaces ts-node with `pnpm dlx tsx` for version management scripts
- chore: updates the version script to work with new pnpm workspaces
- feat: removes the watermark checks when checking query responses. Now the agent checks if the node signature is not older than the `ingressExpiryInMinutes` option (taking into account the clock drift).
- fix: always account for the clock drift when calculating the ingress expiry.
- fix: `AuthClient.create`'s options now have an additional `loginOptions` optional parameter, which is merged with the options passed to `login` when calling it.
- fix: handle BigInt values when instantiating the buffer in `lebEncode` and `slebEncode` from `@dfinity/candid`. As a result, `@dfinity/candid` now correctly encodes large bigints as `Nat` values.
- fix: make `.ts` extension required for all relative imports. This is required to avoid the "Module not found" error when importing the packages in Node.js (ESM).

### Added

- feat: Starlight documentation website, with custom plugin for typedoc

## [3.0.0-beta.1] - 2025-06-19

### Changed

- chore: update `@noble/*` dependencies
- fix: mark `@noble/hashes` as a dependency rather than a dev dependency

## [3.0.0-beta.0] - 2025-06-17

### Changed

- chore!: removes management canister from @dfinity/agent in favor of @dfinity/ic-management
- feat!: changes all @dfinity/candid interfaces to `Uint8Array<ArrayBuffer>` instead of `ArrayBuffer` to make the API more consistent.
- feat!: replaces `fromHex`, `toHex`, `concat` utils with `bytesToHex`, `hexToBytes`, and `concatBytes` from `@noble/hashes/utils` respectively, to take advantage of existing dependencies.
- feat!: changes polling strategy for `read_state` requests to support presigned requests. By default, `read_state` requests will create a new signature with a new ingress expiry each time they are made. However, the new `preSignReadStateRequest` will make one signature and use it for all polling requests. This is useful for hardware wallets or other external signing solutions that make signing cumbersome.
  - pollForResponse now moves `strategy`, `request`, and `preSignReadStateRequest` to the `options: PollingOptions` object
  - new export: `PollingOptions` type
  - Actor also includes a `pollingOptions` object that can be passed to the `actor` function and will be passed to the `pollForResponse` method
- feat!: removes the unused `defaultAgent` global concept and the `getDefaultAgent` function. The `HttpAgent` constructor is now the only way to create an agent.
- feat!: removes the `ProxyAgent` class.
- feat!: removes the following errors in favor of the new `AgentError`:
  - `AgentHTTPResponseError`
  - `AgentCallError`
  - `AgentQueryError`
  - `AgentReadStateError`
  - `CertificateVerificationError`
  - `ActorCallError`
  - `QueryCallRejectedError`
  - `UpdateCallRejectedError`

  The new `AgentError` error uses the `code` and `kind` props to enable a better programmatic error handling.

- feat!: refactors `Expiry` class to use static factory methods and add JSON serialization/deserialization.
- feat!: makes `lookup_path` compliant with the [IC Interface Specification](https://github.com/dfinity/portal/blob/8015a4ab50232176723ffd95e32a02f1bf7fef30/docs/references/ic-interface-spec.md?plain=1#L3069). Renames the `lookup` method of the `Certificate` class into `lookup_path`, for consistency.
- feat!: removes the `lookup_label` method from the `Certificate` class.
- feat!: replaces `hash` with `sha256` from `@noble/hashes/sha2` to take advantage of existing dependencies
- chore!: drops support for Node.js v19 or lower, and Node.js v21

- feat: replaces `borc` and `simple-cbor` with `@dfinity/cbor`.
- chore: removes unused `bs58check` dependency from `@dfinity/identity-secp256k1`
- fix: AuthClient `isAuthenticated` now correctly returns false if the delegation chain is invalid; eg: expired session
- feat: introduces the `lookup_subtree` standalone function and `Certificate` class method.
- chore: formatting files and changelog
- test: removes backwards compatibility test for `Actor` with `v1` HttpAgent due to breaking interface changes.
- fix: Check subtyping relationship when decoding function or service references
  - This means we now follow the Candid spec more closely, and reduces the risk of calling services with the wrong argument types
- fix: retry requests that fail due to a malformed response body

## [2.4.1] - 2025-04-10

### Changed

- fix: fixes a bug in Ed25519KeyIdentity `toRaw` where the output was not an ArrayBuffer
- test: fixes e2e tests for compatibility with dfx 0.26.0 and `pocket-ic` by querying for the `default_effective_canister_id` before calling the management canister
- fix: fixes a bug in the Ed25519KeyIdentity verify implementation where the argument order was incorrect
- fix: fixes a bug in the `Principal` library where the management canister id util was incorrectly importing using `fromHex`
- feat: change auth-client's default identity provider url

## [2.4.0] - 2025-03-24

### Changed

- chore: changes trap e2e test to check for the response "trapping". Resolves a discrepancy with the replica response introduced in dfx 0.25.1
- fix: Bring Candid decoding of `opt` types up to Candid spec:
  In particular, when decoding at an `opt` type:
  - If the wire type is an `opt` type, decode its payload at the expected content type
    (as before).
  - Allow decoding `null` wire type as IDL value `null` (i.e. JS `[]`).
  - Allow decoding of value of `reserved` wire type, defaulting to IDL value `null` (i.e. JS `[]`).
  - Allow decoding of wider variant type on the wire at narrower expected variant type,
    provided the decoded value is valid at the expected variant type. Otherwise, default to `null` (i.e. JS `[]`).
  - Otherwise:
    - If the expected content type is `null` or `reserved` or (nested) `opt`, return IDL value `null` (i.e. JS `[]`).
    - The expected content type is neither `null`, `reserved` or nested `opt`:
      allow decoding of the non-optioned value `v` as `opt v` (JS `[v*]`) if compatible with
      the expected content type; if incompatible, return IDL value `null` (JS `[]`).

### Added

- feat: refactor nonce logic to prioritize options and ensure compatibility with ArrayBuffer and Uint8Array
- test: added e2e test for CanisterStatus requesting a subnet path, as a reference for getting the subnet id of a given canister id

## [2.3.0] - 2025-02-07

### Added

- shouldFetchRootKey option added to `HttpAgent` constructor
- ci: adds BOT_APPROVED_FILES config

### Changed

- feat: HttpAgent uses anonymous identity to make syncTime call, which can allow readState calls to work beyond 5 minutes
- chore: bumps .nvmrc and nodejs version in CI to 22
- HttpAgent now awaits fetching rootkey before making network calls if `shouldFetchRootKey` is set
- chore: npm audit fixes
- feat: enhanced details in agent call, query, and read_state errors
  - error now includes hex encoded response, requestId, sender_pubkey, and sender_sig in addition to message for improved debugging process

## [2.2.1] - 2025-02-07

### Changed

- fix: reverts read_state polling expiry changes due to mismatched signature introduced in 2.1.3. Polling will re-use the original request as before, up to the point where the request expires

## [2.2.0] - 2024-12-12

### Added

- fix: `target_canister` is used only for `install_chunked_code` of management canister, complying with internet computer specification
- feat: Add support for effective target canister ID in management canister calls.

### Changed

- chore: pins nanoid dev dependency version to override warning
- chore: Removes warning that users found unhelpful, when a message originates from other sources than the identity provider in `AuthClient` during authentication.
- chore: fixes typo in DelegationIdentity jsdoc comment
- chore: Removes warning that users found unhelpful, when a message originates from other sources than the identity provider in `AuthClient` during authentication.
- fix: Make pollForResponse typesafe to avoid exceptions from unknown requests

## [2.1.3] - 2024-10-23

### Added

- feat: allow for setting HttpAgent ingress expiry using `ingressExpiryInMinutes` option

- feat: improved assertion options for agent errors using `prototype`, `name`, and `instanceof`

### Changed

- test: automatically deploys trap canister if it doesn't exist yet during e2e
- fix: handle v3 traps correctly, pulling the reject_code and message from the certificate in the error response like v2.
  Example trap error message:

```txt
AgentError: Call failed:
  Canister: hbrpn-74aaa-aaaaa-qaaxq-cai
  Method: Throw (update)
  "Request ID": "ae107dfd7c9be168a8ebc122d904900a95e3f15312111d9e0c08f136573c5f13"
  "Error code": "IC0406"
  "Reject code": "4"
  "Reject message": "foo"
```

- feat: the `UpdateCallRejected` error now exposes `reject_code: ReplicaRejectCode`, `reject_message: string`, and `error_code?: string` properties directly on the error object.
- fix: recalculates body to use a fresh `Expiry` when polling for `read_state` requests. This prevents the request from exceeding the `maximum_ingress_expiry` when the replica is slow to respond.

## [2.1.2] - 2024-09-30

- fix: revert https://github.com/dfinity/agent-js/pull/923 allow option to set agent replica time

## [2.1.1] - 2024-09-13

### Added

- fix: support for headers during upload with `@dfinity/assets`

## [2.1.0] - 2024-09-12

### Added

- chore: awaits prettier formatting in release automation
- feat: expose inner certificate in `Certificate` for inspection or use in raw calls. `Certificate.cert` is now a public property
- feat: allow creation of multiple Actors in `useAuthClient` by passing a record to `actorOptions` with the actor name as the key, and `CreateActorOptions` as the value
- feat: sync_call support in HttpAgent and Actor
  - Skips polling if the sync call succeeds and provides a certificate
  - Falls back to v2 api if the v3 endpoint 404's
  - Adds certificate to SubmitResponse endpoint
  - adds callSync option to `HttpAgent.call`, which defaults to `true`
- feat: management canister interface updates for schnorr signatures
- feat: ensure that identity-secp256k1 seed phrase must produce a 64 byte seed
- docs: documentation and metadata for use-auth-client
- feat: adds optional `rootKey` to `HttpAgentOptions` to allow for a custom root key to be used for verifying signatures from other networks
- chore: npm audit bumping micromatch
- feat: exports polling utilities from `@dfinity/agent` for use in other packages
  - `pollForResponse` now uses the default strategy by default
  - Updated the `bls-verify` jsdoc comment to accurately reflect that the default strategy now uses @noble/curves
- docs: clarifies meaning of `effectiveCanisterId` in `CallOptions`

### Changed

- feat: adds management canister support for canister snapshots
- feat: replaces hdkey and bip32 implementations with `@scure/bip39` and `@scure/bip32` due to vulnerability and lack of maintenance for `elliptic`
- chore: bumps dev dependency versions to remove warnings
- chore: addresses eslint errors uncovered by bumping eslint version

## [2.0.0] - 2024-07-16

### Changed

- fix: passing `request` correctly during pollForResponse `Processing` status
  - credit: [Senior Joinu](https://forum.dfinity.org/t/timestamp-failed-to-pass-the-watermark-after-retrying-the-configured-3-times/29180/11?)
- ci: removing headless browser tests pending a rewrite
- ci: changing token for creating release

### Added

- test: adding test for backwards compatibility with actor for v1 agents
- feat!: deprecate `HttpAgent` constructor in favor of new `create` and `createSync` methods.
  - `create` is async and returns a promise. It will sync time with the replica and fetch the root key if the host is not `https://icp-api.io`
  - Replaces `source` option with a `from` and `fromSync` methods, similar to `Principal.from`

## [1.4.0] - 2024-06-17

### Added

- feat!: add support for proof of absence in Certificate lookups
- feat: `update-management-idl` automation to update the management canister IDL in `@dfinity/agent`

### Changed

- fix: ObservableLog no longer extends Function and class instance can no longer be called. Fixes an issue when running in a browser extension context.
- feat!: ObservableLog's `log` method is renamed to `print` to avoind calling `log.log`.
- chore: update management canister interface with latest bitcoin features
- fix: publish script will correctly update the `package-lock.json` file with the correct dependencies when making a new release
- chore: updates agent error response to read "Gateway returns error" instead of "Server"`
- chore: updates dfinity/conventional-pr-title-action to v4.0.0
- chore: updates dfinity/conventional-pr-title-action to v3.2.0

## [1.3.0] - 2024-05-01

### Added

- docs: adds instructions on how to run unit and e2e tests to the README
- chore: adds required `npm audit` check to PRs
- new `HttpAgent` option: `backoffStrategy` - allows you to set a custom delay strategy for retries. The default is a newly exported `exponentialBackoff`, but you can pass your own function to customize the delay between retries.

### Changed

- chore: upgrades github actions to v4
- fix: retry logic now includes delays with exponential backoff matching the dfx strategy. Retries should no longer happen too quickly for the replica to catch up.

## [1.2.1] - 2024-04-25

### Added

- feat: make `IdbStorage` `get/set` methods generic
- chore: add context to errors thrown when failing to decode CBOR values.
- chore: replaces global npm install with setup-node for size-limit action

## [1.2.0] - 2024-03-25

### Added

- feat: adds support for verified queries against management canister
  - includes support for `fetch_canister_logs` in the actor provided by `getManagementCanister`
  - also includes support for bitcoin queries

Logging

```ts
// Agent should not use an anonymous identity for this call, and should ideally be a canister controller
const management = await getManagementCanister({ agent });
const logs = await management.fetch_canister_logs({ canister_id: canisterId });
```

Bitcoin

```ts
// For now, the verifyQuerySignatures option must be set to false
const agent = await makeAgent({ host: 'https://icp-api.io', verifyQuerySignatures: false });
const management = getManagementCanister({
  agent,
});

const result = await management.bitcoin_get_balance_query({
  address: 'bc1qxy2kgdygjrsqtzq2n0yrf2493p83kkfjhx0wlh',
  network: { mainnet: null },
  min_confirmations: [6],
});
```

### Changed

- chore: npm audit fix
- feat!: support for restricting II auth methods
  - New login option: `allowPinAuthentication?: boolean;`
  - Response from II includes `authnMethod: 'passkey' | 'pin' | 'recovery';`
  - OnSuccess now optionally passes the message directly from the IDP provider
  - Support for arbitrary login values passed to IDP through `customValues` option
- fix: pads date numbers in changelog automation. E.G. 2024-3-1 -> 2024-03-01

- feat: allow passing `DBCreateOptions` to `IdbStorage` constructor
- updated management canister interface

## [1.1.1] - 2024-03-19

- fix: work around `PublicKeyCredential` not being enumerable

## [1.1.0] - 2024-03-18

### Added

- feat: adds `fromPem` method for `identity-secp256k1`
- feat: HttpAgent tracks a watermark from the latest readState call. Queries with signatures made before the watermark will be automatically retried, and rejected if they are still behind.
- fix: remove `ArrrayBuffer` checks from `WebAuthnIdentity` to resolve issues with the Bitwarden password manager

## [1.0.1] - 2024-02-20

### Changed

- fix: `Ed25519KeyIdentity` was not generating unique identities when no seed was provided. This issue was introduced in `v0.20.0-beta.0`. If your code was affected please upgrade to `>=1.0.1`
- chore: export `AuthClientStorage` to aid with custom implementations

## [1.0.0]

### Added

- feat: new `CustomPath` class, better docs, and deprecating metadata path type for `CanisterStatus`

### Changed

- chore: npm audit fix
- fix: adds npm run build to publish script
- chore: update Management Canister interface
- feat: new `CustomPath` class, better docs, and deprecating metadata path type for `CanisterStatus`
- chore: adding new controller to snapshot for e2e canister status

## [0.21.4]

### Changed

- fix: edit to the post-release script
- fix: export partial identity from index of @dfinity/identity
- chore: npm update & bumping jest-environment-jsdom
- feat: release automation changes
- fix: distinguish remote dev environments from known hosts

## [0.21.0]

### Added

- feat: introduces `ObservableLog` to `HttpAgent`. Allows subscribers to be notified of events from the agent without sending them directly to the console
- feat: enhances `.from` methods on public key classes to support unknown types, including PublicKey instances, ArrayBuffer-like objects, DER encoded public keys, and hex strings. Also introduces a new `bufFromBufLike` util

### Changed

- chore: exporting http errors
- chore: cleaning up lint warnings
- chore: cleans up github actions linting warnings
- feat: replaces `secp256k1` npm package with `@noble/curves`
- feat: introduces partial identities from public keys for authentication flows
- fix: honor disableIdle flag
- fix: add `github.dev` and `gitpod.io` to known hosts

## [0.20.2]

### Changed

- chore: lowering prettier version for CI
- fix: restoring localhost to list of known hosts

## [0.20.1]

### Changed

- feat: retry query signature verification in case cache is stale

## [0.20.0]

### Added

- feat: uses expirable map for subnet keys in `agent-js`, with a timeout of 1 hour
- **feat!: node signature verification**
  This feature includes additional changes in support of testing and releasing the feature:
  _ Mainnet e2e tests for queries and calls
  _ published counter canister
  _ New `HttpAgent` option - `verifyQuerySignatures`. Defaults to true, but allows you to opt out of verification. Useful for testing against older replica versions
  _ Introducing `ed25519` logic to agent for validating node signatures
  _ Standardizing around `@noble/curves` instead of tweetnacl in `@dfinity/identity`
  _ new export - hashOfMap from agent, matching the naming used in the interface specification
  _ new unit tests
  _ new Verify export on ed25519 because why not
  _ Adds support for `Uint8Arrays` in `Principal.from()`
  _ feat: introduces `ExpirableMap`, a utility class that will return values up until a configured expiry
  _ chore: increases size limit for `agent-js` to allow for `Ed25519` support for node key signature verification
  _ feat!: replaces `disableNonce` feature with `useQueryNonces`. Going forward, updates will use nonces, but queries and readstate calls will not. Queries and readsatate calls will use nonces if `useQueryNonces` is set to true
  _ feat: adds subnet metrics decoding to canisterStatus for `/subnet` path
  _ feat!: sets expiry to 1 minute less than the configured expiry, and then down to the nearest second. This matches existing behaviour, but adds the rounding

### Changed

- chore: cleanup for node 20 development in `agent-js`
- fix: `canisterStatus` returns full list of controllers
- chore: replaces use of `localhost` with `127.0.0.1`for better node 18 support. Also swaps Jest for vitest, runs mitm against mainnet, and updates some packages
- feat: retry logic will catch and retry for thrown errors
- feat!: adds certificate logic to decode subnet and node key paths from the hashtree. Changes the interface for `lookup\_path` to allow returning a `HashTree`, but also constrains `lookup` response to an `ArrayBuffer` using a new `lookupResultToBuffer` export

## [0.19.3]

### Changed

- fix: `Principal` JSON is compatible with `@dfinity/utils ``jsonReviver` helper
- chore: npm audit
- feat: `Principal` class serializes to JSON
- feat: certificate checks validate that certificate time is not more than 5 minutes ahead of or behind system time.
- feat: two new `leb` decoding utils added to `@dfinity/agent/utils/leb` to make it simpler to decode leb values and time from a certificate tree
- chore: limit npm version to 9 in ci for compatibility with node 16
- Adds more helpful error message for when principal is undefined during actor creation

## [0.19.2]

### Changed

- fix: subdomains on `icp0.io` and `ic0.app` were incorrectly sending requests to `icp-api` and encountering CSP issues

## [0.19.1]

### Changed

- fix: default host logic fixed and tests added

## [0.19.0]

### Changed

- feat: replaces the `js-sha256` library with `@noble/hashes` due to a breaking bug in Chrome
- Fix: add `@dfinity/principal` as a peerDependency to `assets` and `candid`.
- Feat: `HttpAgent` now uses a default address of https://icp-api.io. Users will be warned for not setting a host, but the code will default to mainnet.
- Feat: use webcrypto or node crypto instead of Math.random for nonce generation if available

## [0.18.1]

### Changed

- fix: fix composite query in actor.ts
- fix: handle new update call errors ([IC-1462](https://github.com/dfinity/interface-spec/pull/143))
- chore: updates engines in package.json and recommended node version for development in nvmrc to support node 18+
- chore: corrections to publishing docs
- fix: typo in `JsonnableWebAuthnIdentitiy`, breaking change that requires users to update their imports to `JsonnableWebAuthnIdentity` when this type is used
- fix: fix a bug in decoding service types, when function types come after the service type in the type table
- feat: support `composite_query` in candid
- fix: fix a bug in decoding service types, when function types come after the service type in the type table
- feat: include boundary node http details to query and update calls
- feat: adds method for actor creation that includes boundary node http details

## [0.15.7]

### Changed

- Do not use `Headers` struct during init of HttpAgent for Node compatibility. Note: still supports use of Headers in application code

- fix: finish all tasks before calling onSuccess auth callback in `@dfinity/auth-client`

## [0.15.6]

### Changed

- feat: retry failed `read\_state` requests

## [0.15.5]

### Changed

- add support for WebAuthn level 3 [authenticatorAttachment](https://w3c.github.io/webauthn/#dom-publickeycredential-authenticatorattachment)

## [0.15.4]

### Changed

- removes more circular dependencies in agent, actor, proxy, and pollingstrategy
- chore: updates distro for lint and prettier checks
- removes more circular dependencies in agent, actor, proxy, and pollingstrategy
- feat: adds keyType option for `AuthClient`, allowing users to specify whether to use an `ed25519` or `ECDSAKey`. This is important for custom storage providers that can't store `CryptoKey` objects
- chore: removes a circular dependency on index for canisterStatus
- chore: documents usage of fetch and fetchOptions for `HttpAgent`

## [0.15.3]

### Changed

- reverts the `X-IC-Request-ID header` until we coordinate cors support with icx-proxy

## [0.15.2]

### Changed

- Corrects some dev dependencies incorrectly listed as dependencies in `auth-client` package.json
- introduces `X-IC-Request-ID header` to more easily identify retried requests. Also uses a standard Headers constructor to manage headers

Changes default stored key for `auth-client` to use ECDSAKey\* Also updates the storage interface types to support `CryptoKeyPair`

- updates link to `identity-secp256k1` in docs site

## [0.15.1]

### Changed

- fixes a package configuration issue with `@dfinity/identity-secp256k1`

## [0.15.0]

### Changed

- _Breaking change:_ Moves `Secp256k1KeyIdentity` to its own package. `@dfinity/identity-secp256k1`
- _Breaking change:_ Deprecates `@dfinity/authentication`. If you relied on the `isDelegationValid` check, it has been moved to `@dfinity/identity`

- Deprecates `@dfinity/identity-ledgerhq`. Use `@zondax/ledger-icp` instead.
- chore: links assets docs in index
- chore: sets up new size-limit job for packages, in preparation for CI

## [0.14.1]

### Changed

- feat: `secp256k1` now supports a `fromSeedPhrase` method that will reproduce the same identity across `agent-js`, `dfx`, and `quill`
- chore: configures `unpkg` to use esmodules
- chore: removes unused lint shell script
- chore: adds `js-sha256` dependency to principal
- bug: fixes idlemanager initializing - now either requires `createOptions.identity` or `authClient.login` to be called before starting idle timeout

## [0.14.0]

### Changed

- feat: strips out bitcoin query methods from management canister IDL
- Adds retry logic to `HttpAgent`. By default, retries three times before throwing an error, to offer a more cohesive workflow
- Improves and truncates error messages in Candid
- fixes flaky tests for syncTime
- Adds a top-level `fetchCandid()` function which retrieves the Candid interface for a given canister id.
- chore: `auth-client` expose storage constant keys
- bug: `auth-client` resolves window.open issue in login function in safari due to async storage call
- New package: @dfinity/assets. This package provides an asset manager to manage assets on an assets canister.
- bug: `auth-client` storage wrapper returns after resolve to avoid idb to be recreated

## [0.13.3]

### Changed

- New package: `@dfinity/bls-verify`. This package provides a pure-js implementation of BLS verification using the `miracl-core` package. This can be used to polyfill BLS verification for `agent-js`, but it is notably very slow (~3s per verification). Optimization may be possible with a significant refactoring
- adds ability to polyfill bls verification in Certificate
- Auth Client moves key fallback generation to the create method instead of login and makes the `\_key` non-nullable. This fixes a regression with async window.open behavior in Safari
- `HttpAgent` now offers a method to sync time with the replica, provided a specific canister. This can be used to set proper `Expiry` times when a device has fallen out of sync with the replica.
- Fixes a candid bug where when decoding, optional fields could be skipped if the data on the wire contains additional fields.

## [0.13.2]

### Changed

- `auth-client` avoids localstorage global and can be used in a web worker or nodejs
- bug: `auth-client` logout now awaits clearing storage

## [0.13.1]

### Changed

- fixes a bug with the localstorage migration strategy

## [0.13.0]

### Changed

- AuthClient now uses `IndexedDb` by default. To use localStorage, import LocalStorage provider and pass it during `AuthClient.create()`.

- Also offers a generic `IndexedDb` keyval store, `IdbKeyVal`

- `AuthClient` migrates gracefully from localstorage to IDB when upgrading

## [0.12.2]

### Changed

- Support for the `SubtleCrypto` interface in `@dfinity/identity` using the new `ECDSAKeyIdentity`
- `CanisterStatus` no longer suppresses rootKey errors
- Readme's point to https://agent-js.icp.xyz

## [0.12.1]

### Changed

- Adds inline sourcemaps to packages
- Pulls lint out to a separate job now that Node 12 is failing with latest eslint dependencies
- Adds `UTF-8` as an encoding option for `CanisterStatus` custom paths
- Adds a public method `createReadStateRequest` that creates the request for `readState`.
- Add an extra parameter to `readState` to pass a created request. If this parameter is passed, the method does the request directly without creating a new one.
- Use the `createReadStateRequest` and the extra parameter when polling for the response to avoid signing requests during polling.
- Adds `derivationOrigin` to `auth-client` login to support the ability to login using the identity derived from a different origin. See [proposed changes](https://github.com/dfinity/internet-identity/pull/724/files#diff-44c106928503ccfb1b3f09f02513578552f66b68dea01c5ec4bd2de858bbba1a)

## [0.12.0]

### Changed

- Changed the certificate verification interface and fixed its logic. The public constructor is now static and asynchronous. There is no separate verification method, the check is done automatically in the constructor and newly also checks that the delegation is authoritative for the given canister ID, as required by the Internet Computer interface specification.

## [0.11.2]

### Changed

- Adds a default callback to the `IdleManager` that will refresh the page after clearing the storage
- Adds a new utility method, `canisterStatus`, to `agent-js`. Canister status now allows you to query paths from the canister certificate with a simple interface, using the API from the[interface specification](https://internetcomputer.org/docs/current/references/ic-interface-spec#state-tree-canister-information)
  Comes with nicely configured options for

  `time`, `controllers`, `subnet`, `module_hash`, `candid`. Additionally, has a utility for reading custom MetaData set using [ic-wasm](https://github.com/dfinity/ic-wasm), as well as generic custom paths in the format of ArrayBuffers.

- updates to package.json files for metadata in npm

## [0.11.1]

### Changed

- Fix for a corner case that could lead to incorrect decoding of record types.

## [0.11.0]

### Changed

- makeNonce now returns unique values. Previously only the first byte of the nonce was populated.
- Introduces `IdleManager` to the `auth-client`. You can now use it to detect when the user has been idle for a configurable amount of time, and then to register callbacks for the sake of logging the user out and prompting re-authentication. See the `@dfinity/auth-client` Readme for more details
- Reduces the `maxTimeToLive` default setting from 24 hours to 8
- Versioning tool now sets patch version to 0 for minor version updates, or patch and minor versions to 0 for major version updates
- Removes jest-expect-message, which was making test error messages less useful
- `HttpAgent` now generates a nonce to ensure that calls are unique by default. If you want to opt out or provide your own nonce logic, you can now pass an option of `disableNonce: true`during the agent initialization.

  If you are currently using `agent.addTransform(makeNonceTransform())` , please note that you should remove that logic, or add the `disableNonce` option to your agent when upgrading.

## [0.10.3]

### Changed

- Candid now allows optional records to be omitted. See https://github.com/dfinity/agent-js/issues/524
- In `auth-client`, login `onSuccess` callback and `onError` callback now supports async pattern.
- Updates npm dependencies to resolve warnings for typedoc and node-fetch. No runtime dependencies were affected.

## [0.10.2]

### Changed

- Security enhancement - adds a rewrite for urls to subdomains of

  `\*.ic0.app/api`

  to

  `ic0.app/api`

- Improves error messages for when `HttpAgent` cannot infer `fetch` implementation

## [0.10.1]

### Changed

- Fix for the `auth-client` identity option and added JSDOC comment for the `timeToLive` option
- Sets the default Internet Identity expiration to 1 day for the `authClient`, up from 15 minutes
- No longer checks instanceof `Principal` in `@dfinity/agent`, which should allow non-identical versions of packages to interoperate, as long as they share the same API

## [0.10.0]

### Changed

- Adds changelog for `agent-js` packages
- `Buffer` and `Pipe` refactor
  - In previous versions of dfinity packages, we relied on `Buffer`, a polyfilled version of the Node.js `Buffer` utility. In a significant refactor, we have removed all cases of this, along with `Pipe` and the nonstandard `Blob` packages, in favor of `ArrayBuffer`, `Uint8Array`, and `DataView`
  - Utility methods such as `blobToUint8Array` have been removed.
  - Interfaces that relied on `Buffer` and related packages have been updated to accept `ArrayBuffer`, and the type interfaces are updated to reflect this
- `Secp256k1` Support
  - Adds two new exports to `@dfinity/identity` - `Secp256k1KeyIdentity` and `Secp256k1PublicKey`
  - API mirrors the `ed25519` components, and relies on the [secp256k1](https://www.npmjs.com/package/secp256k1) npm package for signing and verification.<|MERGE_RESOLUTION|>--- conflicted
+++ resolved
@@ -19,11 +19,8 @@
 - feat(agent): introduce the `getSubnetIdFromCertificate` method in the `Certificate` namespace to retrieve the subnet ID from a certificate
 - feat(agent): introduce the `SubnetStatus` utility namespace to request subnet information directly from the IC public API
 - feat(agent): export `IC_STATE_ROOT_DOMAIN_SEPARATOR` constant
-<<<<<<< HEAD
+- fix(agent): check if canister is in ranges for certificates without delegation
 - fix(agent): verify all query signatures instead of only the first one
-=======
-- fix(agent): check if canister is in ranges for certificates without delegation
->>>>>>> 29d72ba5
 - refactor(agent): only declare IC URLs once in the `HttpAgent` class
 - refactor(agent): split inner logic of `check_canister_ranges` into functions
 - test(principal): remove unneeded dependency
