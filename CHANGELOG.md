--- conflicted
+++ resolved
@@ -7,12 +7,9 @@
   - Renames `v3ResponseBody` to `v4ResponseBody`
   - Renames `isV3ResponseBody` to `isV4ResponseBody`
   - Renames `HttpV3ApiNotSupportedErrorCode` to `HttpV4ApiNotSupportedErrorCode`
-<<<<<<< HEAD
 - feat(agent)!: use `/api/v3` for query and read_state requests
-=======
 - feat(agent)!: supports both subnet id and canister id for certificate verification
   - The `canisterId` option has been replaced with the `principal` option in the `Certificate.create` options object
->>>>>>> ce9c2a6e
 - feat(assets)!: replaces `@dfinity/{agent,candid,principal}` deps with `@icp-sdk/core`
 - feat(assets)!: drops support for cjs for the `@dfinity/assets` package
 - feat(auth-client)!: `@dfinity/auth-client` has been deprecated. Migrate to [`@icp-sdk/auth`](https://js.icp.build/auth/latest/upgrading/v4)
