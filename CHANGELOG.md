# Changelog

## [Unreleased]

See the [v5 upgrading guide](https://js.icp.build/core/latest/upgrading/v5/) for more information.

- feat(core)!: removes `@dfinity/{agent,candid,identity,identity-secp256k1,principal}` peer dependencies and moves their source code to the `@icp-sdk/core` package
- feat(agent)!: use `/api/v4` for call requests
  - Renames `v3ResponseBody` to `v4ResponseBody`
  - Renames `isV3ResponseBody` to `isV4ResponseBody`
  - Renames `HttpV3ApiNotSupportedErrorCode` to `HttpV4ApiNotSupportedErrorCode`
- feat(agent)!: use `/api/v3` for query and read_state requests
- feat(agent)!: supports both subnet id and canister id for certificate verification
  - The `canisterId` option has been replaced with the `principal` option in the `Certificate.create` options object
- feat(assets)!: `@dfinity/assets` has been deprecated. Its functionality is now part of [`@icp-sdk/canisters`](https://js.icp.build/canisters/latest/).
- feat(auth-client)!: `@dfinity/auth-client` has been deprecated. Migrate to [`@icp-sdk/auth`](https://js.icp.build/auth/latest/upgrading/v4)
- feat(agent): lookup canister ranges using the `/canister_ranges/<subnet_id>/<ranges>` certificate path
- feat(agent): introduce the `lookupCanisterRanges`, `lookupCanisterRangesFallback`, and `decodeCanisterRanges` utility functions to lookup canister ranges from certificate trees
- feat(agent): introduce the `getSubnetIdFromCanister` and `readSubnetState` methods in the `HttpAgent` class
- feat(agent): introduce the `syncTimeWithSubnet` method in the `HttpAgent` class to sync the time with a particular subnet
- feat(agent): introduce the `getSubnetIdFromCertificate` method in the `Certificate` namespace to retrieve the subnet ID from a certificate
- feat(agent): introduce the `SubnetStatus` utility namespace to request subnet information directly from the IC public API
- feat(agent): export `IC_STATE_ROOT_DOMAIN_SEPARATOR` constant
- fix(agent): check if canister is in ranges for certificates without delegation
- fix(agent): verify all query signatures instead of only the first one
- fix(agent): sync time if ingress expiry is invalid in queries
<<<<<<< HEAD
- fix(agent): sync time before retrying if query signature is outdated
=======
- fix(agent,identity/secp256k1): remove `console.*` statements
>>>>>>> cd085fe6
- refactor(agent): only declare IC URLs once in the `HttpAgent` class
- refactor(agent): split inner logic of `check_canister_ranges` into functions
- test(principal): remove unneeded dependency

## [4.2.3] - 2025-11-19

- docs: fix next button link in guide pages

## [4.2.2] - 2025-11-10

- fix(agent): use minute precision when rounded expiry is at least 60s in future

## [4.2.1] - 2025-10-24

## [4.2.0] - 2025-10-22

- feat(agent): (_experimental_) introduce the `getCanisterEnv` and `safeGetCanisterEnv` functions to load the canister environment from the `ic_env` cookie. See the [Canister Environment guide](https://js.icp.build/core/v4.2/canister-environment/) for more details.

## [4.1.1] - 2025-10-21

- fix(agent): remove exported `CanisterInstallMode` type

## [4.1.0] - 2025-10-13

- feat(principal): export the `base32Encode` and `base32Decode` functions

## [4.0.5] - 2025-09-30

- fix(candid): recursive type table merging preserves concrete type mapping
- fix(identity): handle ArrayBuffer in delegation chain serialization

## [4.0.4] - 2025-09-18

- fix(agent): create a fresh default polling strategy per request.
- fix(agent): remove the unused `PollStrategyFactory` type.
- fix(agent): remove the `nonce` from the `ActorConfig` type. This field must be used through the `CallConfig` type instead.

## [4.0.3] - 2025-09-16

- fix(identity): expose all the exported elements from the `ed25519` module.
- ci: add provenance to the published packages on NPM.
- docs(identity-secp256k1): update the submodule name in the README.
- docs: push markdown files to the docs site.

## [4.0.2] - 2025-09-02

- fix(agent): use the `effectiveCanisterId` (if provided) instead of the `canisterId` to verify the certificate of an update call.

## [4.0.1] - 2025-08-26

- fix(candid): avoid removing shared knot types when multiple `Rec()`s are present in the same struct.

## [4.0.0] - 2025-08-22

Publishes the new `@icp-sdk/core` package.

This package unifies the following packages:

- `@dfinity/agent`
- `@dfinity/candid`
- `@dfinity/identity`
- `@dfinity/identity-secp256k1`
- `@dfinity/principal`

and re-exports them as `@icp-sdk/core/*` submodules.

The `@icp-sdk/core` package does not contain any other changes.

See the [upgrading guide](https://js.icp.build/core/latest/upgrading/v4/) for more information.

### Deprecated

- `@dfinity/use-auth-client`: this package has been deprecated. We recommend using one of the following alternatives:
  - [ic-use-internet-identity](https://www.npmjs.com/package/ic-use-internet-identity)
  - [@ic-reactor/react](https://www.npmjs.com/package/@ic-reactor/react)

## [3.2.2] - 2025-08-21

- fix: add `bigint` to the `JsonValue` types in `@dfinity/candid`.

## [3.2.1] - 2025-08-12

- fix: export the `GenericIdlFuncArgs`, `GenericIdlFuncRets`, and `GenericIdlServiceFields` types from `@dfinity/candid`.

## [3.2.0] - 2025-08-07

- fix: do not subtract the replica permitted clock drift when calculating the ingress expiry.
- fix: pick the expiry rounding strategy based on the delta, without adding the clock drift to the delta.
- feat: adds a `clockDriftMs` optional parameter to `Expiry.fromDeltaInMilliseconds` to add to the current time, typically used to specify the clock drift between the IC network clock and the client's clock.
- fix: add declaration maps and typescript source code to published packages.
- feat: enables type inference for the arguments and return types of `FuncClass`.
- feat: enables type inference for the fields of `ServiceClass`.
- fix: perform the canister range checks unconditionally for delegations when constructing a `Certificate` instance.
- fix: account for clock drift when verifying the certificate freshness, and syncs time with the IC network if the certificate fails the freshness check and the agent's time is not already synced.
- feat: adds the `agent` optional field to the `CreateCertificateOptions` interface, which is used to sync time with the IC network if the certificate fails the freshness check, if provided.
- feat: adds the `getTimeDiffMsecs` method to the `HttpAgent` class, which returns the time difference in milliseconds between the IC network clock and the client's clock.
- feat: adds the `hasSyncedTime` method to the `HttpAgent` class, which returns `true` if the time has been synced at least once with the IC network, `false` otherwise.
- fix: use the effective canister id to delete the node keys from the local cache.
- docs: add DFINITY Starlight theme to the docs
- feat: adds the `disableCertificateTimeVerification` optional field to the `CanisterStatus.request` function argument, which allows you to control the `disableTimeVerification` option for the internal `Certificate.create` call.
- fix: avoid bigint overflow when decoding the time from the certificate.
- fix: enable certificate freshness checks for delegation certificates.
- feat: adds the `UncertifiedRejectUpdateErrorCode` error code.
- fix: changes error code to `UncertifiedRejectUpdateErrorCode` when throwing an error in v2 responses.
- fix: avoid syncing time indefinitely in case of an ingress expiry error.
- fix: throw an error with code `UncertifiedRejectUpdateErrorCode` if the reply from the update call was returned undefined and the method has no return type.

## [3.1.0] - 2025-07-24

- feat: export the `getCrc32` function from `@dfinity/principal`

## [3.0.2] - 2025-07-23

- fix: canonicalizes record and variant labels during subtype checking

## [3.0.1] - 2025-07-22

- fix: override `instanceof` in Candid IDL types to avoid issues when importing `IDL` from multiple locations.

## [3.0.0] - 2025-07-17

## [3.0.0-beta.4] - 2025-07-17

### Changed

- chore: replaces ts-node with `pnpm dlx tsx` for version management scripts
- chore: updates the version script to work with new pnpm workspaces
- feat: removes the watermark checks when checking query responses. Now the agent checks if the node signature is not older than the `ingressExpiryInMinutes` option (taking into account the clock drift).
- fix: always account for the clock drift when calculating the ingress expiry.
- fix: `AuthClient.create`'s options now have an additional `loginOptions` optional parameter, which is merged with the options passed to `login` when calling it.
- fix: handle BigInt values when instantiating the buffer in `lebEncode` and `slebEncode` from `@dfinity/candid`. As a result, `@dfinity/candid` now correctly encodes large bigints as `Nat` values.
- fix: make `.ts` extension required for all relative imports. This is required to avoid the "Module not found" error when importing the packages in Node.js (ESM).

### Added

- feat: Starlight documentation website, with custom plugin for typedoc

## [3.0.0-beta.1] - 2025-06-19

### Changed

- chore: update `@noble/*` dependencies
- fix: mark `@noble/hashes` as a dependency rather than a dev dependency

## [3.0.0-beta.0] - 2025-06-17

### Changed

- chore!: removes management canister from @dfinity/agent in favor of @dfinity/ic-management
- feat!: changes all @dfinity/candid interfaces to `Uint8Array<ArrayBuffer>` instead of `ArrayBuffer` to make the API more consistent.
- feat!: replaces `fromHex`, `toHex`, `concat` utils with `bytesToHex`, `hexToBytes`, and `concatBytes` from `@noble/hashes/utils` respectively, to take advantage of existing dependencies.
- feat!: changes polling strategy for `read_state` requests to support presigned requests. By default, `read_state` requests will create a new signature with a new ingress expiry each time they are made. However, the new `preSignReadStateRequest` will make one signature and use it for all polling requests. This is useful for hardware wallets or other external signing solutions that make signing cumbersome.
  - pollForResponse now moves `strategy`, `request`, and `preSignReadStateRequest` to the `options: PollingOptions` object
  - new export: `PollingOptions` type
  - Actor also includes a `pollingOptions` object that can be passed to the `actor` function and will be passed to the `pollForResponse` method
- feat!: removes the unused `defaultAgent` global concept and the `getDefaultAgent` function. The `HttpAgent` constructor is now the only way to create an agent.
- feat!: removes the `ProxyAgent` class.
- feat!: removes the following errors in favor of the new `AgentError`:
  - `AgentHTTPResponseError`
  - `AgentCallError`
  - `AgentQueryError`
  - `AgentReadStateError`
  - `CertificateVerificationError`
  - `ActorCallError`
  - `QueryCallRejectedError`
  - `UpdateCallRejectedError`

  The new `AgentError` error uses the `code` and `kind` props to enable a better programmatic error handling.

- feat!: refactors `Expiry` class to use static factory methods and add JSON serialization/deserialization.
- feat!: makes `lookup_path` compliant with the [IC Interface Specification](https://github.com/dfinity/portal/blob/8015a4ab50232176723ffd95e32a02f1bf7fef30/docs/references/ic-interface-spec.md?plain=1#L3069). Renames the `lookup` method of the `Certificate` class into `lookup_path`, for consistency.
- feat!: removes the `lookup_label` method from the `Certificate` class.
- feat!: replaces `hash` with `sha256` from `@noble/hashes/sha2` to take advantage of existing dependencies
- chore!: drops support for Node.js v19 or lower, and Node.js v21

- feat: replaces `borc` and `simple-cbor` with `@dfinity/cbor`.
- chore: removes unused `bs58check` dependency from `@dfinity/identity-secp256k1`
- fix: AuthClient `isAuthenticated` now correctly returns false if the delegation chain is invalid; eg: expired session
- feat: introduces the `lookup_subtree` standalone function and `Certificate` class method.
- chore: formatting files and changelog
- test: removes backwards compatibility test for `Actor` with `v1` HttpAgent due to breaking interface changes.
- fix: Check subtyping relationship when decoding function or service references
  - This means we now follow the Candid spec more closely, and reduces the risk of calling services with the wrong argument types
- fix: retry requests that fail due to a malformed response body

## [2.4.1] - 2025-04-10

### Changed

- fix: fixes a bug in Ed25519KeyIdentity `toRaw` where the output was not an ArrayBuffer
- test: fixes e2e tests for compatibility with dfx 0.26.0 and `pocket-ic` by querying for the `default_effective_canister_id` before calling the management canister
- fix: fixes a bug in the Ed25519KeyIdentity verify implementation where the argument order was incorrect
- fix: fixes a bug in the `Principal` library where the management canister id util was incorrectly importing using `fromHex`
- feat: change auth-client's default identity provider url

## [2.4.0] - 2025-03-24

### Changed

- chore: changes trap e2e test to check for the response "trapping". Resolves a discrepancy with the replica response introduced in dfx 0.25.1
- fix: Bring Candid decoding of `opt` types up to Candid spec:
  In particular, when decoding at an `opt` type:
  - If the wire type is an `opt` type, decode its payload at the expected content type
    (as before).
  - Allow decoding `null` wire type as IDL value `null` (i.e. JS `[]`).
  - Allow decoding of value of `reserved` wire type, defaulting to IDL value `null` (i.e. JS `[]`).
  - Allow decoding of wider variant type on the wire at narrower expected variant type,
    provided the decoded value is valid at the expected variant type. Otherwise, default to `null` (i.e. JS `[]`).
  - Otherwise:
    - If the expected content type is `null` or `reserved` or (nested) `opt`, return IDL value `null` (i.e. JS `[]`).
    - The expected content type is neither `null`, `reserved` or nested `opt`:
      allow decoding of the non-optioned value `v` as `opt v` (JS `[v*]`) if compatible with
      the expected content type; if incompatible, return IDL value `null` (JS `[]`).

### Added

- feat: refactor nonce logic to prioritize options and ensure compatibility with ArrayBuffer and Uint8Array
- test: added e2e test for CanisterStatus requesting a subnet path, as a reference for getting the subnet id of a given canister id

## [2.3.0] - 2025-02-07

### Added

- shouldFetchRootKey option added to `HttpAgent` constructor
- ci: adds BOT_APPROVED_FILES config

### Changed

- feat: HttpAgent uses anonymous identity to make syncTime call, which can allow readState calls to work beyond 5 minutes
- chore: bumps .nvmrc and nodejs version in CI to 22
- HttpAgent now awaits fetching rootkey before making network calls if `shouldFetchRootKey` is set
- chore: npm audit fixes
- feat: enhanced details in agent call, query, and read_state errors
  - error now includes hex encoded response, requestId, sender_pubkey, and sender_sig in addition to message for improved debugging process

## [2.2.1] - 2025-02-07

### Changed

- fix: reverts read_state polling expiry changes due to mismatched signature introduced in 2.1.3. Polling will re-use the original request as before, up to the point where the request expires

## [2.2.0] - 2024-12-12

### Added

- fix: `target_canister` is used only for `install_chunked_code` of management canister, complying with internet computer specification
- feat: Add support for effective target canister ID in management canister calls.

### Changed

- chore: pins nanoid dev dependency version to override warning
- chore: Removes warning that users found unhelpful, when a message originates from other sources than the identity provider in `AuthClient` during authentication.
- chore: fixes typo in DelegationIdentity jsdoc comment
- chore: Removes warning that users found unhelpful, when a message originates from other sources than the identity provider in `AuthClient` during authentication.
- fix: Make pollForResponse typesafe to avoid exceptions from unknown requests

## [2.1.3] - 2024-10-23

### Added

- feat: allow for setting HttpAgent ingress expiry using `ingressExpiryInMinutes` option

- feat: improved assertion options for agent errors using `prototype`, `name`, and `instanceof`

### Changed

- test: automatically deploys trap canister if it doesn't exist yet during e2e
- fix: handle v3 traps correctly, pulling the reject_code and message from the certificate in the error response like v2.
  Example trap error message:

```txt
AgentError: Call failed:
  Canister: hbrpn-74aaa-aaaaa-qaaxq-cai
  Method: Throw (update)
  "Request ID": "ae107dfd7c9be168a8ebc122d904900a95e3f15312111d9e0c08f136573c5f13"
  "Error code": "IC0406"
  "Reject code": "4"
  "Reject message": "foo"
```

- feat: the `UpdateCallRejected` error now exposes `reject_code: ReplicaRejectCode`, `reject_message: string`, and `error_code?: string` properties directly on the error object.
- fix: recalculates body to use a fresh `Expiry` when polling for `read_state` requests. This prevents the request from exceeding the `maximum_ingress_expiry` when the replica is slow to respond.

## [2.1.2] - 2024-09-30

- fix: revert https://github.com/dfinity/agent-js/pull/923 allow option to set agent replica time

## [2.1.1] - 2024-09-13

### Added

- fix: support for headers during upload with `@dfinity/assets`

## [2.1.0] - 2024-09-12

### Added

- chore: awaits prettier formatting in release automation
- feat: expose inner certificate in `Certificate` for inspection or use in raw calls. `Certificate.cert` is now a public property
- feat: allow creation of multiple Actors in `useAuthClient` by passing a record to `actorOptions` with the actor name as the key, and `CreateActorOptions` as the value
- feat: sync_call support in HttpAgent and Actor
  - Skips polling if the sync call succeeds and provides a certificate
  - Falls back to v2 api if the v3 endpoint 404's
  - Adds certificate to SubmitResponse endpoint
  - adds callSync option to `HttpAgent.call`, which defaults to `true`
- feat: management canister interface updates for schnorr signatures
- feat: ensure that identity-secp256k1 seed phrase must produce a 64 byte seed
- docs: documentation and metadata for use-auth-client
- feat: adds optional `rootKey` to `HttpAgentOptions` to allow for a custom root key to be used for verifying signatures from other networks
- chore: npm audit bumping micromatch
- feat: exports polling utilities from `@dfinity/agent` for use in other packages
  - `pollForResponse` now uses the default strategy by default
  - Updated the `bls-verify` jsdoc comment to accurately reflect that the default strategy now uses @noble/curves
- docs: clarifies meaning of `effectiveCanisterId` in `CallOptions`

### Changed

- feat: adds management canister support for canister snapshots
- feat: replaces hdkey and bip32 implementations with `@scure/bip39` and `@scure/bip32` due to vulnerability and lack of maintenance for `elliptic`
- chore: bumps dev dependency versions to remove warnings
- chore: addresses eslint errors uncovered by bumping eslint version

## [2.0.0] - 2024-07-16

### Changed

- fix: passing `request` correctly during pollForResponse `Processing` status
  - credit: [Senior Joinu](https://forum.dfinity.org/t/timestamp-failed-to-pass-the-watermark-after-retrying-the-configured-3-times/29180/11?)
- ci: removing headless browser tests pending a rewrite
- ci: changing token for creating release

### Added

- test: adding test for backwards compatibility with actor for v1 agents
- feat!: deprecate `HttpAgent` constructor in favor of new `create` and `createSync` methods.
  - `create` is async and returns a promise. It will sync time with the replica and fetch the root key if the host is not `https://icp-api.io`
  - Replaces `source` option with a `from` and `fromSync` methods, similar to `Principal.from`

## [1.4.0] - 2024-06-17

### Added

- feat!: add support for proof of absence in Certificate lookups
- feat: `update-management-idl` automation to update the management canister IDL in `@dfinity/agent`

### Changed

- fix: ObservableLog no longer extends Function and class instance can no longer be called. Fixes an issue when running in a browser extension context.
- feat!: ObservableLog's `log` method is renamed to `print` to avoind calling `log.log`.
- chore: update management canister interface with latest bitcoin features
- fix: publish script will correctly update the `package-lock.json` file with the correct dependencies when making a new release
- chore: updates agent error response to read "Gateway returns error" instead of "Server"`
- chore: updates dfinity/conventional-pr-title-action to v4.0.0
- chore: updates dfinity/conventional-pr-title-action to v3.2.0

## [1.3.0] - 2024-05-01

### Added

- docs: adds instructions on how to run unit and e2e tests to the README
- chore: adds required `npm audit` check to PRs
- new `HttpAgent` option: `backoffStrategy` - allows you to set a custom delay strategy for retries. The default is a newly exported `exponentialBackoff`, but you can pass your own function to customize the delay between retries.

### Changed

- chore: upgrades github actions to v4
- fix: retry logic now includes delays with exponential backoff matching the dfx strategy. Retries should no longer happen too quickly for the replica to catch up.

## [1.2.1] - 2024-04-25

### Added

- feat: make `IdbStorage` `get/set` methods generic
- chore: add context to errors thrown when failing to decode CBOR values.
- chore: replaces global npm install with setup-node for size-limit action

## [1.2.0] - 2024-03-25

### Added

- feat: adds support for verified queries against management canister
  - includes support for `fetch_canister_logs` in the actor provided by `getManagementCanister`
  - also includes support for bitcoin queries

Logging

```ts
// Agent should not use an anonymous identity for this call, and should ideally be a canister controller
const management = await getManagementCanister({ agent });
const logs = await management.fetch_canister_logs({ canister_id: canisterId });
```

Bitcoin

```ts
// For now, the verifyQuerySignatures option must be set to false
const agent = await makeAgent({ host: 'https://icp-api.io', verifyQuerySignatures: false });
const management = getManagementCanister({
  agent,
});

const result = await management.bitcoin_get_balance_query({
  address: 'bc1qxy2kgdygjrsqtzq2n0yrf2493p83kkfjhx0wlh',
  network: { mainnet: null },
  min_confirmations: [6],
});
```

### Changed

- chore: npm audit fix
- feat!: support for restricting II auth methods
  - New login option: `allowPinAuthentication?: boolean;`
  - Response from II includes `authnMethod: 'passkey' | 'pin' | 'recovery';`
  - OnSuccess now optionally passes the message directly from the IDP provider
  - Support for arbitrary login values passed to IDP through `customValues` option
- fix: pads date numbers in changelog automation. E.G. 2024-3-1 -> 2024-03-01

- feat: allow passing `DBCreateOptions` to `IdbStorage` constructor
- updated management canister interface

## [1.1.1] - 2024-03-19

- fix: work around `PublicKeyCredential` not being enumerable

## [1.1.0] - 2024-03-18

### Added

- feat: adds `fromPem` method for `identity-secp256k1`
- feat: HttpAgent tracks a watermark from the latest readState call. Queries with signatures made before the watermark will be automatically retried, and rejected if they are still behind.
- fix: remove `ArrrayBuffer` checks from `WebAuthnIdentity` to resolve issues with the Bitwarden password manager

## [1.0.1] - 2024-02-20

### Changed

- fix: `Ed25519KeyIdentity` was not generating unique identities when no seed was provided. This issue was introduced in `v0.20.0-beta.0`. If your code was affected please upgrade to `>=1.0.1`
- chore: export `AuthClientStorage` to aid with custom implementations

## [1.0.0]

### Added

- feat: new `CustomPath` class, better docs, and deprecating metadata path type for `CanisterStatus`

### Changed

- chore: npm audit fix
- fix: adds npm run build to publish script
- chore: update Management Canister interface
- feat: new `CustomPath` class, better docs, and deprecating metadata path type for `CanisterStatus`
- chore: adding new controller to snapshot for e2e canister status

## [0.21.4]

### Changed

- fix: edit to the post-release script
- fix: export partial identity from index of @dfinity/identity
- chore: npm update & bumping jest-environment-jsdom
- feat: release automation changes
- fix: distinguish remote dev environments from known hosts

## [0.21.0]

### Added

- feat: introduces `ObservableLog` to `HttpAgent`. Allows subscribers to be notified of events from the agent without sending them directly to the console
- feat: enhances `.from` methods on public key classes to support unknown types, including PublicKey instances, ArrayBuffer-like objects, DER encoded public keys, and hex strings. Also introduces a new `bufFromBufLike` util

### Changed

- chore: exporting http errors
- chore: cleaning up lint warnings
- chore: cleans up github actions linting warnings
- feat: replaces `secp256k1` npm package with `@noble/curves`
- feat: introduces partial identities from public keys for authentication flows
- fix: honor disableIdle flag
- fix: add `github.dev` and `gitpod.io` to known hosts

## [0.20.2]

### Changed

- chore: lowering prettier version for CI
- fix: restoring localhost to list of known hosts

## [0.20.1]

### Changed

- feat: retry query signature verification in case cache is stale

## [0.20.0]

### Added

- feat: uses expirable map for subnet keys in `agent-js`, with a timeout of 1 hour
- **feat!: node signature verification**
  This feature includes additional changes in support of testing and releasing the feature:
  _ Mainnet e2e tests for queries and calls
  _ published counter canister
  _ New `HttpAgent` option - `verifyQuerySignatures`. Defaults to true, but allows you to opt out of verification. Useful for testing against older replica versions
  _ Introducing `ed25519` logic to agent for validating node signatures
  _ Standardizing around `@noble/curves` instead of tweetnacl in `@dfinity/identity`
  _ new export - hashOfMap from agent, matching the naming used in the interface specification
  _ new unit tests
  _ new Verify export on ed25519 because why not
  _ Adds support for `Uint8Arrays` in `Principal.from()`
  _ feat: introduces `ExpirableMap`, a utility class that will return values up until a configured expiry
  _ chore: increases size limit for `agent-js` to allow for `Ed25519` support for node key signature verification
  _ feat!: replaces `disableNonce` feature with `useQueryNonces`. Going forward, updates will use nonces, but queries and readstate calls will not. Queries and readsatate calls will use nonces if `useQueryNonces` is set to true
  _ feat: adds subnet metrics decoding to canisterStatus for `/subnet` path
  _ feat!: sets expiry to 1 minute less than the configured expiry, and then down to the nearest second. This matches existing behaviour, but adds the rounding

### Changed

- chore: cleanup for node 20 development in `agent-js`
- fix: `canisterStatus` returns full list of controllers
- chore: replaces use of `localhost` with `127.0.0.1`for better node 18 support. Also swaps Jest for vitest, runs mitm against mainnet, and updates some packages
- feat: retry logic will catch and retry for thrown errors
- feat!: adds certificate logic to decode subnet and node key paths from the hashtree. Changes the interface for `lookup\_path` to allow returning a `HashTree`, but also constrains `lookup` response to an `ArrayBuffer` using a new `lookupResultToBuffer` export

## [0.19.3]

### Changed

- fix: `Principal` JSON is compatible with `@dfinity/utils ``jsonReviver` helper
- chore: npm audit
- feat: `Principal` class serializes to JSON
- feat: certificate checks validate that certificate time is not more than 5 minutes ahead of or behind system time.
- feat: two new `leb` decoding utils added to `@dfinity/agent/utils/leb` to make it simpler to decode leb values and time from a certificate tree
- chore: limit npm version to 9 in ci for compatibility with node 16
- Adds more helpful error message for when principal is undefined during actor creation

## [0.19.2]

### Changed

- fix: subdomains on `icp0.io` and `ic0.app` were incorrectly sending requests to `icp-api` and encountering CSP issues

## [0.19.1]

### Changed

- fix: default host logic fixed and tests added

## [0.19.0]

### Changed

- feat: replaces the `js-sha256` library with `@noble/hashes` due to a breaking bug in Chrome
- Fix: add `@dfinity/principal` as a peerDependency to `assets` and `candid`.
- Feat: `HttpAgent` now uses a default address of https://icp-api.io. Users will be warned for not setting a host, but the code will default to mainnet.
- Feat: use webcrypto or node crypto instead of Math.random for nonce generation if available

## [0.18.1]

### Changed

- fix: fix composite query in actor.ts
- fix: handle new update call errors ([IC-1462](https://github.com/dfinity/interface-spec/pull/143))
- chore: updates engines in package.json and recommended node version for development in nvmrc to support node 18+
- chore: corrections to publishing docs
- fix: typo in `JsonnableWebAuthnIdentitiy`, breaking change that requires users to update their imports to `JsonnableWebAuthnIdentity` when this type is used
- fix: fix a bug in decoding service types, when function types come after the service type in the type table
- feat: support `composite_query` in candid
- fix: fix a bug in decoding service types, when function types come after the service type in the type table
- feat: include boundary node http details to query and update calls
- feat: adds method for actor creation that includes boundary node http details

## [0.15.7]

### Changed

- Do not use `Headers` struct during init of HttpAgent for Node compatibility. Note: still supports use of Headers in application code

- fix: finish all tasks before calling onSuccess auth callback in `@dfinity/auth-client`

## [0.15.6]

### Changed

- feat: retry failed `read\_state` requests

## [0.15.5]

### Changed

- add support for WebAuthn level 3 [authenticatorAttachment](https://w3c.github.io/webauthn/#dom-publickeycredential-authenticatorattachment)

## [0.15.4]

### Changed

- removes more circular dependencies in agent, actor, proxy, and pollingstrategy
- chore: updates distro for lint and prettier checks
- removes more circular dependencies in agent, actor, proxy, and pollingstrategy
- feat: adds keyType option for `AuthClient`, allowing users to specify whether to use an `ed25519` or `ECDSAKey`. This is important for custom storage providers that can't store `CryptoKey` objects
- chore: removes a circular dependency on index for canisterStatus
- chore: documents usage of fetch and fetchOptions for `HttpAgent`

## [0.15.3]

### Changed

- reverts the `X-IC-Request-ID header` until we coordinate cors support with icx-proxy

## [0.15.2]

### Changed

- Corrects some dev dependencies incorrectly listed as dependencies in `auth-client` package.json
- introduces `X-IC-Request-ID header` to more easily identify retried requests. Also uses a standard Headers constructor to manage headers

Changes default stored key for `auth-client` to use ECDSAKey\* Also updates the storage interface types to support `CryptoKeyPair`

- updates link to `identity-secp256k1` in docs site

## [0.15.1]

### Changed

- fixes a package configuration issue with `@dfinity/identity-secp256k1`

## [0.15.0]

### Changed

- _Breaking change:_ Moves `Secp256k1KeyIdentity` to its own package. `@dfinity/identity-secp256k1`
- _Breaking change:_ Deprecates `@dfinity/authentication`. If you relied on the `isDelegationValid` check, it has been moved to `@dfinity/identity`

- Deprecates `@dfinity/identity-ledgerhq`. Use `@zondax/ledger-icp` instead.
- chore: links assets docs in index
- chore: sets up new size-limit job for packages, in preparation for CI

## [0.14.1]

### Changed

- feat: `secp256k1` now supports a `fromSeedPhrase` method that will reproduce the same identity across `agent-js`, `dfx`, and `quill`
- chore: configures `unpkg` to use esmodules
- chore: removes unused lint shell script
- chore: adds `js-sha256` dependency to principal
- bug: fixes idlemanager initializing - now either requires `createOptions.identity` or `authClient.login` to be called before starting idle timeout

## [0.14.0]

### Changed

- feat: strips out bitcoin query methods from management canister IDL
- Adds retry logic to `HttpAgent`. By default, retries three times before throwing an error, to offer a more cohesive workflow
- Improves and truncates error messages in Candid
- fixes flaky tests for syncTime
- Adds a top-level `fetchCandid()` function which retrieves the Candid interface for a given canister id.
- chore: `auth-client` expose storage constant keys
- bug: `auth-client` resolves window.open issue in login function in safari due to async storage call
- New package: @dfinity/assets. This package provides an asset manager to manage assets on an assets canister.
- bug: `auth-client` storage wrapper returns after resolve to avoid idb to be recreated

## [0.13.3]

### Changed

- New package: `@dfinity/bls-verify`. This package provides a pure-js implementation of BLS verification using the `miracl-core` package. This can be used to polyfill BLS verification for `agent-js`, but it is notably very slow (~3s per verification). Optimization may be possible with a significant refactoring
- adds ability to polyfill bls verification in Certificate
- Auth Client moves key fallback generation to the create method instead of login and makes the `\_key` non-nullable. This fixes a regression with async window.open behavior in Safari
- `HttpAgent` now offers a method to sync time with the replica, provided a specific canister. This can be used to set proper `Expiry` times when a device has fallen out of sync with the replica.
- Fixes a candid bug where when decoding, optional fields could be skipped if the data on the wire contains additional fields.

## [0.13.2]

### Changed

- `auth-client` avoids localstorage global and can be used in a web worker or nodejs
- bug: `auth-client` logout now awaits clearing storage

## [0.13.1]

### Changed

- fixes a bug with the localstorage migration strategy

## [0.13.0]

### Changed

- AuthClient now uses `IndexedDb` by default. To use localStorage, import LocalStorage provider and pass it during `AuthClient.create()`.

- Also offers a generic `IndexedDb` keyval store, `IdbKeyVal`

- `AuthClient` migrates gracefully from localstorage to IDB when upgrading

## [0.12.2]

### Changed

- Support for the `SubtleCrypto` interface in `@dfinity/identity` using the new `ECDSAKeyIdentity`
- `CanisterStatus` no longer suppresses rootKey errors
- Readme's point to https://agent-js.icp.xyz

## [0.12.1]

### Changed

- Adds inline sourcemaps to packages
- Pulls lint out to a separate job now that Node 12 is failing with latest eslint dependencies
- Adds `UTF-8` as an encoding option for `CanisterStatus` custom paths
- Adds a public method `createReadStateRequest` that creates the request for `readState`.
- Add an extra parameter to `readState` to pass a created request. If this parameter is passed, the method does the request directly without creating a new one.
- Use the `createReadStateRequest` and the extra parameter when polling for the response to avoid signing requests during polling.
- Adds `derivationOrigin` to `auth-client` login to support the ability to login using the identity derived from a different origin. See [proposed changes](https://github.com/dfinity/internet-identity/pull/724/files#diff-44c106928503ccfb1b3f09f02513578552f66b68dea01c5ec4bd2de858bbba1a)

## [0.12.0]

### Changed

- Changed the certificate verification interface and fixed its logic. The public constructor is now static and asynchronous. There is no separate verification method, the check is done automatically in the constructor and newly also checks that the delegation is authoritative for the given canister ID, as required by the Internet Computer interface specification.

## [0.11.2]

### Changed

- Adds a default callback to the `IdleManager` that will refresh the page after clearing the storage
- Adds a new utility method, `canisterStatus`, to `agent-js`. Canister status now allows you to query paths from the canister certificate with a simple interface, using the API from the[interface specification](https://internetcomputer.org/docs/current/references/ic-interface-spec#state-tree-canister-information)
  Comes with nicely configured options for

  `time`, `controllers`, `subnet`, `module_hash`, `candid`. Additionally, has a utility for reading custom MetaData set using [ic-wasm](https://github.com/dfinity/ic-wasm), as well as generic custom paths in the format of ArrayBuffers.

- updates to package.json files for metadata in npm

## [0.11.1]

### Changed

- Fix for a corner case that could lead to incorrect decoding of record types.

## [0.11.0]

### Changed

- makeNonce now returns unique values. Previously only the first byte of the nonce was populated.
- Introduces `IdleManager` to the `auth-client`. You can now use it to detect when the user has been idle for a configurable amount of time, and then to register callbacks for the sake of logging the user out and prompting re-authentication. See the `@dfinity/auth-client` Readme for more details
- Reduces the `maxTimeToLive` default setting from 24 hours to 8
- Versioning tool now sets patch version to 0 for minor version updates, or patch and minor versions to 0 for major version updates
- Removes jest-expect-message, which was making test error messages less useful
- `HttpAgent` now generates a nonce to ensure that calls are unique by default. If you want to opt out or provide your own nonce logic, you can now pass an option of `disableNonce: true`during the agent initialization.

  If you are currently using `agent.addTransform(makeNonceTransform())` , please note that you should remove that logic, or add the `disableNonce` option to your agent when upgrading.

## [0.10.3]

### Changed

- Candid now allows optional records to be omitted. See https://github.com/dfinity/agent-js/issues/524
- In `auth-client`, login `onSuccess` callback and `onError` callback now supports async pattern.
- Updates npm dependencies to resolve warnings for typedoc and node-fetch. No runtime dependencies were affected.

## [0.10.2]

### Changed

- Security enhancement - adds a rewrite for urls to subdomains of

  `\*.ic0.app/api`

  to

  `ic0.app/api`

- Improves error messages for when `HttpAgent` cannot infer `fetch` implementation

## [0.10.1]

### Changed

- Fix for the `auth-client` identity option and added JSDOC comment for the `timeToLive` option
- Sets the default Internet Identity expiration to 1 day for the `authClient`, up from 15 minutes
- No longer checks instanceof `Principal` in `@dfinity/agent`, which should allow non-identical versions of packages to interoperate, as long as they share the same API

## [0.10.0]

### Changed

- Adds changelog for `agent-js` packages
- `Buffer` and `Pipe` refactor
  - In previous versions of dfinity packages, we relied on `Buffer`, a polyfilled version of the Node.js `Buffer` utility. In a significant refactor, we have removed all cases of this, along with `Pipe` and the nonstandard `Blob` packages, in favor of `ArrayBuffer`, `Uint8Array`, and `DataView`
  - Utility methods such as `blobToUint8Array` have been removed.
  - Interfaces that relied on `Buffer` and related packages have been updated to accept `ArrayBuffer`, and the type interfaces are updated to reflect this
- `Secp256k1` Support
  - Adds two new exports to `@dfinity/identity` - `Secp256k1KeyIdentity` and `Secp256k1PublicKey`
  - API mirrors the `ed25519` components, and relies on the [secp256k1](https://www.npmjs.com/package/secp256k1) npm package for signing and verification.<|MERGE_RESOLUTION|>--- conflicted
+++ resolved
@@ -24,11 +24,8 @@
 - fix(agent): check if canister is in ranges for certificates without delegation
 - fix(agent): verify all query signatures instead of only the first one
 - fix(agent): sync time if ingress expiry is invalid in queries
-<<<<<<< HEAD
 - fix(agent): sync time before retrying if query signature is outdated
-=======
 - fix(agent,identity/secp256k1): remove `console.*` statements
->>>>>>> cd085fe6
 - refactor(agent): only declare IC URLs once in the `HttpAgent` class
 - refactor(agent): split inner logic of `check_canister_ranges` into functions
 - test(principal): remove unneeded dependency
