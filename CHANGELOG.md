# Changelog

## [Unreleased]

<<<<<<< HEAD
- feat(agent): introduce the `getCanisterEnv` and `safeGetCanisterEnv` functions to load the canister environment from the `ic_env` cookie.
=======
## [4.1.1] - 2025-10-21

- fix(agent): remove exported `CanisterInstallMode` type
>>>>>>> f273c08b

## [4.1.0] - 2025-10-13

- feat(principal): export the `base32Encode` and `base32Decode` functions

## [4.0.5] - 2025-09-30

- fix(candid): recursive type table merging preserves concrete type mapping
- fix(identity): handle ArrayBuffer in delegation chain serialization

## [4.0.4] - 2025-09-18

- fix(agent): create a fresh default polling strategy per request.
- fix(agent): remove the unused `PollStrategyFactory` type.
- fix(agent): remove the `nonce` from the `ActorConfig` type. This field must be used through the `CallConfig` type instead.

## [4.0.3] - 2025-09-16

- fix(identity): expose all the exported elements from the `ed25519` module.
- ci: add provenance to the published packages on NPM.
- docs(identity-secp256k1): update the submodule name in the README.
- docs: push markdown files to the docs site.

## [4.0.2] - 2025-09-02

- fix(agent): use the `effectiveCanisterId` (if provided) instead of the `canisterId` to verify the certificate of an update call.

## [4.0.1] - 2025-08-26

- fix(candid): avoid removing shared knot types when multiple `Rec()`s are present in the same struct.

## [4.0.0] - 2025-08-22

Publishes the new `@icp-sdk/core` package.

This package unifies the following packages:
- `@dfinity/agent`
- `@dfinity/candid`
- `@dfinity/identity`
- `@dfinity/identity-secp256k1`
- `@dfinity/principal`

and re-exports them as `@icp-sdk/core/*` submodules.

The `@icp-sdk/core` package does not contain any other changes.

See the [upgrading guide](https://js.icp.build/core/latest/upgrading/v4/) for more information.

### Deprecated

- `@dfinity/use-auth-client`: this package has been deprecated. We recommend using one of the following alternatives:
  - [ic-use-internet-identity](https://www.npmjs.com/package/ic-use-internet-identity)
  - [@ic-reactor/react](https://www.npmjs.com/package/@ic-reactor/react)

## [3.2.2] - 2025-08-21

- fix: add `bigint` to the `JsonValue` types in `@dfinity/candid`.

## [3.2.1] - 2025-08-12

- fix: export the `GenericIdlFuncArgs`, `GenericIdlFuncRets`, and `GenericIdlServiceFields` types from `@dfinity/candid`.

## [3.2.0] - 2025-08-07

- fix: do not subtract the replica permitted clock drift when calculating the ingress expiry.
- fix: pick the expiry rounding strategy based on the delta, without adding the clock drift to the delta.
- feat: adds a `clockDriftMs` optional parameter to `Expiry.fromDeltaInMilliseconds` to add to the current time, typically used to specify the clock drift between the IC network clock and the client's clock.
- fix: add declaration maps and typescript source code to published packages.
- feat: enables type inference for the arguments and return types of `FuncClass`.
- feat: enables type inference for the fields of `ServiceClass`.
- fix: perform the canister range checks unconditionally for delegations when constructing a `Certificate` instance.
- fix: account for clock drift when verifying the certificate freshness, and syncs time with the IC network if the certificate fails the freshness check and the agent's time is not already synced.
- feat: adds the `agent` optional field to the `CreateCertificateOptions` interface, which is used to sync time with the IC network if the certificate fails the freshness check, if provided.
- feat: adds the `getTimeDiffMsecs` method to the `HttpAgent` class, which returns the time difference in milliseconds between the IC network clock and the client's clock.
- feat: adds the `hasSyncedTime` method to the `HttpAgent` class, which returns `true` if the time has been synced at least once with the IC network, `false` otherwise.
- fix: use the effective canister id to delete the node keys from the local cache.
- docs: add DFINITY Starlight theme to the docs
- feat: adds the `disableCertificateTimeVerification` optional field to the `CanisterStatus.request` function argument, which allows you to control the `disableTimeVerification` option for the internal `Certificate.create` call.
- fix: avoid bigint overflow when decoding the time from the certificate.
- fix: enable certificate freshness checks for delegation certificates.
- feat: adds the `UncertifiedRejectUpdateErrorCode` error code.
- fix: changes error code to `UncertifiedRejectUpdateErrorCode` when throwing an error in v2 responses.
- fix: avoid syncing time indefinitely in case of an ingress expiry error.
- fix: throw an error with code `UncertifiedRejectUpdateErrorCode` if the reply from the update call was returned undefined and the method has no return type.

## [3.1.0] - 2025-07-24

- feat: export the `getCrc32` function from `@dfinity/principal`

## [3.0.2] - 2025-07-23

- fix: canonicalizes record and variant labels during subtype checking

## [3.0.1] - 2025-07-22

- fix: override `instanceof` in Candid IDL types to avoid issues when importing `IDL` from multiple locations.

## [3.0.0] - 2025-07-17

## [3.0.0-beta.4] - 2025-07-17

### Changed

- chore: replaces ts-node with `pnpm dlx tsx` for version management scripts
- chore: updates the version script to work with new pnpm workspaces
- feat: removes the watermark checks when checking query responses. Now the agent checks if the node signature is not older than the `ingressExpiryInMinutes` option (taking into account the clock drift).
- fix: always account for the clock drift when calculating the ingress expiry.
- fix: `AuthClient.create`'s options now have an additional `loginOptions` optional parameter, which is merged with the options passed to `login` when calling it.
- fix: handle BigInt values when instantiating the buffer in `lebEncode` and `slebEncode` from `@dfinity/candid`. As a result, `@dfinity/candid` now correctly encodes large bigints as `Nat` values.
- fix: make `.ts` extension required for all relative imports. This is required to avoid the "Module not found" error when importing the packages in Node.js (ESM).

### Added

- feat: Starlight documentation website, with custom plugin for typedoc

## [3.0.0-beta.1] - 2025-06-19

### Changed

- chore: update `@noble/*` dependencies
- fix: mark `@noble/hashes` as a dependency rather than a dev dependency

## [3.0.0-beta.0] - 2025-06-17

### Changed

- chore!: removes management canister from @dfinity/agent in favor of @dfinity/ic-management
- feat!: changes all @dfinity/candid interfaces to `Uint8Array<ArrayBuffer>` instead of `ArrayBuffer` to make the API more consistent.
- feat!: replaces `fromHex`, `toHex`, `concat` utils with `bytesToHex`, `hexToBytes`, and `concatBytes` from `@noble/hashes/utils` respectively, to take advantage of existing dependencies.
- feat!: changes polling strategy for `read_state` requests to support presigned requests. By default, `read_state` requests will create a new signature with a new ingress expiry each time they are made. However, the new `preSignReadStateRequest` will make one signature and use it for all polling requests. This is useful for hardware wallets or other external signing solutions that make signing cumbersome.
  - pollForResponse now moves `strategy`, `request`, and `preSignReadStateRequest` to the `options: PollingOptions` object
  - new export: `PollingOptions` type
  - Actor also includes a `pollingOptions` object that can be passed to the `actor` function and will be passed to the `pollForResponse` method
- feat!: removes the unused `defaultAgent` global concept and the `getDefaultAgent` function. The `HttpAgent` constructor is now the only way to create an agent.
- feat!: removes the `ProxyAgent` class.
- feat!: removes the following errors in favor of the new `AgentError`:
  - `AgentHTTPResponseError`
  - `AgentCallError`
  - `AgentQueryError`
  - `AgentReadStateError`
  - `CertificateVerificationError`
  - `ActorCallError`
  - `QueryCallRejectedError`
  - `UpdateCallRejectedError`

  The new `AgentError` error uses the `code` and `kind` props to enable a better programmatic error handling.

- feat!: refactors `Expiry` class to use static factory methods and add JSON serialization/deserialization.
- feat!: makes `lookup_path` compliant with the [IC Interface Specification](https://github.com/dfinity/portal/blob/8015a4ab50232176723ffd95e32a02f1bf7fef30/docs/references/ic-interface-spec.md?plain=1#L3069). Renames the `lookup` method of the `Certificate` class into `lookup_path`, for consistency.
- feat!: removes the `lookup_label` method from the `Certificate` class.
- feat!: replaces `hash` with `sha256` from `@noble/hashes/sha2` to take advantage of existing dependencies
- chore!: drops support for Node.js v19 or lower, and Node.js v21

- feat: replaces `borc` and `simple-cbor` with `@dfinity/cbor`.
- chore: removes unused `bs58check` dependency from `@dfinity/identity-secp256k1`
- fix: AuthClient `isAuthenticated` now correctly returns false if the delegation chain is invalid; eg: expired session
- feat: introduces the `lookup_subtree` standalone function and `Certificate` class method.
- chore: formatting files and changelog
- test: removes backwards compatibility test for `Actor` with `v1` HttpAgent due to breaking interface changes.
- fix: Check subtyping relationship when decoding function or service references
  - This means we now follow the Candid spec more closely, and reduces the risk of calling services with the wrong argument types
- fix: retry requests that fail due to a malformed response body

## [2.4.1] - 2025-04-10

### Changed

- fix: fixes a bug in Ed25519KeyIdentity `toRaw` where the output was not an ArrayBuffer
- test: fixes e2e tests for compatibility with dfx 0.26.0 and `pocket-ic` by querying for the `default_effective_canister_id` before calling the management canister
- fix: fixes a bug in the Ed25519KeyIdentity verify implementation where the argument order was incorrect
- fix: fixes a bug in the `Principal` library where the management canister id util was incorrectly importing using `fromHex`
- feat: change auth-client's default identity provider url

## [2.4.0] - 2025-03-24

### Changed

- chore: changes trap e2e test to check for the response "trapping". Resolves a discrepancy with the replica response introduced in dfx 0.25.1
- fix: Bring Candid decoding of `opt` types up to Candid spec:
  In particular, when decoding at an `opt` type:
  - If the wire type is an `opt` type, decode its payload at the expected content type
    (as before).
  - Allow decoding `null` wire type as IDL value `null` (i.e. JS `[]`).
  - Allow decoding of value of `reserved` wire type, defaulting to IDL value `null` (i.e. JS `[]`).
  - Allow decoding of wider variant type on the wire at narrower expected variant type,
    provided the decoded value is valid at the expected variant type. Otherwise, default to `null` (i.e. JS `[]`).
  - Otherwise:
    - If the expected content type is `null` or `reserved` or (nested) `opt`, return IDL value `null` (i.e. JS `[]`).
    - The expected content type is neither `null`, `reserved` or nested `opt`:
      allow decoding of the non-optioned value `v` as `opt v` (JS `[v*]`) if compatible with
      the expected content type; if incompatible, return IDL value `null` (JS `[]`).

### Added

- feat: refactor nonce logic to prioritize options and ensure compatibility with ArrayBuffer and Uint8Array
- test: added e2e test for CanisterStatus requesting a subnet path, as a reference for getting the subnet id of a given canister id

## [2.3.0] - 2025-02-07

### Added

- shouldFetchRootKey option added to `HttpAgent` constructor
- ci: adds BOT_APPROVED_FILES config

### Changed

- feat: HttpAgent uses anonymous identity to make syncTime call, which can allow readState calls to work beyond 5 minutes
- chore: bumps .nvmrc and nodejs version in CI to 22
- HttpAgent now awaits fetching rootkey before making network calls if `shouldFetchRootKey` is set
- chore: npm audit fixes
- feat: enhanced details in agent call, query, and read_state errors
  - error now includes hex encoded response, requestId, sender_pubkey, and sender_sig in addition to message for improved debugging process

## [2.2.1] - 2025-02-07

### Changed

- fix: reverts read_state polling expiry changes due to mismatched signature introduced in 2.1.3. Polling will re-use the original request as before, up to the point where the request expires

## [2.2.0] - 2024-12-12

### Added

- fix: `target_canister` is used only for `install_chunked_code` of management canister, complying with internet computer specification
- feat: Add support for effective target canister ID in management canister calls.

### Changed

- chore: pins nanoid dev dependency version to override warning
- chore: Removes warning that users found unhelpful, when a message originates from other sources than the identity provider in `AuthClient` during authentication.
- chore: fixes typo in DelegationIdentity jsdoc comment
- chore: Removes warning that users found unhelpful, when a message originates from other sources than the identity provider in `AuthClient` during authentication.
- fix: Make pollForResponse typesafe to avoid exceptions from unknown requests

## [2.1.3] - 2024-10-23

### Added

- feat: allow for setting HttpAgent ingress expiry using `ingressExpiryInMinutes` option

- feat: improved assertion options for agent errors using `prototype`, `name`, and `instanceof`

### Changed

- test: automatically deploys trap canister if it doesn't exist yet during e2e
- fix: handle v3 traps correctly, pulling the reject_code and message from the certificate in the error response like v2.
  Example trap error message:

```txt
AgentError: Call failed:
  Canister: hbrpn-74aaa-aaaaa-qaaxq-cai
  Method: Throw (update)
  "Request ID": "ae107dfd7c9be168a8ebc122d904900a95e3f15312111d9e0c08f136573c5f13"
  "Error code": "IC0406"
  "Reject code": "4"
  "Reject message": "foo"
```

- feat: the `UpdateCallRejected` error now exposes `reject_code: ReplicaRejectCode`, `reject_message: string`, and `error_code?: string` properties directly on the error object.
- fix: recalculates body to use a fresh `Expiry` when polling for `read_state` requests. This prevents the request from exceeding the `maximum_ingress_expiry` when the replica is slow to respond.

## [2.1.2] - 2024-09-30

- fix: revert https://github.com/dfinity/agent-js/pull/923 allow option to set agent replica time

## [2.1.1] - 2024-09-13

### Added

- fix: support for headers during upload with `@dfinity/assets`

## [2.1.0] - 2024-09-12

### Added

- chore: awaits prettier formatting in release automation
- feat: expose inner certificate in `Certificate` for inspection or use in raw calls. `Certificate.cert` is now a public property
- feat: allow creation of multiple Actors in `useAuthClient` by passing a record to `actorOptions` with the actor name as the key, and `CreateActorOptions` as the value
- feat: sync_call support in HttpAgent and Actor
  - Skips polling if the sync call succeeds and provides a certificate
  - Falls back to v2 api if the v3 endpoint 404's
  - Adds certificate to SubmitResponse endpoint
  - adds callSync option to `HttpAgent.call`, which defaults to `true`
- feat: management canister interface updates for schnorr signatures
- feat: ensure that identity-secp256k1 seed phrase must produce a 64 byte seed
- docs: documentation and metadata for use-auth-client
- feat: adds optional `rootKey` to `HttpAgentOptions` to allow for a custom root key to be used for verifying signatures from other networks
- chore: npm audit bumping micromatch
- feat: exports polling utilities from `@dfinity/agent` for use in other packages
  - `pollForResponse` now uses the default strategy by default
  - Updated the `bls-verify` jsdoc comment to accurately reflect that the default strategy now uses @noble/curves
- docs: clarifies meaning of `effectiveCanisterId` in `CallOptions`

### Changed

- feat: adds management canister support for canister snapshots
- feat: replaces hdkey and bip32 implementations with `@scure/bip39` and `@scure/bip32` due to vulnerability and lack of maintenance for `elliptic`
- chore: bumps dev dependency versions to remove warnings
- chore: addresses eslint errors uncovered by bumping eslint version

## [2.0.0] - 2024-07-16

### Changed

- fix: passing `request` correctly during pollForResponse `Processing` status
  - credit: [Senior Joinu](https://forum.dfinity.org/t/timestamp-failed-to-pass-the-watermark-after-retrying-the-configured-3-times/29180/11?)
- ci: removing headless browser tests pending a rewrite
- ci: changing token for creating release

### Added

- test: adding test for backwards compatibility with actor for v1 agents
- feat!: deprecate `HttpAgent` constructor in favor of new `create` and `createSync` methods.
  - `create` is async and returns a promise. It will sync time with the replica and fetch the root key if the host is not `https://icp-api.io`
  - Replaces `source` option with a `from` and `fromSync` methods, similar to `Principal.from`

## [1.4.0] - 2024-06-17

### Added

- feat!: add support for proof of absence in Certificate lookups
- feat: `update-management-idl` automation to update the management canister IDL in `@dfinity/agent`

### Changed

- fix: ObservableLog no longer extends Function and class instance can no longer be called. Fixes an issue when running in a browser extension context.
- feat!: ObservableLog's `log` method is renamed to `print` to avoind calling `log.log`.
- chore: update management canister interface with latest bitcoin features
- fix: publish script will correctly update the `package-lock.json` file with the correct dependencies when making a new release
- chore: updates agent error response to read "Gateway returns error" instead of "Server"`
- chore: updates dfinity/conventional-pr-title-action to v4.0.0
- chore: updates dfinity/conventional-pr-title-action to v3.2.0

## [1.3.0] - 2024-05-01

### Added

- docs: adds instructions on how to run unit and e2e tests to the README
- chore: adds required `npm audit` check to PRs
- new `HttpAgent` option: `backoffStrategy` - allows you to set a custom delay strategy for retries. The default is a newly exported `exponentialBackoff`, but you can pass your own function to customize the delay between retries.

### Changed

- chore: upgrades github actions to v4
- fix: retry logic now includes delays with exponential backoff matching the dfx strategy. Retries should no longer happen too quickly for the replica to catch up.

## [1.2.1] - 2024-04-25

### Added

- feat: make `IdbStorage` `get/set` methods generic
- chore: add context to errors thrown when failing to decode CBOR values.
- chore: replaces global npm install with setup-node for size-limit action

## [1.2.0] - 2024-03-25

### Added

- feat: adds support for verified queries against management canister
  - includes support for `fetch_canister_logs` in the actor provided by `getManagementCanister`
  - also includes support for bitcoin queries

Logging

```ts
// Agent should not use an anonymous identity for this call, and should ideally be a canister controller
const management = await getManagementCanister({ agent });
const logs = await management.fetch_canister_logs({ canister_id: canisterId });
```

Bitcoin

```ts
// For now, the verifyQuerySignatures option must be set to false
const agent = await makeAgent({ host: 'https://icp-api.io', verifyQuerySignatures: false });
const management = getManagementCanister({
  agent,
});

const result = await management.bitcoin_get_balance_query({
  address: 'bc1qxy2kgdygjrsqtzq2n0yrf2493p83kkfjhx0wlh',
  network: { mainnet: null },
  min_confirmations: [6],
});
```

### Changed

- chore: npm audit fix
- feat!: support for restricting II auth methods
  - New login option: `allowPinAuthentication?: boolean;`
  - Response from II includes `authnMethod: 'passkey' | 'pin' | 'recovery';`
  - OnSuccess now optionally passes the message directly from the IDP provider
  - Support for arbitrary login values passed to IDP through `customValues` option
- fix: pads date numbers in changelog automation. E.G. 2024-3-1 -> 2024-03-01

- feat: allow passing `DBCreateOptions` to `IdbStorage` constructor
- updated management canister interface

## [1.1.1] - 2024-03-19

- fix: work around `PublicKeyCredential` not being enumerable

## [1.1.0] - 2024-03-18

### Added

- feat: adds `fromPem` method for `identity-secp256k1`
- feat: HttpAgent tracks a watermark from the latest readState call. Queries with signatures made before the watermark will be automatically retried, and rejected if they are still behind.
- fix: remove `ArrrayBuffer` checks from `WebAuthnIdentity` to resolve issues with the Bitwarden password manager

## [1.0.1] - 2024-02-20

### Changed

- fix: `Ed25519KeyIdentity` was not generating unique identities when no seed was provided. This issue was introduced in `v0.20.0-beta.0`. If your code was affected please upgrade to `>=1.0.1`
- chore: export `AuthClientStorage` to aid with custom implementations

## [1.0.0]

### Added

- feat: new `CustomPath` class, better docs, and deprecating metadata path type for `CanisterStatus`

### Changed

- chore: npm audit fix
- fix: adds npm run build to publish script
- chore: update Management Canister interface
- feat: new `CustomPath` class, better docs, and deprecating metadata path type for `CanisterStatus`
- chore: adding new controller to snapshot for e2e canister status

## [0.21.4]

### Changed

- fix: edit to the post-release script
- fix: export partial identity from index of @dfinity/identity
- chore: npm update & bumping jest-environment-jsdom
- feat: release automation changes
- fix: distinguish remote dev environments from known hosts

## [0.21.0]

### Added

- feat: introduces `ObservableLog` to `HttpAgent`. Allows subscribers to be notified of events from the agent without sending them directly to the console
- feat: enhances `.from` methods on public key classes to support unknown types, including PublicKey instances, ArrayBuffer-like objects, DER encoded public keys, and hex strings. Also introduces a new `bufFromBufLike` util

### Changed

- chore: exporting http errors
- chore: cleaning up lint warnings
- chore: cleans up github actions linting warnings
- feat: replaces `secp256k1` npm package with `@noble/curves`
- feat: introduces partial identities from public keys for authentication flows
- fix: honor disableIdle flag
- fix: add `github.dev` and `gitpod.io` to known hosts

## [0.20.2]

### Changed

- chore: lowering prettier version for CI
- fix: restoring localhost to list of known hosts

## [0.20.1]

### Changed

- feat: retry query signature verification in case cache is stale

## [0.20.0]

### Added

- feat: uses expirable map for subnet keys in `agent-js`, with a timeout of 1 hour
- **feat!: node signature verification**
  This feature includes additional changes in support of testing and releasing the feature:
  _ Mainnet e2e tests for queries and calls
  _ published counter canister
  _ New `HttpAgent` option - `verifyQuerySignatures`. Defaults to true, but allows you to opt out of verification. Useful for testing against older replica versions
  _ Introducing `ed25519` logic to agent for validating node signatures
  _ Standardizing around `@noble/curves` instead of tweetnacl in `@dfinity/identity`
  _ new export - hashOfMap from agent, matching the naming used in the interface specification
  _ new unit tests
  _ new Verify export on ed25519 because why not
  _ Adds support for `Uint8Arrays` in `Principal.from()`
  _ feat: introduces `ExpirableMap`, a utility class that will return values up until a configured expiry
  _ chore: increases size limit for `agent-js` to allow for `Ed25519` support for node key signature verification
  _ feat!: replaces `disableNonce` feature with `useQueryNonces`. Going forward, updates will use nonces, but queries and readstate calls will not. Queries and readsatate calls will use nonces if `useQueryNonces` is set to true
  _ feat: adds subnet metrics decoding to canisterStatus for `/subnet` path
  _ feat!: sets expiry to 1 minute less than the configured expiry, and then down to the nearest second. This matches existing behaviour, but adds the rounding

### Changed

- chore: cleanup for node 20 development in `agent-js`
- fix: `canisterStatus` returns full list of controllers
- chore: replaces use of `localhost` with `127.0.0.1`for better node 18 support. Also swaps Jest for vitest, runs mitm against mainnet, and updates some packages
- feat: retry logic will catch and retry for thrown errors
- feat!: adds certificate logic to decode subnet and node key paths from the hashtree. Changes the interface for `lookup\_path` to allow returning a `HashTree`, but also constrains `lookup` response to an `ArrayBuffer` using a new `lookupResultToBuffer` export

## [0.19.3]

### Changed

- fix: `Principal` JSON is compatible with `@dfinity/utils ``jsonReviver` helper
- chore: npm audit
- feat: `Principal` class serializes to JSON
- feat: certificate checks validate that certificate time is not more than 5 minutes ahead of or behind system time.
- feat: two new `leb` decoding utils added to `@dfinity/agent/utils/leb` to make it simpler to decode leb values and time from a certificate tree
- chore: limit npm version to 9 in ci for compatibility with node 16
- Adds more helpful error message for when principal is undefined during actor creation

## [0.19.2]

### Changed

- fix: subdomains on `icp0.io` and `ic0.app` were incorrectly sending requests to `icp-api` and encountering CSP issues

## [0.19.1]

### Changed

- fix: default host logic fixed and tests added

## [0.19.0]

### Changed

- feat: replaces the `js-sha256` library with `@noble/hashes` due to a breaking bug in Chrome
- Fix: add `@dfinity/principal` as a peerDependency to `assets` and `candid`.
- Feat: `HttpAgent` now uses a default address of https://icp-api.io. Users will be warned for not setting a host, but the code will default to mainnet.
- Feat: use webcrypto or node crypto instead of Math.random for nonce generation if available

## [0.18.1]

### Changed

- fix: fix composite query in actor.ts
- fix: handle new update call errors ([IC-1462](https://github.com/dfinity/interface-spec/pull/143))
- chore: updates engines in package.json and recommended node version for development in nvmrc to support node 18+
- chore: corrections to publishing docs
- fix: typo in `JsonnableWebAuthnIdentitiy`, breaking change that requires users to update their imports to `JsonnableWebAuthnIdentity` when this type is used
- fix: fix a bug in decoding service types, when function types come after the service type in the type table
- feat: support `composite_query` in candid
- fix: fix a bug in decoding service types, when function types come after the service type in the type table
- feat: include boundary node http details to query and update calls
- feat: adds method for actor creation that includes boundary node http details

## [0.15.7]

### Changed

- Do not use `Headers` struct during init of HttpAgent for Node compatibility. Note: still supports use of Headers in application code

- fix: finish all tasks before calling onSuccess auth callback in `@dfinity/auth-client`

## [0.15.6]

### Changed

- feat: retry failed `read\_state` requests

## [0.15.5]

### Changed

- add support for WebAuthn level 3 [authenticatorAttachment](https://w3c.github.io/webauthn/#dom-publickeycredential-authenticatorattachment)

## [0.15.4]

### Changed

- removes more circular dependencies in agent, actor, proxy, and pollingstrategy
- chore: updates distro for lint and prettier checks
- removes more circular dependencies in agent, actor, proxy, and pollingstrategy
- feat: adds keyType option for `AuthClient`, allowing users to specify whether to use an `ed25519` or `ECDSAKey`. This is important for custom storage providers that can't store `CryptoKey` objects
- chore: removes a circular dependency on index for canisterStatus
- chore: documents usage of fetch and fetchOptions for `HttpAgent`

## [0.15.3]

### Changed

- reverts the `X-IC-Request-ID header` until we coordinate cors support with icx-proxy

## [0.15.2]

### Changed

- Corrects some dev dependencies incorrectly listed as dependencies in `auth-client` package.json
- introduces `X-IC-Request-ID header` to more easily identify retried requests. Also uses a standard Headers constructor to manage headers

Changes default stored key for `auth-client` to use ECDSAKey\* Also updates the storage interface types to support `CryptoKeyPair`

- updates link to `identity-secp256k1` in docs site

## [0.15.1]

### Changed

- fixes a package configuration issue with `@dfinity/identity-secp256k1`

## [0.15.0]

### Changed

- _Breaking change:_ Moves `Secp256k1KeyIdentity` to its own package. `@dfinity/identity-secp256k1`
- _Breaking change:_ Deprecates `@dfinity/authentication`. If you relied on the `isDelegationValid` check, it has been moved to `@dfinity/identity`

- Deprecates `@dfinity/identity-ledgerhq`. Use `@zondax/ledger-icp` instead.
- chore: links assets docs in index
- chore: sets up new size-limit job for packages, in preparation for CI

## [0.14.1]

### Changed

- feat: `secp256k1` now supports a `fromSeedPhrase` method that will reproduce the same identity across `agent-js`, `dfx`, and `quill`
- chore: configures `unpkg` to use esmodules
- chore: removes unused lint shell script
- chore: adds `js-sha256` dependency to principal
- bug: fixes idlemanager initializing - now either requires `createOptions.identity` or `authClient.login` to be called before starting idle timeout

## [0.14.0]

### Changed

- feat: strips out bitcoin query methods from management canister IDL
- Adds retry logic to `HttpAgent`. By default, retries three times before throwing an error, to offer a more cohesive workflow
- Improves and truncates error messages in Candid
- fixes flaky tests for syncTime
- Adds a top-level `fetchCandid()` function which retrieves the Candid interface for a given canister id.
- chore: `auth-client` expose storage constant keys
- bug: `auth-client` resolves window.open issue in login function in safari due to async storage call
- New package: @dfinity/assets. This package provides an asset manager to manage assets on an assets canister.
- bug: `auth-client` storage wrapper returns after resolve to avoid idb to be recreated

## [0.13.3]

### Changed

- New package: `@dfinity/bls-verify`. This package provides a pure-js implementation of BLS verification using the `miracl-core` package. This can be used to polyfill BLS verification for `agent-js`, but it is notably very slow (~3s per verification). Optimization may be possible with a significant refactoring
- adds ability to polyfill bls verification in Certificate
- Auth Client moves key fallback generation to the create method instead of login and makes the `\_key` non-nullable. This fixes a regression with async window.open behavior in Safari
- `HttpAgent` now offers a method to sync time with the replica, provided a specific canister. This can be used to set proper `Expiry` times when a device has fallen out of sync with the replica.
- Fixes a candid bug where when decoding, optional fields could be skipped if the data on the wire contains additional fields.

## [0.13.2]

### Changed

- `auth-client` avoids localstorage global and can be used in a web worker or nodejs
- bug: `auth-client` logout now awaits clearing storage

## [0.13.1]

### Changed

- fixes a bug with the localstorage migration strategy

## [0.13.0]

### Changed

- AuthClient now uses `IndexedDb` by default. To use localStorage, import LocalStorage provider and pass it during `AuthClient.create()`.

- Also offers a generic `IndexedDb` keyval store, `IdbKeyVal`

- `AuthClient` migrates gracefully from localstorage to IDB when upgrading

## [0.12.2]

### Changed

- Support for the `SubtleCrypto` interface in `@dfinity/identity` using the new `ECDSAKeyIdentity`
- `CanisterStatus` no longer suppresses rootKey errors
- Readme's point to https://agent-js.icp.xyz

## [0.12.1]

### Changed

- Adds inline sourcemaps to packages
- Pulls lint out to a separate job now that Node 12 is failing with latest eslint dependencies
- Adds `UTF-8` as an encoding option for `CanisterStatus` custom paths
- Adds a public method `createReadStateRequest` that creates the request for `readState`.
- Add an extra parameter to `readState` to pass a created request. If this parameter is passed, the method does the request directly without creating a new one.
- Use the `createReadStateRequest` and the extra parameter when polling for the response to avoid signing requests during polling.
- Adds `derivationOrigin` to `auth-client` login to support the ability to login using the identity derived from a different origin. See [proposed changes](https://github.com/dfinity/internet-identity/pull/724/files#diff-44c106928503ccfb1b3f09f02513578552f66b68dea01c5ec4bd2de858bbba1a)

## [0.12.0]

### Changed

- Changed the certificate verification interface and fixed its logic. The public constructor is now static and asynchronous. There is no separate verification method, the check is done automatically in the constructor and newly also checks that the delegation is authoritative for the given canister ID, as required by the Internet Computer interface specification.

## [0.11.2]

### Changed

- Adds a default callback to the `IdleManager` that will refresh the page after clearing the storage
- Adds a new utility method, `canisterStatus`, to `agent-js`. Canister status now allows you to query paths from the canister certificate with a simple interface, using the API from the[interface specification](https://internetcomputer.org/docs/current/references/ic-interface-spec#state-tree-canister-information)
  Comes with nicely configured options for

  `time`, `controllers`, `subnet`, `module_hash`, `candid`. Additionally, has a utility for reading custom MetaData set using [ic-wasm](https://github.com/dfinity/ic-wasm), as well as generic custom paths in the format of ArrayBuffers.

- updates to package.json files for metadata in npm

## [0.11.1]

### Changed

- Fix for a corner case that could lead to incorrect decoding of record types.

## [0.11.0]

### Changed

- makeNonce now returns unique values. Previously only the first byte of the nonce was populated.
- Introduces `IdleManager` to the `auth-client`. You can now use it to detect when the user has been idle for a configurable amount of time, and then to register callbacks for the sake of logging the user out and prompting re-authentication. See the `@dfinity/auth-client` Readme for more details
- Reduces the `maxTimeToLive` default setting from 24 hours to 8
- Versioning tool now sets patch version to 0 for minor version updates, or patch and minor versions to 0 for major version updates
- Removes jest-expect-message, which was making test error messages less useful
- `HttpAgent` now generates a nonce to ensure that calls are unique by default. If you want to opt out or provide your own nonce logic, you can now pass an option of `disableNonce: true`during the agent initialization.

  If you are currently using `agent.addTransform(makeNonceTransform())` , please note that you should remove that logic, or add the `disableNonce` option to your agent when upgrading.

## [0.10.3]

### Changed

- Candid now allows optional records to be omitted. See https://github.com/dfinity/agent-js/issues/524
- In `auth-client`, login `onSuccess` callback and `onError` callback now supports async pattern.
- Updates npm dependencies to resolve warnings for typedoc and node-fetch. No runtime dependencies were affected.

## [0.10.2]

### Changed

- Security enhancement - adds a rewrite for urls to subdomains of

  `\*.ic0.app/api`

  to

  `ic0.app/api`

- Improves error messages for when `HttpAgent` cannot infer `fetch` implementation

## [0.10.1]

### Changed

- Fix for the `auth-client` identity option and added JSDOC comment for the `timeToLive` option
- Sets the default Internet Identity expiration to 1 day for the `authClient`, up from 15 minutes
- No longer checks instanceof `Principal` in `@dfinity/agent`, which should allow non-identical versions of packages to interoperate, as long as they share the same API

## [0.10.0]

### Changed

- Adds changelog for `agent-js` packages
- `Buffer` and `Pipe` refactor
  - In previous versions of dfinity packages, we relied on `Buffer`, a polyfilled version of the Node.js `Buffer` utility. In a significant refactor, we have removed all cases of this, along with `Pipe` and the nonstandard `Blob` packages, in favor of `ArrayBuffer`, `Uint8Array`, and `DataView`
  - Utility methods such as `blobToUint8Array` have been removed.
  - Interfaces that relied on `Buffer` and related packages have been updated to accept `ArrayBuffer`, and the type interfaces are updated to reflect this
- `Secp256k1` Support
  - Adds two new exports to `@dfinity/identity` - `Secp256k1KeyIdentity` and `Secp256k1PublicKey`
  - API mirrors the `ed25519` components, and relies on the [secp256k1](https://www.npmjs.com/package/secp256k1) npm package for signing and verification.<|MERGE_RESOLUTION|>--- conflicted
+++ resolved
@@ -2,13 +2,11 @@
 
 ## [Unreleased]
 
-<<<<<<< HEAD
 - feat(agent): introduce the `getCanisterEnv` and `safeGetCanisterEnv` functions to load the canister environment from the `ic_env` cookie.
-=======
+
 ## [4.1.1] - 2025-10-21
 
 - fix(agent): remove exported `CanisterInstallMode` type
->>>>>>> f273c08b
 
 ## [4.1.0] - 2025-10-13
 
