--- conflicted
+++ resolved
@@ -8,13 +8,10 @@
 - fix: add declaration maps and typescript source code to published packages
 - feat: enables type inference for the arguments and return types of `FuncClass`.
 - feat: enables type inference for the fields of `ServiceClass`.
-<<<<<<< HEAD
+- fix: perform the canister range checks unconditionally for delegations when constructing a `Certificate` instance.
 - fix: account for clock drift when verifying the certificate freshness.
 - feat: adds the `timeDiffMsecs` optional field to the `CreateCertificateOptions` interface, which allows you to adjust the current time when verifying the certificate freshness.
 - feat: adds the `getTimeDiffMsecs` function to the `HttpAgent` class, which returns the time difference in milliseconds between the client's clock and the IC network clock. It also adds the `getTimeDiffMsecs` function to handle the case where the agent is not an instance of `HttpAgent`.
-=======
-- fix: perform the canister range checks unconditionally for delegations when constructing a `Certificate` instance.
->>>>>>> 8b37687c
 
 ## [3.1.0] - 2025-07-24
 
