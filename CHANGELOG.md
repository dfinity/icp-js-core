# Changelog

## [Unreleased]

- fix: do not subtract the replica permitted clock drift when calculating the ingress expiry.
- fix: pick the expiry rounding strategy based on the delta, without adding the clock drift to the delta.
- feat: adds a `clockDriftMs` optional parameter to `Expiry.fromDeltaInMilliseconds` to add to the current time, typically used to specify the clock drift between the IC network clock and the client's clock.
- fix: add declaration maps and typescript source code to published packages.
- feat: enables type inference for the arguments and return types of `FuncClass`.
- feat: enables type inference for the fields of `ServiceClass`.
- fix: perform the canister range checks unconditionally for delegations when constructing a `Certificate` instance.
<<<<<<< HEAD
- docs: add DFINITY Starlight theme to the docs
=======
- fix: account for clock drift when verifying the certificate freshness, and syncs time with the IC network if the certificate fails the freshness check and the agent's time is not already synced.
- feat: adds the `agent` optional field to the `CreateCertificateOptions` interface, which is used to sync time with the IC network if the certificate fails the freshness check, if provided.
- feat: adds the `getTimeDiffMsecs` method to the `HttpAgent` class, which returns the time difference in milliseconds between the IC network clock and the client's clock.
- feat: adds the `hasSyncedTime` method to the `HttpAgent` class, which returns `true` if the time has been synced at least once with the IC network, `false` otherwise.
- fix: use the effective canister id to delete the node keys from the local cache.
>>>>>>> b4fd8d17

## [3.1.0] - 2025-07-24

- feat: export the `getCrc32` function from `@dfinity/principal`

## [3.0.2] - 2025-07-23

- fix: canonicalizes record and variant labels during subtype checking

## [3.0.1] - 2025-07-22

- fix: override `instanceof` in Candid IDL types to avoid issues when importing `IDL` from multiple locations.

## [3.0.0] - 2025-07-17

## [3.0.0-beta.4] - 2025-07-17

### Changed

- chore: replaces ts-node with `pnpm dlx tsx` for version management scripts
- chore: updates the version script to work with new pnpm workspaces
- feat: removes the watermark checks when checking query responses. Now the agent checks if the node signature is not older than the `ingressExpiryInMinutes` option (taking into account the clock drift).
- fix: always account for the clock drift when calculating the ingress expiry.
- fix: `AuthClient.create`'s options now have an additional `loginOptions` optional parameter, which is merged with the options passed to `login` when calling it.
- fix: handle BigInt values when instantiating the buffer in `lebEncode` and `slebEncode` from `@dfinity/candid`. As a result, `@dfinity/candid` now correctly encodes large bigints as `Nat` values.
- fix: make `.ts` extension required for all relative imports. This is required to avoid the "Module not found" error when importing the packages in Node.js (ESM).

### Added

- feat: Starlight documentation website, with custom plugin for typedoc

## [3.0.0-beta.1] - 2025-06-19

### Changed

- chore: update `@noble/*` dependencies
- fix: mark `@noble/hashes` as a dependency rather than a dev dependency

## [3.0.0-beta.0] - 2025-06-17

### Changed

- chore!: removes management canister from @dfinity/agent in favor of @dfinity/ic-management
- feat!: changes all @dfinity/candid interfaces to `Uint8Array<ArrayBuffer>` instead of `ArrayBuffer` to make the API more consistent.
- feat!: replaces `fromHex`, `toHex`, `concat` utils with `bytesToHex`, `hexToBytes`, and `concatBytes` from `@noble/hashes/utils` respectively, to take advantage of existing dependencies.
- feat!: changes polling strategy for `read_state` requests to support presigned requests. By default, `read_state` requests will create a new signature with a new ingress expiry each time they are made. However, the new `preSignReadStateRequest` will make one signature and use it for all polling requests. This is useful for hardware wallets or other external signing solutions that make signing cumbersome.
  - pollForResponse now moves `strategy`, `request`, and `preSignReadStateRequest` to the `options: PollingOptions` object
  - new export: `PollingOptions` type
  - Actor also includes a `pollingOptions` object that can be passed to the `actor` function and will be passed to the `pollForResponse` method
- feat!: removes the unused `defaultAgent` global concept and the `getDefaultAgent` function. The `HttpAgent` constructor is now the only way to create an agent.
- feat!: removes the `ProxyAgent` class.
- feat!: removes the following errors in favor of the new `AgentError`:
  - `AgentHTTPResponseError`
  - `AgentCallError`
  - `AgentQueryError`
  - `AgentReadStateError`
  - `CertificateVerificationError`
  - `ActorCallError`
  - `QueryCallRejectedError`
  - `UpdateCallRejectedError`

  The new `AgentError` error uses the `code` and `kind` props to enable a better programmatic error handling.

- feat!: refactors `Expiry` class to use static factory methods and add JSON serialization/deserialization.
- feat!: makes `lookup_path` compliant with the [IC Interface Specification](https://github.com/dfinity/portal/blob/8015a4ab50232176723ffd95e32a02f1bf7fef30/docs/references/ic-interface-spec.md?plain=1#L3069). Renames the `lookup` method of the `Certificate` class into `lookup_path`, for consistency.
- feat!: removes the `lookup_label` method from the `Certificate` class.
- feat!: replaces `hash` with `sha256` from `@noble/hashes/sha2` to take advantage of existing dependencies
- chore!: drops support for Node.js v19 or lower, and Node.js v21

- feat: replaces `borc` and `simple-cbor` with `@dfinity/cbor`.
- chore: removes unused `bs58check` dependency from `@dfinity/identity-secp256k1`
- fix: AuthClient `isAuthenticated` now correctly returns false if the delegation chain is invalid; eg: expired session
- feat: introduces the `lookup_subtree` standalone function and `Certificate` class method.
- chore: formatting files and changelog
- test: removes backwards compatibility test for `Actor` with `v1` HttpAgent due to breaking interface changes.
- fix: Check subtyping relationship when decoding function or service references
  - This means we now follow the Candid spec more closely, and reduces the risk of calling services with the wrong argument types
- fix: retry requests that fail due to a malformed response body

## [2.4.1] - 2025-04-10

### Changed

- fix: fixes a bug in Ed25519KeyIdentity `toRaw` where the output was not an ArrayBuffer
- test: fixes e2e tests for compatibility with dfx 0.26.0 and `pocket-ic` by querying for the `default_effective_canister_id` before calling the management canister
- fix: fixes a bug in the Ed25519KeyIdentity verify implementation where the argument order was incorrect
- fix: fixes a bug in the `Principal` library where the management canister id util was incorrectly importing using `fromHex`
- feat: change auth-client's default identity provider url

## [2.4.0] - 2025-03-24

### Changed

- chore: changes trap e2e test to check for the response "trapping". Resolves a discrepancy with the replica response introduced in dfx 0.25.1
- fix: Bring Candid decoding of `opt` types up to Candid spec:
  In particular, when decoding at an `opt` type:
  - If the wire type is an `opt` type, decode its payload at the expected content type
    (as before).
  - Allow decoding `null` wire type as IDL value `null` (i.e. JS `[]`).
  - Allow decoding of value of `reserved` wire type, defaulting to IDL value `null` (i.e. JS `[]`).
  - Allow decoding of wider variant type on the wire at narrower expected variant type,
    provided the decoded value is valid at the expected variant type. Otherwise, default to `null` (i.e. JS `[]`).
  - Otherwise:
    - If the expected content type is `null` or `reserved` or (nested) `opt`, return IDL value `null` (i.e. JS `[]`).
    - The expected content type is neither `null`, `reserved` or nested `opt`:
      allow decoding of the non-optioned value `v` as `opt v` (JS `[v*]`) if compatible with
      the expected content type; if incompatible, return IDL value `null` (JS `[]`).

### Added

- feat: refactor nonce logic to prioritize options and ensure compatibility with ArrayBuffer and Uint8Array
- test: added e2e test for CanisterStatus requesting a subnet path, as a reference for getting the subnet id of a given canister id

## [2.3.0] - 2025-02-07

### Added

- shouldFetchRootKey option added to `HttpAgent` constructor
- ci: adds BOT_APPROVED_FILES config

### Changed

- feat: HttpAgent uses anonymous identity to make syncTime call, which can allow readState calls to work beyond 5 minutes
- chore: bumps .nvmrc and nodejs version in CI to 22
- HttpAgent now awaits fetching rootkey before making network calls if `shouldFetchRootKey` is set
- chore: npm audit fixes
- feat: enhanced details in agent call, query, and read_state errors
  - error now includes hex encoded response, requestId, sender_pubkey, and sender_sig in addition to message for improved debugging process

## [2.2.1] - 2025-02-07

### Changed

- fix: reverts read_state polling expiry changes due to mismatched signature introduced in 2.1.3. Polling will re-use the original request as before, up to the point where the request expires

## [2.2.0] - 2024-12-12

### Added

- fix: `target_canister` is used only for `install_chunked_code` of management canister, complying with internet computer specification
- feat: Add support for effective target canister ID in management canister calls.

### Changed

- chore: pins nanoid dev dependency version to override warning
- chore: Removes warning that users found unhelpful, when a message originates from other sources than the identity provider in `AuthClient` during authentication.
- chore: fixes typo in DelegationIdentity jsdoc comment
- chore: Removes warning that users found unhelpful, when a message originates from other sources than the identity provider in `AuthClient` during authentication.
- fix: Make pollForResponse typesafe to avoid exceptions from unknown requests

## [2.1.3] - 2024-10-23

### Added

- feat: allow for setting HttpAgent ingress expiry using `ingressExpiryInMinutes` option

- feat: improved assertion options for agent errors using `prototype`, `name`, and `instanceof`

### Changed

- test: automatically deploys trap canister if it doesn't exist yet during e2e
- fix: handle v3 traps correctly, pulling the reject_code and message from the certificate in the error response like v2.
  Example trap error message:

```txt
AgentError: Call failed:
  Canister: hbrpn-74aaa-aaaaa-qaaxq-cai
  Method: Throw (update)
  "Request ID": "ae107dfd7c9be168a8ebc122d904900a95e3f15312111d9e0c08f136573c5f13"
  "Error code": "IC0406"
  "Reject code": "4"
  "Reject message": "foo"
```

- feat: the `UpdateCallRejected` error now exposes `reject_code: ReplicaRejectCode`, `reject_message: string`, and `error_code?: string` properties directly on the error object.
- fix: recalculates body to use a fresh `Expiry` when polling for `read_state` requests. This prevents the request from exceeding the `maximum_ingress_expiry` when the replica is slow to respond.

## [2.1.2] - 2024-09-30

- fix: revert https://github.com/dfinity/agent-js/pull/923 allow option to set agent replica time

## [2.1.1] - 2024-09-13

### Added

- fix: support for headers during upload with `@dfinity/assets`

## [2.1.0] - 2024-09-12

### Added

- chore: awaits prettier formatting in release automation
- feat: expose inner certificate in `Certificate` for inspection or use in raw calls. `Certificate.cert` is now a public property
- feat: allow creation of multiple Actors in `useAuthClient` by passing a record to `actorOptions` with the actor name as the key, and `CreateActorOptions` as the value
- feat: sync_call support in HttpAgent and Actor
  - Skips polling if the sync call succeeds and provides a certificate
  - Falls back to v2 api if the v3 endpoint 404's
  - Adds certificate to SubmitResponse endpoint
  - adds callSync option to `HttpAgent.call`, which defaults to `true`
- feat: management canister interface updates for schnorr signatures
- feat: ensure that identity-secp256k1 seed phrase must produce a 64 byte seed
- docs: documentation and metadata for use-auth-client
- feat: adds optional `rootKey` to `HttpAgentOptions` to allow for a custom root key to be used for verifying signatures from other networks
- chore: npm audit bumping micromatch
- feat: exports polling utilities from `@dfinity/agent` for use in other packages
  - `pollForResponse` now uses the default strategy by default
  - Updated the `bls-verify` jsdoc comment to accurately reflect that the default strategy now uses @noble/curves
- docs: clarifies meaning of `effectiveCanisterId` in `CallOptions`

### Changed

- feat: adds management canister support for canister snapshots
- feat: replaces hdkey and bip32 implementations with `@scure/bip39` and `@scure/bip32` due to vulnerability and lack of maintenance for `elliptic`
- chore: bumps dev dependency versions to remove warnings
- chore: addresses eslint errors uncovered by bumping eslint version

## [2.0.0] - 2024-07-16

### Changed

- fix: passing `request` correctly during pollForResponse `Processing` status
  - credit: [Senior Joinu](https://forum.dfinity.org/t/timestamp-failed-to-pass-the-watermark-after-retrying-the-configured-3-times/29180/11?)
- ci: removing headless browser tests pending a rewrite
- ci: changing token for creating release

### Added

- test: adding test for backwards compatibility with actor for v1 agents
- feat!: deprecate `HttpAgent` constructor in favor of new `create` and `createSync` methods.
  - `create` is async and returns a promise. It will sync time with the replica and fetch the root key if the host is not `https://icp-api.io`
  - Replaces `source` option with a `from` and `fromSync` methods, similar to `Principal.from`

## [1.4.0] - 2024-06-17

### Added

- feat!: add support for proof of absence in Certificate lookups
- feat: `update-management-idl` automation to update the management canister IDL in `@dfinity/agent`

### Changed

- fix: ObservableLog no longer extends Function and class instance can no longer be called. Fixes an issue when running in a browser extension context.
- feat!: ObservableLog's `log` method is renamed to `print` to avoind calling `log.log`.
- chore: update management canister interface with latest bitcoin features
- fix: publish script will correctly update the `package-lock.json` file with the correct dependencies when making a new release
- chore: updates agent error response to read "Gateway returns error" instead of "Server"`
- chore: updates dfinity/conventional-pr-title-action to v4.0.0
- chore: updates dfinity/conventional-pr-title-action to v3.2.0

## [1.3.0] - 2024-05-01

### Added

- docs: adds instructions on how to run unit and e2e tests to the README
- chore: adds required `npm audit` check to PRs
- new `HttpAgent` option: `backoffStrategy` - allows you to set a custom delay strategy for retries. The default is a newly exported `exponentialBackoff`, but you can pass your own function to customize the delay between retries.

### Changed

- chore: upgrades github actions to v4
- fix: retry logic now includes delays with exponential backoff matching the dfx strategy. Retries should no longer happen too quickly for the replica to catch up.

## [1.2.1] - 2024-04-25

### Added

- feat: make `IdbStorage` `get/set` methods generic
- chore: add context to errors thrown when failing to decode CBOR values.
- chore: replaces global npm install with setup-node for size-limit action

## [1.2.0] - 2024-03-25

### Added

- feat: adds support for verified queries against management canister
  - includes support for `fetch_canister_logs` in the actor provided by `getManagementCanister`
  - also includes support for bitcoin queries

Logging

```ts
// Agent should not use an anonymous identity for this call, and should ideally be a canister controller
const management = await getManagementCanister({ agent });
const logs = await management.fetch_canister_logs({ canister_id: canisterId });
```

Bitcoin

```ts
// For now, the verifyQuerySignatures option must be set to false
const agent = await makeAgent({ host: 'https://icp-api.io', verifyQuerySignatures: false });
const management = getManagementCanister({
  agent,
});

const result = await management.bitcoin_get_balance_query({
  address: 'bc1qxy2kgdygjrsqtzq2n0yrf2493p83kkfjhx0wlh',
  network: { mainnet: null },
  min_confirmations: [6],
});
```

### Changed

- chore: npm audit fix
- feat!: support for restricting II auth methods
  - New login option: `allowPinAuthentication?: boolean;`
  - Response from II includes `authnMethod: 'passkey' | 'pin' | 'recovery';`
  - OnSuccess now optionally passes the message directly from the IDP provider
  - Support for arbitrary login values passed to IDP through `customValues` option
- fix: pads date numbers in changelog automation. E.G. 2024-3-1 -> 2024-03-01

- feat: allow passing `DBCreateOptions` to `IdbStorage` constructor
- updated management canister interface

## [1.1.1] - 2024-03-19

- fix: work around `PublicKeyCredential` not being enumerable

## [1.1.0] - 2024-03-18

### Added

- feat: adds `fromPem` method for `identity-secp256k1`
- feat: HttpAgent tracks a watermark from the latest readState call. Queries with signatures made before the watermark will be automatically retried, and rejected if they are still behind.
- fix: remove `ArrrayBuffer` checks from `WebAuthnIdentity` to resolve issues with the Bitwarden password manager

## [1.0.1] - 2024-02-20

### Changed

- fix: `Ed25519KeyIdentity` was not generating unique identities when no seed was provided. This issue was introduced in `v0.20.0-beta.0`. If your code was affected please upgrade to `>=1.0.1`
- chore: export `AuthClientStorage` to aid with custom implementations

## [1.0.0]

### Added

- feat: new `CustomPath` class, better docs, and deprecating metadata path type for `CanisterStatus`

### Changed

- chore: npm audit fix
- fix: adds npm run build to publish script
- chore: update Management Canister interface
- feat: new `CustomPath` class, better docs, and deprecating metadata path type for `CanisterStatus`
- chore: adding new controller to snapshot for e2e canister status

## [0.21.4]

### Changed

- fix: edit to the post-release script
- fix: export partial identity from index of @dfinity/identity
- chore: npm update & bumping jest-environment-jsdom
- feat: release automation changes
- fix: distinguish remote dev environments from known hosts

## [0.21.0]

### Added

- feat: introduces `ObservableLog` to `HttpAgent`. Allows subscribers to be notified of events from the agent without sending them directly to the console
- feat: enhances `.from` methods on public key classes to support unknown types, including PublicKey instances, ArrayBuffer-like objects, DER encoded public keys, and hex strings. Also introduces a new `bufFromBufLike` util

### Changed

- chore: exporting http errors
- chore: cleaning up lint warnings
- chore: cleans up github actions linting warnings
- feat: replaces `secp256k1` npm package with `@noble/curves`
- feat: introduces partial identities from public keys for authentication flows
- fix: honor disableIdle flag
- fix: add `github.dev` and `gitpod.io` to known hosts

## [0.20.2]

### Changed

- chore: lowering prettier version for CI
- fix: restoring localhost to list of known hosts

## [0.20.1]

### Changed

- feat: retry query signature verification in case cache is stale

## [0.20.0]

### Added

- feat: uses expirable map for subnet keys in `agent-js`, with a timeout of 1 hour
- **feat!: node signature verification**
  This feature includes additional changes in support of testing and releasing the feature:
  _ Mainnet e2e tests for queries and calls
  _ published counter canister
  _ New `HttpAgent` option - `verifyQuerySignatures`. Defaults to true, but allows you to opt out of verification. Useful for testing against older replica versions
  _ Introducing `ed25519` logic to agent for validating node signatures
  _ Standardizing around `@noble/curves` instead of tweetnacl in `@dfinity/identity`
  _ new export - hashOfMap from agent, matching the naming used in the interface specification
  _ new unit tests
  _ new Verify export on ed25519 because why not
  _ Adds support for `Uint8Arrays` in `Principal.from()`
  _ feat: introduces `ExpirableMap`, a utility class that will return values up until a configured expiry
  _ chore: increases size limit for `agent-js` to allow for `Ed25519` support for node key signature verification
  _ feat!: replaces `disableNonce` feature with `useQueryNonces`. Going forward, updates will use nonces, but queries and readstate calls will not. Queries and readsatate calls will use nonces if `useQueryNonces` is set to true
  _ feat: adds subnet metrics decoding to canisterStatus for `/subnet` path
  _ feat!: sets expiry to 1 minute less than the configured expiry, and then down to the nearest second. This matches existing behaviour, but adds the rounding

### Changed

- chore: cleanup for node 20 development in `agent-js`
- fix: `canisterStatus` returns full list of controllers
- chore: replaces use of `localhost` with `127.0.0.1`for better node 18 support. Also swaps Jest for vitest, runs mitm against mainnet, and updates some packages
- feat: retry logic will catch and retry for thrown errors
- feat!: adds certificate logic to decode subnet and node key paths from the hashtree. Changes the interface for `lookup\_path` to allow returning a `HashTree`, but also constrains `lookup` response to an `ArrayBuffer` using a new `lookupResultToBuffer` export

## [0.19.3]

### Changed

- fix: `Principal` JSON is compatible with `@dfinity/utils ``jsonReviver` helper
- chore: npm audit
- feat: `Principal` class serializes to JSON
- feat: certificate checks validate that certificate time is not more than 5 minutes ahead of or behind system time.
- feat: two new `leb` decoding utils added to `@dfinity/agent/utils/leb` to make it simpler to decode leb values and time from a certificate tree
- chore: limit npm version to 9 in ci for compatibility with node 16
- Adds more helpful error message for when principal is undefined during actor creation

## [0.19.2]

### Changed

- fix: subdomains on `icp0.io` and `ic0.app` were incorrectly sending requests to `icp-api` and encountering CSP issues

## [0.19.1]

### Changed

- fix: default host logic fixed and tests added

## [0.19.0]

### Changed

- feat: replaces the `js-sha256` library with `@noble/hashes` due to a breaking bug in Chrome
- Fix: add `@dfinity/principal` as a peerDependency to `assets` and `candid`.
- Feat: `HttpAgent` now uses a default address of https://icp-api.io. Users will be warned for not setting a host, but the code will default to mainnet.
- Feat: use webcrypto or node crypto instead of Math.random for nonce generation if available

## [0.18.1]

### Changed

- fix: fix composite query in actor.ts
- fix: handle new update call errors ([IC-1462](https://github.com/dfinity/interface-spec/pull/143))
- chore: updates engines in package.json and recommended node version for development in nvmrc to support node 18+
- chore: corrections to publishing docs
- fix: typo in `JsonnableWebAuthnIdentitiy`, breaking change that requires users to update their imports to `JsonnableWebAuthnIdentity` when this type is used
- fix: fix a bug in decoding service types, when function types come after the service type in the type table
- feat: support `composite_query` in candid
- fix: fix a bug in decoding service types, when function types come after the service type in the type table
- feat: include boundary node http details to query and update calls
- feat: adds method for actor creation that includes boundary node http details

## [0.15.7]

### Changed

- Do not use `Headers` struct during init of HttpAgent for Node compatibility. Note: still supports use of Headers in application code

- fix: finish all tasks before calling onSuccess auth callback in `@dfinity/auth-client`

## [0.15.6]

### Changed

- feat: retry failed `read\_state` requests

## [0.15.5]

### Changed

- add support for WebAuthn level 3 [authenticatorAttachment](https://w3c.github.io/webauthn/#dom-publickeycredential-authenticatorattachment)

## [0.15.4]

### Changed

- removes more circular dependencies in agent, actor, proxy, and pollingstrategy
- chore: updates distro for lint and prettier checks
- removes more circular dependencies in agent, actor, proxy, and pollingstrategy
- feat: adds keyType option for `AuthClient`, allowing users to specify whether to use an `ed25519` or `ECDSAKey`. This is important for custom storage providers that can't store `CryptoKey` objects
- chore: removes a circular dependency on index for canisterStatus
- chore: documents usage of fetch and fetchOptions for `HttpAgent`

## [0.15.3]

### Changed

- reverts the `X-IC-Request-ID header` until we coordinate cors support with icx-proxy

## [0.15.2]

### Changed

- Corrects some dev dependencies incorrectly listed as dependencies in `auth-client` package.json
- introduces `X-IC-Request-ID header` to more easily identify retried requests. Also uses a standard Headers constructor to manage headers

Changes default stored key for `auth-client` to use ECDSAKey\* Also updates the storage interface types to support `CryptoKeyPair`

- updates link to `identity-secp256k1` in docs site

## [0.15.1]

### Changed

- fixes a package configuration issue with `@dfinity/identity-secp256k1`

## [0.15.0]

### Changed

- _Breaking change:_ Moves `Secp256k1KeyIdentity` to its own package. `@dfinity/identity-secp256k1`
- _Breaking change:_ Deprecates `@dfinity/authentication`. If you relied on the `isDelegationValid` check, it has been moved to `@dfinity/identity`

- Deprecates `@dfinity/identity-ledgerhq`. Use `@zondax/ledger-icp` instead.
- chore: links assets docs in index
- chore: sets up new size-limit job for packages, in preparation for CI

## [0.14.1]

### Changed

- feat: `secp256k1` now supports a `fromSeedPhrase` method that will reproduce the same identity across `agent-js`, `dfx`, and `quill`
- chore: configures `unpkg` to use esmodules
- chore: removes unused lint shell script
- chore: adds `js-sha256` dependency to principal
- bug: fixes idlemanager initializing - now either requires `createOptions.identity` or `authClient.login` to be called before starting idle timeout

## [0.14.0]

### Changed

- feat: strips out bitcoin query methods from management canister IDL
- Adds retry logic to `HttpAgent`. By default, retries three times before throwing an error, to offer a more cohesive workflow
- Improves and truncates error messages in Candid
- fixes flaky tests for syncTime
- Adds a top-level `fetchCandid()` function which retrieves the Candid interface for a given canister id.
- chore: `auth-client` expose storage constant keys
- bug: `auth-client` resolves window.open issue in login function in safari due to async storage call
- New package: @dfinity/assets. This package provides an asset manager to manage assets on an assets canister.
- bug: `auth-client` storage wrapper returns after resolve to avoid idb to be recreated

## [0.13.3]

### Changed

- New package: `@dfinity/bls-verify`. This package provides a pure-js implementation of BLS verification using the `miracl-core` package. This can be used to polyfill BLS verification for `agent-js`, but it is notably very slow (~3s per verification). Optimization may be possible with a significant refactoring
- adds ability to polyfill bls verification in Certificate
- Auth Client moves key fallback generation to the create method instead of login and makes the `\_key` non-nullable. This fixes a regression with async window.open behavior in Safari
- `HttpAgent` now offers a method to sync time with the replica, provided a specific canister. This can be used to set proper `Expiry` times when a device has fallen out of sync with the replica.
- Fixes a candid bug where when decoding, optional fields could be skipped if the data on the wire contains additional fields.

## [0.13.2]

### Changed

- `auth-client` avoids localstorage global and can be used in a web worker or nodejs
- bug: `auth-client` logout now awaits clearing storage

## [0.13.1]

### Changed

- fixes a bug with the localstorage migration strategy

## [0.13.0]

### Changed

- AuthClient now uses `IndexedDb` by default. To use localStorage, import LocalStorage provider and pass it during `AuthClient.create()`.

- Also offers a generic `IndexedDb` keyval store, `IdbKeyVal`

- `AuthClient` migrates gracefully from localstorage to IDB when upgrading

## [0.12.2]

### Changed

- Support for the `SubtleCrypto` interface in `@dfinity/identity` using the new `ECDSAKeyIdentity`
- `CanisterStatus` no longer suppresses rootKey errors
- Readme's point to https://agent-js.icp.xyz

## [0.12.1]

### Changed

- Adds inline sourcemaps to packages
- Pulls lint out to a separate job now that Node 12 is failing with latest eslint dependencies
- Adds `UTF-8` as an encoding option for `CanisterStatus` custom paths
- Adds a public method `createReadStateRequest` that creates the request for `readState`.
- Add an extra parameter to `readState` to pass a created request. If this parameter is passed, the method does the request directly without creating a new one.
- Use the `createReadStateRequest` and the extra parameter when polling for the response to avoid signing requests during polling.
- Adds `derivationOrigin` to `auth-client` login to support the ability to login using the identity derived from a different origin. See [proposed changes](https://github.com/dfinity/internet-identity/pull/724/files#diff-44c106928503ccfb1b3f09f02513578552f66b68dea01c5ec4bd2de858bbba1a)

## [0.12.0]

### Changed

- Changed the certificate verification interface and fixed its logic. The public constructor is now static and asynchronous. There is no separate verification method, the check is done automatically in the constructor and newly also checks that the delegation is authoritative for the given canister ID, as required by the Internet Computer interface specification.

## [0.11.2]

### Changed

- Adds a default callback to the `IdleManager` that will refresh the page after clearing the storage
- Adds a new utility method, `canisterStatus`, to `agent-js`. Canister status now allows you to query paths from the canister certificate with a simple interface, using the API from the[interface specification](https://internetcomputer.org/docs/current/references/ic-interface-spec#state-tree-canister-information)
  Comes with nicely configured options for

  `time`, `controllers`, `subnet`, `module_hash`, `candid`. Additionally, has a utility for reading custom MetaData set using [ic-wasm](https://github.com/dfinity/ic-wasm), as well as generic custom paths in the format of ArrayBuffers.

- updates to package.json files for metadata in npm

## [0.11.1]

### Changed

- Fix for a corner case that could lead to incorrect decoding of record types.

## [0.11.0]

### Changed

- makeNonce now returns unique values. Previously only the first byte of the nonce was populated.
- Introduces `IdleManager` to the `auth-client`. You can now use it to detect when the user has been idle for a configurable amount of time, and then to register callbacks for the sake of logging the user out and prompting re-authentication. See the `@dfinity/auth-client` Readme for more details
- Reduces the `maxTimeToLive` default setting from 24 hours to 8
- Versioning tool now sets patch version to 0 for minor version updates, or patch and minor versions to 0 for major version updates
- Removes jest-expect-message, which was making test error messages less useful
- `HttpAgent` now generates a nonce to ensure that calls are unique by default. If you want to opt out or provide your own nonce logic, you can now pass an option of `disableNonce: true`during the agent initialization.

  If you are currently using `agent.addTransform(makeNonceTransform())` , please note that you should remove that logic, or add the `disableNonce` option to your agent when upgrading.

## [0.10.3]

### Changed

- Candid now allows optional records to be omitted. See https://github.com/dfinity/agent-js/issues/524
- In `auth-client`, login `onSuccess` callback and `onError` callback now supports async pattern.
- Updates npm dependencies to resolve warnings for typedoc and node-fetch. No runtime dependencies were affected.

## [0.10.2]

### Changed

- Security enhancement - adds a rewrite for urls to subdomains of

  `\*.ic0.app/api`

  to

  `ic0.app/api`

- Improves error messages for when `HttpAgent` cannot infer `fetch` implementation

## [0.10.1]

### Changed

- Fix for the `auth-client` identity option and added JSDOC comment for the `timeToLive` option
- Sets the default Internet Identity expiration to 1 day for the `authClient`, up from 15 minutes
- No longer checks instanceof `Principal` in `@dfinity/agent`, which should allow non-identical versions of packages to interoperate, as long as they share the same API

## [0.10.0]

### Changed

- Adds changelog for `agent-js` packages
- `Buffer` and `Pipe` refactor
  - In previous versions of dfinity packages, we relied on `Buffer`, a polyfilled version of the Node.js `Buffer` utility. In a significant refactor, we have removed all cases of this, along with `Pipe` and the nonstandard `Blob` packages, in favor of `ArrayBuffer`, `Uint8Array`, and `DataView`
  - Utility methods such as `blobToUint8Array` have been removed.
  - Interfaces that relied on `Buffer` and related packages have been updated to accept `ArrayBuffer`, and the type interfaces are updated to reflect this
- `Secp256k1` Support
  - Adds two new exports to `@dfinity/identity` - `Secp256k1KeyIdentity` and `Secp256k1PublicKey`
  - API mirrors the `ed25519` components, and relies on the [secp256k1](https://www.npmjs.com/package/secp256k1) npm package for signing and verification.<|MERGE_RESOLUTION|>--- conflicted
+++ resolved
@@ -9,15 +9,12 @@
 - feat: enables type inference for the arguments and return types of `FuncClass`.
 - feat: enables type inference for the fields of `ServiceClass`.
 - fix: perform the canister range checks unconditionally for delegations when constructing a `Certificate` instance.
-<<<<<<< HEAD
-- docs: add DFINITY Starlight theme to the docs
-=======
 - fix: account for clock drift when verifying the certificate freshness, and syncs time with the IC network if the certificate fails the freshness check and the agent's time is not already synced.
 - feat: adds the `agent` optional field to the `CreateCertificateOptions` interface, which is used to sync time with the IC network if the certificate fails the freshness check, if provided.
 - feat: adds the `getTimeDiffMsecs` method to the `HttpAgent` class, which returns the time difference in milliseconds between the IC network clock and the client's clock.
 - feat: adds the `hasSyncedTime` method to the `HttpAgent` class, which returns `true` if the time has been synced at least once with the IC network, `false` otherwise.
 - fix: use the effective canister id to delete the node keys from the local cache.
->>>>>>> b4fd8d17
+- docs: add DFINITY Starlight theme to the docs
 
 ## [3.1.0] - 2025-07-24
 
