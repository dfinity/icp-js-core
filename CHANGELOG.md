--- conflicted
+++ resolved
@@ -2,11 +2,8 @@
 
 ## [Unreleased]
 
-<<<<<<< HEAD
 - fix(candid): recursive type table merging preserves concrete type mapping
-=======
 - fix(identity): handle ArrayBuffer in delegation chain serialization
->>>>>>> b570114c
 
 ## [4.0.4] - 2025-09-18
 
