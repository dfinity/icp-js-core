--- conflicted
+++ resolved
@@ -2,13 +2,11 @@
 
 ## [Unreleased]
 
-<<<<<<< HEAD
 - feat(agent): introduce the `getCanisterEnv` and `safeGetCanisterEnv` functions to load the canister environment from the `ic_env` cookie.
-=======
+
 ## [4.1.0] - 2025-10-13
 
 - feat(principal): export the `base32Encode` and `base32Decode` functions
->>>>>>> 59c689c4
 
 ## [4.0.5] - 2025-09-30
 
