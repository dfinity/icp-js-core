import { authenticator } from "@dfinity/authentication";
// @ts-expect-error 'ic:canisters' is not resolvable without dfx-knowledge
import authDemoContract from "ic:canisters/authentication_demo";
import { Principal } from "@dfinity/agent";
import AuthenticationButton from "./ic-id-button";
import { defaultSessionStorage, SessionIdentitySignFunction } from "./session";
import { toHex } from "./bytes";
<<<<<<< HEAD
import { makeLog } from "./log";
=======
>>>>>>> a56c6d0c

/**
 * Main Custom Element for the @dfinity/authentication-demo.
 * It should:
 * * render an ic-authentication-button that the end-user can use to initiate login.
 * * render a button to test the @dfinity/agent included by @dfinity/bootstrap to see whether it picks up the identity from any AuthenticationResponse
 *   * When someone clicks this, make a request to the `whoami()` method of the motoko actor,
 *     which should echo back this agent's identity, which this element should render to the end-user.
 */
export default class AuthenticationDemo extends HTMLElement {
  #sessionStorage = defaultSessionStorage;
  whoamiPrincipal: Principal | undefined;
  constructor() {
    super();
  }
  connectedCallback(): void {
    this.render();
    this.#initializeAuthentication();
  }
  #initializeAuthentication = async (): Promise<void> => {
    const { value: session } = await this.#sessionStorage.get();
    if (!session) {
      console.debug("initializeAuthentication got no session from storage");
      return;
    }
    const url = new URL(location.href);
    let authenticationResponse = session.authenticationResponse;
    if (!authenticationResponse && url.searchParams.has("access_token")) {
      authenticationResponse = url.toString();
      await this.#sessionStorage.set({
        ...session,
        authenticationResponse,
      });
    }
    if (authenticationResponse) {
      authenticator.useSession({
        authenticationResponse,
        identity: {
          sign: async (challenge) => {
            if (/signRequiresConfirm/i.test(location.href)) {
              const confirmationRequest: string = [
                "Do you want to sign?",
                `challenge = ${toHex(new Uint8Array(challenge))}`,
              ].join("\n\n");
              if (!confirm(confirmationRequest)) {
                throw new Error(
                  "signing did not receive confirmation from end-user"
                );
              }
            }
            return SessionIdentitySignFunction(session.identity)(challenge);
          },
        },
      });
    }
  };
  /**
   * Clear out children and re-append-children based on latest state.
   */
  render(): void {
    const shadow = this.shadowRoot || this.attachShadow({ mode: "open" });
    while (shadow.firstChild) {
      shadow.firstChild.remove();
    }
    shadow.appendChild(new AuthenticationButton());
    shadow.appendChild(
      (() => {
        const testAgentButton = document.createElement("button");
        testAgentButton.innerHTML = `Test Agent`;
        testAgentButton.addEventListener("click", this.onClickTestAgent);
        return testAgentButton;
      })()
    );
    shadow.appendChild(
      (() => {
        const div = document.createElement("div");
        div.innerHTML = `
          <p>
            The current authentication's info is:
          <p>
          <dl>
            <dt>Public Key</dt><dd>
              <ic-authentication-subject-public-key format="hex" placeholder="&hellip;" />
            </dd>
            <dt>Principal Text</dt><dd>
              <ic-authentication-subject-public-key format="principal.text" placeholder="&hellip;" />
            </dd>
            <dt>Principal Hex</dt><dd>
              <ic-authentication-subject-public-key format="principal.hex" placeholder="&hellip;" />
            </dd>
          </dl>
          `;
        return div;
      })()
    );
    if (this.whoamiPrincipal) {
      shadow.appendChild(
        Object.assign(document.createElement("div"), {
          innerHTML: `
            <p>
              The contract's last <code>whoami()</code> response was
              <dl>
                <dt>Principal Text</dt><dd>
                  <span>${this.whoamiPrincipal.toText()}</span>
                </dd>
                <dt>Principal Blob Hex</dt><dd>
                  <span>${this.whoamiPrincipal.toBlob().toString("hex")}</span>
                </dd>
              </dl>
              
            <p>
          `,
        })
      );
    }
  }
  /**
   * click handler for 'Test Agent' button.
   * @param event - ClickEvent from clicking
   */
  onClickTestAgent = async (event: Event): Promise<void> => {
    console.log("onClickTestAgent start", { event });
    let response: unknown;
    try {
      response = await authDemoContract.whoami();
      console.log("onClickTestAgent response", {
        response,
        Principal,
        isPrincipal: response instanceof Principal,
      });
    } catch (error) {
      console.error("Error calling whoami() in contract", error);
      throw error;
    }
    if (isPrincipal(response)) {
      if (
        this.whoamiPrincipal &&
        this.whoamiPrincipal.toHex() === response.toHex()
      ) {
        console.debug("whoamiPrincipal is same as before. Skiping unnecessary re-render.");
      } else {
        this.whoamiPrincipal = response;
        this.render();
      }
    }
  };
}

function isPrincipal(p: unknown): p is Principal {
  if (!p) return false;
  if (typeof (p as Principal).toBlob !== "function") return false;
  if (typeof (p as Principal).toText !== "function") return false;
  return true;
}<|MERGE_RESOLUTION|>--- conflicted
+++ resolved
@@ -5,10 +5,6 @@
 import AuthenticationButton from "./ic-id-button";
 import { defaultSessionStorage, SessionIdentitySignFunction } from "./session";
 import { toHex } from "./bytes";
-<<<<<<< HEAD
-import { makeLog } from "./log";
-=======
->>>>>>> a56c6d0c
 
 /**
  * Main Custom Element for the @dfinity/authentication-demo.
