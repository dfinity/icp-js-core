/* eslint-disable @typescript-eslint/no-unused-vars */
/* eslint-disable @typescript-eslint/no-explicit-any */
import { Principal as PrincipalId } from '@dfinity/principal';
import { JsonValue } from './types';
import { concat, PipeArrayBuffer as Pipe } from './utils/buffer';
import { idlLabelToId } from './utils/hash';
import {
  lebDecode,
  lebEncode,
  readIntLE,
  readUIntLE,
  safeRead,
  safeReadUint8,
  slebDecode,
  slebEncode,
  writeIntLE,
  writeUIntLE,
} from './utils/leb128';
import { iexp2 } from './utils/bigint-math';

/**
 * This module provides a combinator library to create serializers/deserializers
 * between JavaScript values and IDL used by canisters on the Internet Computer,
 * as documented at https://github.com/dfinity/candid/blob/119703ba342d2fef6ab4972d2541b9fe36ae8e36/spec/Candid.md
 */

const enum IDLTypeIds {
  Null = -1,
  Bool = -2,
  Nat = -3,
  Int = -4,
  Float32 = -13,
  Float64 = -14,
  Text = -15,
  Reserved = -16,
  Empty = -17,
  Opt = -18,
  Vector = -19,
  Record = -20,
  Variant = -21,
  Func = -22,
  Service = -23,
  Principal = -24,
}

const magicNumber = 'DIDL';
const toReadableString_max = 400; // will not display arguments after 400chars. Makes sure 2mb blobs don't get inside the error

function zipWith<TX, TY, TR>(xs: TX[], ys: TY[], f: (a: TX, b: TY) => TR): TR[] {
  return xs.map((x, i) => f(x, ys[i]));
}

/**
 * An IDL Type Table, which precedes the data in the stream.
 */
class TypeTable {
  // List of types. Needs to be an array as the index needs to be stable.
  private _typs: ArrayBuffer[] = [];
  private _idx = new Map<string, number>();

  public has(obj: ConstructType) {
    return this._idx.has(obj.name);
  }

  public add<T>(type: ConstructType<T>, buf: ArrayBuffer) {
    const idx = this._typs.length;
    this._idx.set(type.name, idx);
    this._typs.push(buf);
  }

  public merge<T>(obj: ConstructType<T>, knot: string) {
    const idx = this._idx.get(obj.name);
    const knotIdx = this._idx.get(knot);
    if (idx === undefined) {
      throw new Error('Missing type index for ' + obj);
    }
    if (knotIdx === undefined) {
      throw new Error('Missing type index for ' + knot);
    }
    this._typs[idx] = this._typs[knotIdx];

    // Delete the type.
    this._typs.splice(knotIdx, 1);
    this._idx.delete(knot);
  }

  public encode() {
    const len = lebEncode(this._typs.length);
    const buf = concat(...this._typs);
    return concat(len, buf);
  }

  public indexOf(typeName: string) {
    if (!this._idx.has(typeName)) {
      throw new Error('Missing type index for ' + typeName);
    }
    return slebEncode(this._idx.get(typeName) || 0);
  }
}

export abstract class Visitor<D, R> {
  public visitType<T>(t: Type<T>, data: D): R {
    throw new Error('Not implemented');
  }
  public visitPrimitive<T>(t: PrimitiveType<T>, data: D): R {
    return this.visitType(t, data);
  }
  public visitEmpty(t: EmptyClass, data: D): R {
    return this.visitPrimitive(t, data);
  }
  public visitBool(t: BoolClass, data: D): R {
    return this.visitPrimitive(t, data);
  }
  public visitNull(t: NullClass, data: D): R {
    return this.visitPrimitive(t, data);
  }
  public visitReserved(t: ReservedClass, data: D): R {
    return this.visitPrimitive(t, data);
  }
  public visitText(t: TextClass, data: D): R {
    return this.visitPrimitive(t, data);
  }
  public visitNumber<T>(t: PrimitiveType<T>, data: D): R {
    return this.visitPrimitive(t, data);
  }
  public visitInt(t: IntClass, data: D): R {
    return this.visitNumber(t, data);
  }
  public visitNat(t: NatClass, data: D): R {
    return this.visitNumber(t, data);
  }
  public visitFloat(t: FloatClass, data: D): R {
    return this.visitPrimitive(t, data);
  }
  public visitFixedInt(t: FixedIntClass, data: D): R {
    return this.visitNumber(t, data);
  }
  public visitFixedNat(t: FixedNatClass, data: D): R {
    return this.visitNumber(t, data);
  }
  public visitPrincipal(t: PrincipalClass, data: D): R {
    return this.visitPrimitive(t, data);
  }

  public visitConstruct<T>(t: ConstructType<T>, data: D): R {
    return this.visitType(t, data);
  }
  public visitVec<T>(t: VecClass<T>, ty: Type<T>, data: D): R {
    return this.visitConstruct(t, data);
  }
  public visitOpt<T>(t: OptClass<T>, ty: Type<T>, data: D): R {
    return this.visitConstruct(t, data);
  }
  public visitRecord(t: RecordClass, fields: Array<[string, Type]>, data: D): R {
    return this.visitConstruct(t, data);
  }
  public visitTuple<T extends any[]>(t: TupleClass<T>, components: Type[], data: D): R {
    const fields: Array<[string, Type]> = components.map((ty, i) => [`_${i}_`, ty]);
    return this.visitRecord(t, fields, data);
  }
  public visitVariant(t: VariantClass, fields: Array<[string, Type]>, data: D): R {
    return this.visitConstruct(t, data);
  }
  public visitRec<T>(t: RecClass<T>, ty: ConstructType<T>, data: D): R {
    return this.visitConstruct(ty, data);
  }
  public visitFunc(t: FuncClass, data: D): R {
    return this.visitConstruct(t, data);
  }
  public visitService(t: ServiceClass, data: D): R {
    return this.visitConstruct(t, data);
  }
}

/**
 * Represents an IDL type.
 */
export abstract class Type<T = any> {
  public abstract readonly name: string;
  public abstract accept<D, R>(v: Visitor<D, R>, d: D): R;

  /* Display type name */
  public display(): string {
    return this.name;
  }

  public valueToString(x: T): string {
    return toReadableString(x);
  }

  /* Implement `T` in the IDL spec, only needed for non-primitive types */
  public buildTypeTable(typeTable: TypeTable): void {
    if (!typeTable.has(this)) {
      this._buildTypeTableImpl(typeTable);
    }
  }

  /**
   * Assert that JavaScript's `x` is the proper type represented by this
   * Type.
   */
  public abstract covariant(x: any): x is T;

  /**
   * Encode the value. This needs to be public because it is used by
   * encodeValue() from different types.
   * @internal
   */
  public abstract encodeValue(x: T): ArrayBuffer;

  /**
   * Implement `I` in the IDL spec.
   * Encode this type for the type table.
   */
  public abstract encodeType(typeTable: TypeTable): ArrayBuffer;

  public abstract checkType(t: Type): Type;

  public abstract decodeValue(x: Pipe, t: Type): T;

  protected abstract _buildTypeTableImpl(typeTable: TypeTable): void;
}

export abstract class PrimitiveType<T = any> extends Type<T> {
  public checkType(t: Type): Type {
    if (this.name !== t.name) {
      throw new Error(`type mismatch: type on the wire ${t.name}, expect type ${this.name}`);
    }
    return t;
  }

  // eslint-disable-next-line @typescript-eslint/no-unused-vars
  public _buildTypeTableImpl(typeTable: TypeTable): void {
    // No type table encoding for Primitive types.
    return;
  }
}

export abstract class ConstructType<T = any> extends Type<T> {
  public checkType(t: Type): ConstructType<T> {
    if (t instanceof RecClass) {
      const ty = t.getType();
      if (typeof ty === 'undefined') {
        throw new Error('type mismatch with uninitialized type');
      }
      return ty;
    }
    throw new Error(`type mismatch: type on the wire ${t.name}, expect type ${this.name}`);
  }
  public encodeType(typeTable: TypeTable) {
    return typeTable.indexOf(this.name);
  }
}

/**
 * Represents an IDL Empty, a type which has no inhabitants.
 * Since no values exist for this type, it cannot be serialised or deserialised.
 * Result types like `Result<Text, Empty>` should always succeed.
 */
export class EmptyClass extends PrimitiveType<never> {
  public accept<D, R>(v: Visitor<D, R>, d: D): R {
    return v.visitEmpty(this, d);
  }

  public covariant(x: any): x is never {
    throw new Error(`Invalid ${this.display()} argument: ${toReadableString(x)}`);
  }

  public encodeValue(): never {
    throw new Error('Empty cannot appear as a function argument');
  }

  public valueToString(): never {
    throw new Error('Empty cannot appear as a value');
  }

  public encodeType() {
    return slebEncode(IDLTypeIds.Empty);
  }

  public decodeValue(): never {
    throw new Error('Empty cannot appear as an output');
  }

  get name() {
    return 'empty';
  }
}

/**
 * Represents an IDL Unknown, a placeholder type for deserialization only.
 * When decoding a value as Unknown, all fields will be retained but the names are only available in
 * hashed form.
 * A deserialized unknown will offer it's actual type by calling the `type()` function.
 * Unknown cannot be serialized and attempting to do so will throw an error.
 */
export class UnknownClass extends Type {
  public checkType(t: Type): Type {
    throw new Error('Method not implemented for unknown.');
  }

  public accept<D, R>(v: Visitor<D, R>, d: D): R {
    throw v.visitType(this, d);
  }

  public covariant(x: any): x is any {
    throw new Error(`Invalid ${this.display()} argument: ${toReadableString(x)}`);
  }

  public encodeValue(): never {
    throw new Error('Unknown cannot appear as a function argument');
  }

  public valueToString(): never {
    throw new Error('Unknown cannot appear as a value');
  }

  public encodeType(): never {
    throw new Error('Unknown cannot be serialized');
  }

  public decodeValue(b: Pipe, t: Type): any {
    let decodedValue = t.decodeValue(b, t);

    if (Object(decodedValue) !== decodedValue) {
      // decodedValue is primitive. Box it, otherwise we cannot add the type() function.
      // The type() function is important for primitives because otherwise we cannot tell apart the
      // different number types.
      decodedValue = Object(decodedValue);
    }

    let typeFunc;
    if (t instanceof RecClass) {
      typeFunc = () => t.getType();
    } else {
      typeFunc = () => t;
    }
    // Do not use 'decodedValue.type = typeFunc' because this would lead to an enumerable property
    // 'type' which means it would be serialized if the value would be candid encoded again.
    // This in turn leads to problems if the decoded value is a variant because these values are
    // only allowed to have a single property.
    Object.defineProperty(decodedValue, 'type', {
      value: typeFunc,
      writable: true,
      enumerable: false,
      configurable: true,
    });
    return decodedValue;
  }

  protected _buildTypeTableImpl(): void {
    throw new Error('Unknown cannot be serialized');
  }

  get name() {
    return 'Unknown';
  }
}

/**
 * Represents an IDL Bool
 */
export class BoolClass extends PrimitiveType<boolean> {
  public accept<D, R>(v: Visitor<D, R>, d: D): R {
    return v.visitBool(this, d);
  }

  public covariant(x: any): x is boolean {
    if (typeof x === 'boolean') return true;
    throw new Error(`Invalid ${this.display()} argument: ${toReadableString(x)}`);
  }

  public encodeValue(x: boolean): ArrayBuffer {
    return new Uint8Array([x ? 1 : 0]);
  }

  public encodeType() {
    return slebEncode(IDLTypeIds.Bool);
  }

  public decodeValue(b: Pipe, t: Type) {
    this.checkType(t);
    switch (safeReadUint8(b)) {
      case 0:
        return false;
      case 1:
        return true;
      default:
        throw new Error('Boolean value out of range');
    }
  }

  get name() {
    return 'bool';
  }
}

/**
 * Represents an IDL Null
 */
export class NullClass extends PrimitiveType<null> {
  public accept<D, R>(v: Visitor<D, R>, d: D): R {
    return v.visitNull(this, d);
  }

  public covariant(x: any): x is null {
    if (x === null) return true;
    throw new Error(`Invalid ${this.display()} argument: ${toReadableString(x)}`);
  }

  public encodeValue() {
    return new ArrayBuffer(0);
  }

  public encodeType() {
    return slebEncode(IDLTypeIds.Null);
  }

  public decodeValue(b: Pipe, t: Type) {
    this.checkType(t);
    return null;
  }

  get name() {
    return 'null';
  }
}

/**
 * Represents an IDL Reserved
 */
export class ReservedClass extends PrimitiveType<any> {
  public accept<D, R>(v: Visitor<D, R>, d: D): R {
    return v.visitReserved(this, d);
  }

  public covariant(x: any): x is any {
    return true;
  }

  public encodeValue() {
    return new ArrayBuffer(0);
  }

  public encodeType() {
    return slebEncode(IDLTypeIds.Reserved);
  }

  public decodeValue(b: Pipe, t: Type) {
    if (t.name !== this.name) {
      t.decodeValue(b, t);
    }
    return null;
  }

  get name() {
    return 'reserved';
  }
}

/**
 * Represents an IDL Text
 */
export class TextClass extends PrimitiveType<string> {
  public accept<D, R>(v: Visitor<D, R>, d: D): R {
    return v.visitText(this, d);
  }

  public covariant(x: any): x is string {
    if (typeof x === 'string') return true;
    throw new Error(`Invalid ${this.display()} argument: ${toReadableString(x)}`);
  }

  public encodeValue(x: string) {
    const buf = new TextEncoder().encode(x);
    const len = lebEncode(buf.byteLength);
    return concat(len, buf);
  }

  public encodeType() {
    return slebEncode(IDLTypeIds.Text);
  }

  public decodeValue(b: Pipe, t: Type) {
    this.checkType(t);
    const len = lebDecode(b);
    const buf = safeRead(b, Number(len));
    const decoder = new TextDecoder('utf8', { fatal: true });
    return decoder.decode(buf);
  }

  get name() {
    return 'text';
  }

  public valueToString(x: string) {
    return '"' + x + '"';
  }
}

/**
 * Represents an IDL Int
 */
export class IntClass extends PrimitiveType<bigint> {
  public accept<D, R>(v: Visitor<D, R>, d: D): R {
    return v.visitInt(this, d);
  }

  public covariant(x: any): x is bigint {
    // We allow encoding of JavaScript plain numbers.
    // But we will always decode to bigint.
    if (typeof x === 'bigint' || Number.isInteger(x)) return true;
    throw new Error(`Invalid ${this.display()} argument: ${toReadableString(x)}`);
  }

  public encodeValue(x: bigint | number) {
    return slebEncode(x);
  }

  public encodeType() {
    return slebEncode(IDLTypeIds.Int);
  }

  public decodeValue(b: Pipe, t: Type) {
    this.checkType(t);
    return slebDecode(b);
  }

  get name() {
    return 'int';
  }

  public valueToString(x: bigint) {
    return x.toString();
  }
}

/**
 * Represents an IDL Nat
 */
export class NatClass extends PrimitiveType<bigint> {
  public accept<D, R>(v: Visitor<D, R>, d: D): R {
    return v.visitNat(this, d);
  }

  public covariant(x: any): x is bigint {
    // We allow encoding of JavaScript plain numbers.
    // But we will always decode to bigint.
    if ((typeof x === 'bigint' && x >= BigInt(0)) || (Number.isInteger(x) && x >= 0)) return true;
    throw new Error(`Invalid ${this.display()} argument: ${toReadableString(x)}`);
  }

  public encodeValue(x: bigint | number) {
    return lebEncode(x);
  }

  public encodeType() {
    return slebEncode(IDLTypeIds.Nat);
  }

  public decodeValue(b: Pipe, t: Type) {
    this.checkType(t);
    return lebDecode(b);
  }

  get name() {
    return 'nat';
  }

  public valueToString(x: bigint) {
    return x.toString();
  }
}

/**
 * Represents an IDL Float
 */
export class FloatClass extends PrimitiveType<number> {
  constructor(private _bits: number) {
    super();
    if (_bits !== 32 && _bits !== 64) {
      throw new Error('not a valid float type');
    }
  }
  public accept<D, R>(v: Visitor<D, R>, d: D): R {
    return v.visitFloat(this, d);
  }

  public covariant(x: any): x is number {
    if (typeof x === 'number' || x instanceof Number) return true;
    throw new Error(`Invalid ${this.display()} argument: ${toReadableString(x)}`);
  }

  public encodeValue(x: number) {
    const buf = new ArrayBuffer(this._bits / 8);
    const view = new DataView(buf);
    if (this._bits === 32) {
      view.setFloat32(0, x, true);
    } else {
      view.setFloat64(0, x, true);
    }
    return buf;
  }

  public encodeType() {
    const opcode = this._bits === 32 ? IDLTypeIds.Float32 : IDLTypeIds.Float64;
    return slebEncode(opcode);
  }

  public decodeValue(b: Pipe, t: Type) {
    this.checkType(t);
    const bytes = safeRead(b, this._bits / 8);
    const view = new DataView(bytes);
    if (this._bits === 32) {
      return view.getFloat32(0, true);
    } else {
      return view.getFloat64(0, true);
    }
  }

  get name() {
    return 'float' + this._bits;
  }

  public valueToString(x: number) {
    return x.toString();
  }
}

/**
 * Represents an IDL fixed-width Int(n)
 */
export class FixedIntClass extends PrimitiveType<bigint | number> {
  constructor(public readonly _bits: number) {
    super();
  }

  public accept<D, R>(v: Visitor<D, R>, d: D): R {
    return v.visitFixedInt(this, d);
  }

  public covariant(x: any): x is bigint {
    const min = iexp2(this._bits - 1) * BigInt(-1);
    const max = iexp2(this._bits - 1) - BigInt(1);
    let ok = false;
    if (typeof x === 'bigint') {
      ok = x >= min && x <= max;
    } else if (Number.isInteger(x)) {
      const v = BigInt(x);
      ok = v >= min && v <= max;
    } else {
      ok = false;
    }

    if (ok) return true;
    throw new Error(`Invalid ${this.display()} argument: ${toReadableString(x)}`);
  }

  public encodeValue(x: bigint | number) {
    return writeIntLE(x, this._bits / 8);
  }

  public encodeType() {
    const offset = Math.log2(this._bits) - 3;
    return slebEncode(-9 - offset);
  }

  public decodeValue(b: Pipe, t: Type) {
    this.checkType(t);
    const num = readIntLE(b, this._bits / 8);
    if (this._bits <= 32) {
      return Number(num);
    } else {
      return num;
    }
  }

  get name() {
    return `int${this._bits}`;
  }

  public valueToString(x: bigint | number) {
    return x.toString();
  }
}

/**
 * Represents an IDL fixed-width Nat(n)
 */
export class FixedNatClass extends PrimitiveType<bigint | number> {
  constructor(public readonly _bits: number) {
    super();
  }

  public accept<D, R>(v: Visitor<D, R>, d: D): R {
    return v.visitFixedNat(this, d);
  }

  public covariant(x: any): x is bigint {
    const max = iexp2(this._bits);
    let ok = false;
    if (typeof x === 'bigint' && x >= BigInt(0)) {
      ok = x < max;
    } else if (Number.isInteger(x) && x >= 0) {
      const v = BigInt(x);
      ok = v < max;
    } else {
      ok = false;
    }
    if (ok) return true;
    throw new Error(`Invalid ${this.display()} argument: ${toReadableString(x)}`);
  }

  public encodeValue(x: bigint | number) {
    return writeUIntLE(x, this._bits / 8);
  }

  public encodeType() {
    const offset = Math.log2(this._bits) - 3;
    return slebEncode(-5 - offset);
  }

  public decodeValue(b: Pipe, t: Type) {
    this.checkType(t);
    const num = readUIntLE(b, this._bits / 8);
    if (this._bits <= 32) {
      return Number(num);
    } else {
      return num;
    }
  }

  get name() {
    return `nat${this._bits}`;
  }

  public valueToString(x: bigint | number) {
    return x.toString();
  }
}

/**
 * Represents an IDL Array
 *
 * Arrays of fixed-sized nat/int type (e.g. nat8), are encoded from and decoded to TypedArrays (e.g. Uint8Array).
 * Arrays of float or other non-primitive types are encoded/decoded as untyped array in Javascript.
 * @param {Type} t
 */
export class VecClass<T> extends ConstructType<T[]> {
  // If true, this vector is really a blob and we can just use memcpy.
  //
  // NOTE:
  // With support of encoding/dencoding of TypedArrays, this optimization is
  // only used when plain array of bytes are passed as encoding input in order
  // to be backward compatible.
  private _blobOptimization = false;

  constructor(protected _type: Type<T>) {
    super();
    if (_type instanceof FixedNatClass && _type._bits === 8) {
      this._blobOptimization = true;
    }
  }

  public accept<D, R>(v: Visitor<D, R>, d: D): R {
    return v.visitVec(this, this._type, d);
  }

  public covariant(x: any): x is T[] {
    // Special case for ArrayBuffer
    const bits =
      this._type instanceof FixedNatClass
        ? this._type._bits
        : this._type instanceof FixedIntClass
        ? this._type._bits
        : 0;

    if (
      (ArrayBuffer.isView(x) && bits == (x as any).BYTES_PER_ELEMENT * 8) ||
      (Array.isArray(x) &&
        x.every((v, idx) => {
          try {
            return this._type.covariant(v);
          } catch (e: any) {
            throw new Error(`Invalid ${this.display()} argument: \n\nindex ${idx} -> ${e.message}`);
          }
        }))
    )
      return true;

    throw new Error(`Invalid ${this.display()} argument: ${toReadableString(x)}`);
  }

  public encodeValue(x: T[]) {
    const len = lebEncode(x.length);
    if (this._blobOptimization) {
      return concat(len, new Uint8Array(x as unknown as number[]));
    }
    if (ArrayBuffer.isView(x)) {
      return concat(len, new Uint8Array(x.buffer));
    }
    const buf = new Pipe(new ArrayBuffer(len.byteLength + x.length), 0);
    buf.write(len);
    for (const d of x) {
      const encoded = this._type.encodeValue(d);
      buf.write(new Uint8Array(encoded));
    }
    return buf.buffer;
  }

  public _buildTypeTableImpl(typeTable: TypeTable) {
    this._type.buildTypeTable(typeTable);

    const opCode = slebEncode(IDLTypeIds.Vector);
    const buffer = this._type.encodeType(typeTable);
    typeTable.add(this, concat(opCode, buffer));
  }

  public decodeValue(b: Pipe, t: Type): T[] {
    const vec = this.checkType(t);
    if (!(vec instanceof VecClass)) {
      throw new Error('Not a vector type');
    }
    const len = Number(lebDecode(b));

    if (this._type instanceof FixedNatClass) {
      if (this._type._bits == 8) {
        return new Uint8Array(b.read(len)) as unknown as T[];
      }
      if (this._type._bits == 16) {
        return new Uint16Array(b.read(len * 2)) as unknown as T[];
      }
      if (this._type._bits == 32) {
        return new Uint32Array(b.read(len * 4)) as unknown as T[];
      }
      if (this._type._bits == 64) {
        return new BigUint64Array(b.read(len * 8)) as unknown as T[];
      }
    }

    if (this._type instanceof FixedIntClass) {
      if (this._type._bits == 8) {
        return new Int8Array(b.read(len)) as unknown as T[];
      }
      if (this._type._bits == 16) {
        return new Int16Array(b.read(len * 2)) as unknown as T[];
      }
      if (this._type._bits == 32) {
        return new Int32Array(b.read(len * 4)) as unknown as T[];
      }
      if (this._type._bits == 64) {
        return new BigInt64Array(b.read(len * 8)) as unknown as T[];
      }
    }

    const rets: T[] = [];
    for (let i = 0; i < len; i++) {
      rets.push(this._type.decodeValue(b, vec._type));
    }
    return rets;
  }

  get name() {
    return `vec ${this._type.name}`;
  }

  public display() {
    return `vec ${this._type.display()}`;
  }

  public valueToString(x: T[]) {
    const elements = x.map(e => this._type.valueToString(e));
    return 'vec {' + elements.join('; ') + '}';
  }
}

/**
 * Represents an IDL Option
 * @param {Type} t
 */
export class OptClass<T> extends ConstructType<[T] | []> {
  constructor(protected _type: Type<T>) {
    super();
  }

  public accept<D, R>(v: Visitor<D, R>, d: D): R {
    return v.visitOpt(this, this._type, d);
  }

  public covariant(x: any): x is [T] | [] {
    try {
      if (Array.isArray(x) && (x.length === 0 || (x.length === 1 && this._type.covariant(x[0]))))
        return true;
    } catch (e: any) {
      throw new Error(
        `Invalid ${this.display()} argument: ${toReadableString(x)} \n\n-> ${e.message}`,
      );
    }
    throw new Error(`Invalid ${this.display()} argument: ${toReadableString(x)}`);
  }

  public encodeValue(x: [T] | []) {
    if (x.length === 0) {
      return new Uint8Array([0]);
    } else {
      return concat(new Uint8Array([1]), this._type.encodeValue(x[0]));
    }
  }

  public _buildTypeTableImpl(typeTable: TypeTable) {
    this._type.buildTypeTable(typeTable);

    const opCode = slebEncode(IDLTypeIds.Opt);
    const buffer = this._type.encodeType(typeTable);
    typeTable.add(this, concat(opCode, buffer));
  }

  public decodeValue(b: Pipe, t: Type): [T] | [] {
    if (t instanceof NullClass) {
      return []
    }
<<<<<<< HEAD
    if (t instanceof ReservedClass) {
      return []
    }

    let wireType = t;
    // unfold wireType, if needed
    if (t instanceof RecClass) {
      const ty = t.getType();
      if (typeof ty === 'undefined') {
        throw new Error('type mismatch with uninitialized type');
      } else wireType = ty;
    }

    if (wireType instanceof OptClass) {
      switch (safeReadUint8(b)) {
        case 0:
=======
    switch (safeReadUint8(b)) {
      case 0:
        return [];
      case 1: {
        // Save the current state of the Pipe `b` to allow rollback in case of an error
        const checkpoint = b.save();
        try {
          // Attempt to decode a value using the `_type` of the current instance
          const v = this._type.decodeValue(b, opt._type);
          // If decoding succeeds, return the value wrapped in an array
          return [v];
        } catch (e: any) {
          // If an error occurs during decoding, restore the Pipe `b` to its previous state
          b.restore(checkpoint);
          // Skip the value at the current wire type to advance the Pipe `b` position
          opt._type.decodeValue(b, opt._type);
          // Return an empty array to indicate a `none` value
>>>>>>> 64820d37
          return [];
        case 1: {
          const checkpoint = b.save();
          try {
            const v = this._type.decodeValue(b, wireType._type);
            return [v];
          } catch (e : any) {
            b.restore(checkpoint);
            // skip value at wire type (to advance b)
            const skipped = wireType._type.decodeValue(b, wireType._type);
            // retun none
            return [];
          }
        }
        default:
          throw new Error('Not an option value');
      }
    } else if (this._type instanceof NullClass || this._type instanceof OptClass || this._type instanceof ReservedClass) {
      // this check corresponds to `not (null <: <t>)` in the spec
      // skip value at wire type (to advance b) and return "null", i.e. []
      const skipped = wireType.decodeValue(b, wireType);
      return [];
    } else {
      // try constituent type
      const checkpoint = b.save();
      try {
        const v = this._type.decodeValue(b, t)
        return [v];
      } catch (e : any) {
        // decoding failed, but this is opt, so return "null", i.e. []
        b.restore(checkpoint);
        // skip value at wire type (to advance b)
        const skipped = wireType.decodeValue(b, t)
        // return "null"
        return [];
      }
    }
  }

  get name() {
    return `opt ${this._type.name}`;
  }

  public display() {
    return `opt ${this._type.display()}`;
  }

  public valueToString(x: [T] | []) {
    if (x.length === 0) {
      return 'null';
    } else {
      return `opt ${this._type.valueToString(x[0])}`;
    }
  }
}

/**
 * Represents an IDL Record
 * @param {object} [fields] - mapping of function name to Type
 */
export class RecordClass extends ConstructType<Record<string, any>> {
  protected readonly _fields: Array<[string, Type]>;

  constructor(fields: Record<string, Type> = {}) {
    super();
    this._fields = Object.entries(fields).sort((a, b) => idlLabelToId(a[0]) - idlLabelToId(b[0]));
  }

  public accept<D, R>(v: Visitor<D, R>, d: D): R {
    return v.visitRecord(this, this._fields, d);
  }

  public tryAsTuple(): Type[] | null {
    const res: Type[] = [];
    for (let i = 0; i < this._fields.length; i++) {
      const [key, type] = this._fields[i];
      if (key !== `_${i}_`) {
        return null;
      }
      res.push(type);
    }
    return res;
  }

  public covariant(x: any): x is Record<string, any> {
    if (
      typeof x === 'object' &&
      this._fields.every(([k, t]) => {
        // eslint-disable-next-line
        if (!x.hasOwnProperty(k)) {
          throw new Error(`Record is missing key "${k}".`);
        }
        try {
          return t.covariant(x[k]);
        } catch (e: any) {
          throw new Error(`Invalid ${this.display()} argument: \n\nfield ${k} -> ${e.message}`);
        }
      })
    )
      return true;

    throw new Error(`Invalid ${this.display()} argument: ${toReadableString(x)}`);
  }

  public encodeValue(x: Record<string, any>) {
    const values = this._fields.map(([key]) => x[key]);
    const bufs = zipWith(this._fields, values, ([, c], d) => c.encodeValue(d));
    return concat(...bufs);
  }

  public _buildTypeTableImpl(T: TypeTable) {
    this._fields.forEach(([_, value]) => value.buildTypeTable(T));
    const opCode = slebEncode(IDLTypeIds.Record);
    const len = lebEncode(this._fields.length);
    const fields = this._fields.map(([key, value]) =>
      concat(lebEncode(idlLabelToId(key)), value.encodeType(T)),
    );

    T.add(this, concat(opCode, len, concat(...fields)));
  }

  public decodeValue(b: Pipe, t: Type) {
    const record = this.checkType(t);
    if (!(record instanceof RecordClass)) {
      throw new Error('Not a record type');
    }
    const x: Record<string, any> = {};

    let expectedRecordIdx = 0;
    let actualRecordIdx = 0;
    while (actualRecordIdx < record._fields.length) {
      const [hash, type] = record._fields[actualRecordIdx];

      if (expectedRecordIdx >= this._fields.length) {
        // skip unexpected left over fields present on the wire
        type.decodeValue(b, type);
        actualRecordIdx++;
        continue;
      }

      const [expectKey, expectType] = this._fields[expectedRecordIdx];
      const expectedId = idlLabelToId(this._fields[expectedRecordIdx][0]);
      const actualId = idlLabelToId(hash);
      if (expectedId === actualId) {
        // the current field on the wire matches the expected field
        x[expectKey] = expectType.decodeValue(b, type);
        expectedRecordIdx++;
        actualRecordIdx++;
      } else if (actualId > expectedId) {
        // The expected field does not exist on the wire
        if (expectType instanceof OptClass || expectType instanceof ReservedClass) {
          x[expectKey] = [];
          expectedRecordIdx++;
        } else {
          throw new Error('Cannot find required field ' + expectKey);
        }
      } else {
        // The field on the wire does not exist in the output type, so we can skip it
        type.decodeValue(b, type);
        actualRecordIdx++;
      }
    }

    // initialize left over expected optional fields
    for (const [expectKey, expectType] of this._fields.slice(expectedRecordIdx)) {
      if (expectType instanceof OptClass || expectType instanceof ReservedClass) {
        // TODO this assumes null value in opt is represented as []
        x[expectKey] = [];
      } else {
        throw new Error('Cannot find required field ' + expectKey);
      }
    }
    return x;
  }

  get name() {
    const fields = this._fields.map(([key, value]) => key + ':' + value.name);
    return `record {${fields.join('; ')}}`;
  }

  public display() {
    const fields = this._fields.map(([key, value]) => key + ':' + value.display());
    return `record {${fields.join('; ')}}`;
  }

  public valueToString(x: Record<string, any>) {
    const values = this._fields.map(([key]) => x[key]);
    const fields = zipWith(this._fields, values, ([k, c], d) => k + '=' + c.valueToString(d));
    return `record {${fields.join('; ')}}`;
  }
}

/**
 * Represents Tuple, a syntactic sugar for Record.
 * @param {Type} components
 */
export class TupleClass<T extends any[]> extends RecordClass {
  protected readonly _components: Type[];

  constructor(_components: Type[]) {
    const x: Record<string, any> = {};
    _components.forEach((e, i) => (x['_' + i + '_'] = e));
    super(x);
    this._components = _components;
  }

  public accept<D, R>(v: Visitor<D, R>, d: D): R {
    return v.visitTuple(this, this._components, d);
  }

  public covariant(x: any): x is T {
    // `>=` because tuples can be covariant when encoded.

    if (
      Array.isArray(x) &&
      x.length >= this._fields.length &&
      this._components.every((t, i) => {
        try {
          return t.covariant(x[i]);
        } catch (e: any) {
          throw new Error(`Invalid ${this.display()} argument: \n\nindex ${i} -> ${e.message}`);
        }
      })
    )
      return true;

    throw new Error(`Invalid ${this.display()} argument: ${toReadableString(x)}`);
  }

  public encodeValue(x: any[]) {
    const bufs = zipWith(this._components, x, (c, d) => c.encodeValue(d));
    return concat(...bufs);
  }

  public decodeValue(b: Pipe, t: Type): T {
    const tuple = this.checkType(t);
    if (!(tuple instanceof TupleClass)) {
      throw new Error('not a tuple type');
    }
    if (tuple._components.length < this._components.length) {
      throw new Error('tuple mismatch');
    }
    const res = [];
    for (const [i, wireType] of tuple._components.entries()) {
      if (i >= this._components.length) {
        // skip value
        wireType.decodeValue(b, wireType);
      } else {
        res.push(this._components[i].decodeValue(b, wireType));
      }
    }
    return res as T;
  }

  public display() {
    const fields = this._components.map(value => value.display());
    return `record {${fields.join('; ')}}`;
  }

  public valueToString(values: any[]) {
    const fields = zipWith(this._components, values, (c, d) => c.valueToString(d));
    return `record {${fields.join('; ')}}`;
  }
}

/**
 * Represents an IDL Variant
 * @param {object} [fields] - mapping of function name to Type
 */
export class VariantClass extends ConstructType<Record<string, any>> {
  private readonly _fields: Array<[string, Type]>;

  constructor(fields: Record<string, Type> = {}) {
    super();
    this._fields = Object.entries(fields).sort((a, b) => idlLabelToId(a[0]) - idlLabelToId(b[0]));
  }

  public accept<D, R>(v: Visitor<D, R>, d: D): R {
    return v.visitVariant(this, this._fields, d);
  }

  public covariant(x: any): x is Record<string, any> {
    if (
      typeof x === 'object' &&
      Object.entries(x).length === 1 &&
      this._fields.every(([k, v]) => {
        try {
          // eslint-disable-next-line
          return !x.hasOwnProperty(k) || v.covariant(x[k]);
        } catch (e: any) {
          throw new Error(`Invalid ${this.display()} argument: \n\nvariant ${k} -> ${e.message}`);
        }
      })
    )
      return true;

    throw new Error(`Invalid ${this.display()} argument: ${toReadableString(x)}`);
  }

  public encodeValue(x: Record<string, any>) {
    for (let i = 0; i < this._fields.length; i++) {
      const [name, type] = this._fields[i];
      // eslint-disable-next-line
      if (x.hasOwnProperty(name)) {
        const idx = lebEncode(i);
        const buf = type.encodeValue(x[name]);

        return concat(idx, buf);
      }
    }
    throw Error('Variant has no data: ' + x);
  }

  public _buildTypeTableImpl(typeTable: TypeTable) {
    this._fields.forEach(([, type]) => {
      type.buildTypeTable(typeTable);
    });
    const opCode = slebEncode(IDLTypeIds.Variant);
    const len = lebEncode(this._fields.length);
    const fields = this._fields.map(([key, value]) =>
      concat(lebEncode(idlLabelToId(key)), value.encodeType(typeTable)),
    );
    typeTable.add(this, concat(opCode, len, ...fields));
  }

  public decodeValue(b: Pipe, t: Type) {
    const variant = this.checkType(t);
    if (!(variant instanceof VariantClass)) {
      throw new Error('Not a variant type');
    }
    const idx = Number(lebDecode(b));
    if (idx >= variant._fields.length) {
      throw Error('Invalid variant index: ' + idx);
    }
    const [wireHash, wireType] = variant._fields[idx];
    for (const [key, expectType] of this._fields) {
      if (idlLabelToId(wireHash) === idlLabelToId(key)) {
        const value = expectType.decodeValue(b, wireType);
        return { [key]: value };
      }
    }
    throw new Error('Cannot find field hash ' + wireHash);
  }

  get name() {
    const fields = this._fields.map(([key, type]) => key + ':' + type.name);
    return `variant {${fields.join('; ')}}`;
  }

  public display() {
    const fields = this._fields.map(
      ([key, type]) => key + (type.name === 'null' ? '' : `:${type.display()}`),
    );
    return `variant {${fields.join('; ')}}`;
  }

  public valueToString(x: Record<string, any>) {
    for (const [name, type] of this._fields) {
      // eslint-disable-next-line
      if (x.hasOwnProperty(name)) {
        const value = type.valueToString(x[name]);
        if (value === 'null') {
          return `variant {${name}}`;
        } else {
          return `variant {${name}=${value}}`;
        }
      }
    }
    throw new Error('Variant has no data: ' + x);
  }
}

/**
 * Represents a reference to an IDL type, used for defining recursive data
 * types.
 */
export class RecClass<T = any> extends ConstructType<T> {
  private static _counter = 0;
  private _id = RecClass._counter++;
  private _type: ConstructType<T> | undefined = undefined;

  public accept<D, R>(v: Visitor<D, R>, d: D): R {
    if (!this._type) {
      throw Error('Recursive type uninitialized.');
    }
    return v.visitRec(this, this._type, d);
  }

  public fill(t: ConstructType<T>) {
    this._type = t;
  }

  public getType() {
    return this._type;
  }

  public covariant(x: any): x is T {
    if (this._type ? this._type.covariant(x) : false) return true;
    throw new Error(`Invalid ${this.display()} argument: ${toReadableString(x)}`);
  }

  public encodeValue(x: T) {
    if (!this._type) {
      throw Error('Recursive type uninitialized.');
    }
    return this._type.encodeValue(x);
  }

  public _buildTypeTableImpl(typeTable: TypeTable) {
    if (!this._type) {
      throw Error('Recursive type uninitialized.');
    }
    typeTable.add(this, new Uint8Array([]));
    this._type.buildTypeTable(typeTable);
    typeTable.merge(this, this._type.name);
  }

  public decodeValue(b: Pipe, t: Type) {
    if (!this._type) {
      throw Error('Recursive type uninitialized.');
    }
    return this._type.decodeValue(b, t);
  }

  get name() {
    return `rec_${this._id}`;
  }

  public display() {
    if (!this._type) {
      throw Error('Recursive type uninitialized.');
    }
    return `μ${this.name}.${this._type.name}`;
  }

  public valueToString(x: T) {
    if (!this._type) {
      throw Error('Recursive type uninitialized.');
    }
    return this._type.valueToString(x);
  }
}

function decodePrincipalId(b: Pipe): PrincipalId {
  const x = safeReadUint8(b);
  if (x !== 1) {
    throw new Error('Cannot decode principal');
  }

  const len = Number(lebDecode(b));
  return PrincipalId.fromUint8Array(new Uint8Array(safeRead(b, len)));
}

/**
 * Represents an IDL principal reference
 */
export class PrincipalClass extends PrimitiveType<PrincipalId> {
  public accept<D, R>(v: Visitor<D, R>, d: D): R {
    return v.visitPrincipal(this, d);
  }

  public covariant(x: any): x is PrincipalId {
    if (x && x._isPrincipal) return true;
    throw new Error(`Invalid ${this.display()} argument: ${toReadableString(x)}`);
  }

  public encodeValue(x: PrincipalId): ArrayBuffer {
    const buf = x.toUint8Array();
    const len = lebEncode(buf.byteLength);
    return concat(new Uint8Array([1]), len, buf);
  }

  public encodeType() {
    return slebEncode(IDLTypeIds.Principal);
  }

  public decodeValue(b: Pipe, t: Type): PrincipalId {
    this.checkType(t);
    return decodePrincipalId(b);
  }

  get name() {
    return 'principal';
  }
  public valueToString(x: PrincipalId) {
    return `${this.name} "${x.toText()}"`;
  }
}

/**
 * Represents an IDL function reference.
 * @param argTypes Argument types.
 * @param retTypes Return types.
 * @param annotations Function annotations.
 */
export class FuncClass extends ConstructType<[PrincipalId, string]> {
  public static argsToString(types: Type[], v: any[]) {
    if (types.length !== v.length) {
      throw new Error('arity mismatch');
    }
    return '(' + types.map((t, i) => t.valueToString(v[i])).join(', ') + ')';
  }

  constructor(public argTypes: Type[], public retTypes: Type[], public annotations: string[] = []) {
    super();
  }

  public accept<D, R>(v: Visitor<D, R>, d: D): R {
    return v.visitFunc(this, d);
  }
  public covariant(x: any): x is [PrincipalId, string] {
    if (Array.isArray(x) && x.length === 2 && x[0] && x[0]._isPrincipal && typeof x[1] === 'string')
      return true;
    throw new Error(`Invalid ${this.display()} argument: ${toReadableString(x)}`);
  }

  public encodeValue([principal, methodName]: [PrincipalId, string]) {
    const buf = principal.toUint8Array();
    const len = lebEncode(buf.byteLength);
    const canister = concat(new Uint8Array([1]), len, buf);

    const method = new TextEncoder().encode(methodName);
    const methodLen = lebEncode(method.byteLength);
    return concat(new Uint8Array([1]), canister, methodLen, method);
  }

  public _buildTypeTableImpl(T: TypeTable) {
    this.argTypes.forEach(arg => arg.buildTypeTable(T));
    this.retTypes.forEach(arg => arg.buildTypeTable(T));

    const opCode = slebEncode(IDLTypeIds.Func);
    const argLen = lebEncode(this.argTypes.length);
    const args = concat(...this.argTypes.map(arg => arg.encodeType(T)));
    const retLen = lebEncode(this.retTypes.length);
    const rets = concat(...this.retTypes.map(arg => arg.encodeType(T)));
    const annLen = lebEncode(this.annotations.length);
    const anns = concat(...this.annotations.map(a => this.encodeAnnotation(a)));

    T.add(this, concat(opCode, argLen, args, retLen, rets, annLen, anns));
  }

  public decodeValue(b: Pipe): [PrincipalId, string] {
    const x = safeReadUint8(b);
    if (x !== 1) {
      throw new Error('Cannot decode function reference');
    }
    const canister = decodePrincipalId(b);

    const mLen = Number(lebDecode(b));
    const buf = safeRead(b, mLen);
    const decoder = new TextDecoder('utf8', { fatal: true });
    const method = decoder.decode(buf);

    return [canister, method];
  }

  get name() {
    const args = this.argTypes.map(arg => arg.name).join(', ');
    const rets = this.retTypes.map(arg => arg.name).join(', ');
    const annon = ' ' + this.annotations.join(' ');
    return `(${args}) -> (${rets})${annon}`;
  }

  public valueToString([principal, str]: [PrincipalId, string]) {
    return `func "${principal.toText()}".${str}`;
  }

  public display(): string {
    const args = this.argTypes.map(arg => arg.display()).join(', ');
    const rets = this.retTypes.map(arg => arg.display()).join(', ');
    const annon = ' ' + this.annotations.join(' ');
    return `(${args}) → (${rets})${annon}`;
  }

  private encodeAnnotation(ann: string): ArrayBuffer {
    if (ann === 'query') {
      return new Uint8Array([1]);
    } else if (ann === 'oneway') {
      return new Uint8Array([2]);
    } else if (ann === 'composite_query') {
      return new Uint8Array([3]);
    } else {
      throw new Error('Illegal function annotation');
    }
  }
}

export class ServiceClass extends ConstructType<PrincipalId> {
  public readonly _fields: Array<[string, FuncClass]>;
  constructor(fields: Record<string, FuncClass>) {
    super();
    this._fields = Object.entries(fields).sort((a, b) => {
      if (a[0] < b[0]) {
        return -1;
      }
      if (a[0] > b[0]) {
        return 1;
      }
      return 0;
    });
  }
  public accept<D, R>(v: Visitor<D, R>, d: D): R {
    return v.visitService(this, d);
  }
  public covariant(x: any): x is PrincipalId {
    if (x && x._isPrincipal) return true;
    throw new Error(`Invalid ${this.display()} argument: ${toReadableString(x)}`);
  }

  public encodeValue(x: PrincipalId) {
    const buf = x.toUint8Array();
    const len = lebEncode(buf.length);
    return concat(new Uint8Array([1]), len, buf);
  }

  public _buildTypeTableImpl(T: TypeTable) {
    this._fields.forEach(([_, func]) => func.buildTypeTable(T));
    const opCode = slebEncode(IDLTypeIds.Service);
    const len = lebEncode(this._fields.length);
    const meths = this._fields.map(([label, func]) => {
      const labelBuf = new TextEncoder().encode(label);
      const labelLen = lebEncode(labelBuf.length);
      return concat(labelLen, labelBuf, func.encodeType(T));
    });

    T.add(this, concat(opCode, len, ...meths));
  }

  public decodeValue(b: Pipe): PrincipalId {
    return decodePrincipalId(b);
  }
  get name() {
    const fields = this._fields.map(([key, value]) => key + ':' + value.name);
    return `service {${fields.join('; ')}}`;
  }

  public valueToString(x: PrincipalId) {
    return `service "${x.toText()}"`;
  }
}

/**
 * Takes an unknown value and returns a string representation of it.
 * @param x - unknown value
 * @returns {string} string representation of the value
 */
function toReadableString(x: unknown): string {
  const str = JSON.stringify(x, (_key, value) =>
    typeof value === 'bigint' ? `BigInt(${value})` : value,
  );

  return str && str.length > toReadableString_max
    ? str.substring(0, toReadableString_max - 3) + '...'
    : str;
}

/**
 * Encode a array of values
 * @param argTypes - array of Types
 * @param args - array of values
 * @returns {ArrayBuffer} serialised value
 */
export function encode(argTypes: Array<Type<any>>, args: any[]): ArrayBuffer {
  if (args.length < argTypes.length) {
    throw Error('Wrong number of message arguments');
  }

  const typeTable = new TypeTable();
  argTypes.forEach(t => t.buildTypeTable(typeTable));

  const magic = new TextEncoder().encode(magicNumber);
  const table = typeTable.encode();
  const len = lebEncode(args.length);
  const typs = concat(...argTypes.map(t => t.encodeType(typeTable)));
  const vals = concat(
    ...zipWith(argTypes, args, (t, x) => {
      try {
        t.covariant(x);
      } catch (e: any) {
        const err = new Error(e.message + '\n\n');
        throw err;
      }

      return t.encodeValue(x);
    }),
  );

  return concat(magic, table, len, typs, vals);
}

/**
 * Decode a binary value
 * @param retTypes - Types expected in the buffer.
 * @param bytes - hex-encoded string, or buffer.
 * @returns Value deserialised to JS type
 */
export function decode(retTypes: Type[], bytes: ArrayBuffer): JsonValue[] {
  const b = new Pipe(bytes);

  if (bytes.byteLength < magicNumber.length) {
    throw new Error('Message length smaller than magic number');
  }
  const magicBuffer = safeRead(b, magicNumber.length);
  const magic = new TextDecoder().decode(magicBuffer);
  if (magic !== magicNumber) {
    throw new Error('Wrong magic number: ' + JSON.stringify(magic));
  }

  function readTypeTable(pipe: Pipe): [Array<[IDLTypeIds, any]>, number[]] {
    const typeTable: Array<[IDLTypeIds, any]> = [];
    const len = Number(lebDecode(pipe));

    for (let i = 0; i < len; i++) {
      const ty = Number(slebDecode(pipe));
      switch (ty) {
        case IDLTypeIds.Opt:
        case IDLTypeIds.Vector: {
          const t = Number(slebDecode(pipe));
          typeTable.push([ty, t]);
          break;
        }
        case IDLTypeIds.Record:
        case IDLTypeIds.Variant: {
          const fields = [];
          let objectLength = Number(lebDecode(pipe));
          let prevHash;
          while (objectLength--) {
            const hash = Number(lebDecode(pipe));
            if (hash >= Math.pow(2, 32)) {
              throw new Error('field id out of 32-bit range');
            }
            if (typeof prevHash === 'number' && prevHash >= hash) {
              throw new Error('field id collision or not sorted');
            }
            prevHash = hash;
            const t = Number(slebDecode(pipe));
            fields.push([hash, t]);
          }
          typeTable.push([ty, fields]);
          break;
        }
        case IDLTypeIds.Func: {
          const args = [];
          let argLength = Number(lebDecode(pipe));
          while (argLength--) {
            args.push(Number(slebDecode(pipe)));
          }
          const returnValues = [];
          let returnValuesLength = Number(lebDecode(pipe));
          while (returnValuesLength--) {
            returnValues.push(Number(slebDecode(pipe)));
          }
          const annotations = [];
          let annotationLength = Number(lebDecode(pipe));
          while (annotationLength--) {
            const annotation = Number(lebDecode(pipe));
            switch (annotation) {
              case 1: {
                annotations.push('query');
                break;
              }
              case 2: {
                annotations.push('oneway');
                break;
              }
              case 3: {
                annotations.push('composite_query');
                break;
              }
              default:
                throw new Error('unknown annotation');
            }
          }
          typeTable.push([ty, [args, returnValues, annotations]]);
          break;
        }
        case IDLTypeIds.Service: {
          let servLength = Number(lebDecode(pipe));
          const methods = [];
          while (servLength--) {
            const nameLength = Number(lebDecode(pipe));
            const funcName = new TextDecoder().decode(safeRead(pipe, nameLength));
            const funcType = slebDecode(pipe);
            methods.push([funcName, funcType]);
          }
          typeTable.push([ty, methods]);
          break;
        }
        default:
          throw new Error('Illegal op_code: ' + ty);
      }
    }

    const rawList: number[] = [];
    const length = Number(lebDecode(pipe));
    for (let i = 0; i < length; i++) {
      rawList.push(Number(slebDecode(pipe)));
    }
    return [typeTable, rawList];
  }
  const [rawTable, rawTypes] = readTypeTable(b);
  if (rawTypes.length < retTypes.length) {
    throw new Error('Wrong number of return values');
  }

  const table: RecClass[] = rawTable.map(_ => Rec());
  function getType(t: number): Type {
    if (t < -24) {
      throw new Error('future value not supported');
    }
    if (t < 0) {
      switch (t) {
        case -1:
          return Null;
        case -2:
          return Bool;
        case -3:
          return Nat;
        case -4:
          return Int;
        case -5:
          return Nat8;
        case -6:
          return Nat16;
        case -7:
          return Nat32;
        case -8:
          return Nat64;
        case -9:
          return Int8;
        case -10:
          return Int16;
        case -11:
          return Int32;
        case -12:
          return Int64;
        case -13:
          return Float32;
        case -14:
          return Float64;
        case -15:
          return Text;
        case -16:
          return Reserved;
        case -17:
          return Empty;
        case -24:
          return Principal;
        default:
          throw new Error('Illegal op_code: ' + t);
      }
    }
    if (t >= rawTable.length) {
      throw new Error('type index out of range');
    }
    return table[t];
  }
  function buildType(entry: [IDLTypeIds, any]): Type {
    switch (entry[0]) {
      case IDLTypeIds.Vector: {
        const ty = getType(entry[1]);
        return Vec(ty);
      }
      case IDLTypeIds.Opt: {
        const ty = getType(entry[1]);
        return Opt(ty);
      }
      case IDLTypeIds.Record: {
        const fields: Record<string, Type> = {};
        for (const [hash, ty] of entry[1]) {
          const name = `_${hash}_`;
          fields[name] = getType(ty);
        }
        const record = Record(fields);
        const tuple = record.tryAsTuple();
        if (Array.isArray(tuple)) {
          return Tuple(...tuple);
        } else {
          return record;
        }
      }
      case IDLTypeIds.Variant: {
        const fields: Record<string, Type> = {};
        for (const [hash, ty] of entry[1]) {
          const name = `_${hash}_`;
          fields[name] = getType(ty);
        }
        return Variant(fields);
      }
      case IDLTypeIds.Func: {
        const [args, returnValues, annotations] = entry[1];
        return Func(
          args.map((t: number) => getType(t)),
          returnValues.map((t: number) => getType(t)),
          annotations,
        );
      }
      case IDLTypeIds.Service: {
        const rec: Record<string, FuncClass> = {};
        const methods = entry[1] as [[string, number]];
        for (const [name, typeRef] of methods) {
          let type: Type | undefined = getType(typeRef);

          if (type instanceof RecClass) {
            // unpack reference type
            type = type.getType();
          }
          if (!(type instanceof FuncClass)) {
            throw new Error('Illegal service definition: services can only contain functions');
          }
          rec[name] = type;
        }
        return Service(rec);
      }
      default:
        throw new Error('Illegal op_code: ' + entry[0]);
    }
  }

  rawTable.forEach((entry, i) => {
    // Process function type first, so that we can construct the correct service type
    if (entry[0] === IDLTypeIds.Func) {
      const t = buildType(entry);
      table[i].fill(t);
    }
  });
  rawTable.forEach((entry, i) => {
    if (entry[0] !== IDLTypeIds.Func) {
      const t = buildType(entry);
      table[i].fill(t);
    }
  });

  const types = rawTypes.map(t => getType(t));
  const output = retTypes.map((t, i) => {
    return t.decodeValue(b, types[i]);
  });

  // skip unused values
  for (let ind = retTypes.length; ind < types.length; ind++) {
    types[ind].decodeValue(b, types[ind]);
  }

  if (b.byteLength > 0) {
    throw new Error('decode: Left-over bytes');
  }

  return output;
}

/**
 * An Interface Factory, normally provided by a Candid code generation.
 */
export type InterfaceFactory = (idl: {
  IDL: {
    Empty: EmptyClass;
    Reserved: ReservedClass;
    Unknown: UnknownClass;
    Bool: BoolClass;
    Null: NullClass;
    Text: TextClass;
    Int: IntClass;
    Nat: NatClass;

    Float32: FloatClass;
    Float64: FloatClass;

    Int8: FixedIntClass;
    Int16: FixedIntClass;
    Int32: FixedIntClass;
    Int64: FixedIntClass;

    Nat8: FixedNatClass;
    Nat16: FixedNatClass;
    Nat32: FixedNatClass;
    Nat64: FixedNatClass;

    Principal: PrincipalClass;

    Tuple: typeof Tuple;
    Vec: typeof Vec;
    Opt: typeof Opt;
    Record: typeof Record;
    Variant: typeof Variant;
    Rec: typeof Rec;
    Func: typeof Func;

    Service(t: Record<string, FuncClass>): ServiceClass;
  };
}) => ServiceClass;

// Export Types instances.
export const Empty = new EmptyClass();
export const Reserved = new ReservedClass();
/**
 * Client-only type for deserializing unknown data. Not supported by Candid, and its use is discouraged.
 */
export const Unknown = new UnknownClass();
export const Bool = new BoolClass();
export const Null = new NullClass();
export const Text = new TextClass();
export const Int = new IntClass();
export const Nat = new NatClass();

export const Float32 = new FloatClass(32);
export const Float64 = new FloatClass(64);

export const Int8 = new FixedIntClass(8);
export const Int16 = new FixedIntClass(16);
export const Int32 = new FixedIntClass(32);
export const Int64 = new FixedIntClass(64);

export const Nat8 = new FixedNatClass(8);
export const Nat16 = new FixedNatClass(16);
export const Nat32 = new FixedNatClass(32);
export const Nat64 = new FixedNatClass(64);

export const Principal = new PrincipalClass();

/**
 *
 * @param types array of any types
 * @returns TupleClass from those types
 */
export function Tuple<T extends any[]>(...types: T): TupleClass<T> {
  return new TupleClass(types);
}
/**
 *
 * @param t IDL Type
 * @returns VecClass from that type
 */
export function Vec<T>(t: Type<T>): VecClass<T> {
  return new VecClass(t);
}
/**
 *
 * @param t IDL Type
 * @returns OptClass of Type
 */
export function Opt<T>(t: Type<T>): OptClass<T> {
  return new OptClass(t);
}
/**
 *
 * @param t Record of string and IDL Type
 * @returns RecordClass of string and Type
 */
export function Record(t: Record<string, Type>): RecordClass {
  return new RecordClass(t);
}

/**
 *
 * @param fields Record of string and IDL Type
 * @returns VariantClass
 */
export function Variant(fields: Record<string, Type>): VariantClass {
  return new VariantClass(fields);
}
/**
 *
 * @returns new RecClass
 */
export function Rec(): RecClass {
  return new RecClass();
}

/**
 *
 * @param args array of IDL Types
 * @param ret array of IDL Types
 * @param annotations array of strings, [] by default
 * @returns new FuncClass
 */
export function Func(args: Type[], ret: Type[], annotations: string[] = []): FuncClass {
  return new FuncClass(args, ret, annotations);
}

/**
 *
 * @param t Record of string and FuncClass
 * @returns ServiceClass
 */
export function Service(t: Record<string, FuncClass>): ServiceClass {
  return new ServiceClass(t);
}<|MERGE_RESOLUTION|>--- conflicted
+++ resolved
@@ -919,7 +919,7 @@
     if (t instanceof NullClass) {
       return []
     }
-<<<<<<< HEAD
+
     if (t instanceof ReservedClass) {
       return []
     }
@@ -936,36 +936,20 @@
     if (wireType instanceof OptClass) {
       switch (safeReadUint8(b)) {
         case 0:
-=======
-    switch (safeReadUint8(b)) {
-      case 0:
-        return [];
-      case 1: {
-        // Save the current state of the Pipe `b` to allow rollback in case of an error
-        const checkpoint = b.save();
-        try {
-          // Attempt to decode a value using the `_type` of the current instance
-          const v = this._type.decodeValue(b, opt._type);
-          // If decoding succeeds, return the value wrapped in an array
-          return [v];
-        } catch (e: any) {
-          // If an error occurs during decoding, restore the Pipe `b` to its previous state
-          b.restore(checkpoint);
-          // Skip the value at the current wire type to advance the Pipe `b` position
-          opt._type.decodeValue(b, opt._type);
-          // Return an empty array to indicate a `none` value
->>>>>>> 64820d37
           return [];
         case 1: {
+          // Save the current state of the Pipe `b` to allow rollback in case of an error
           const checkpoint = b.save();
           try {
+	    // Attempt to decode a value using the `_type` of the current instance
             const v = this._type.decodeValue(b, wireType._type);
             return [v];
           } catch (e : any) {
+            // If an error occurs during decoding, restore the Pipe `b` to its previous state
             b.restore(checkpoint);
-            // skip value at wire type (to advance b)
+            // Skip the value at the current wire type to advance the Pipe `b` position
             const skipped = wireType._type.decodeValue(b, wireType._type);
-            // retun none
+            // Return an empty array to indicate a `none` value
             return [];
           }
         }
