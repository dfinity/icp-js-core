/* eslint-disable @typescript-eslint/no-unused-vars */
/* eslint-disable @typescript-eslint/no-explicit-any */
/*
 * @jest-environment node
 */
import * as IDL from './idl';
import { Principal } from '@dfinity/principal';
import { fromHexString, toHexString } from './utils/buffer';
import { idlLabelToId } from './utils/hash';

function testEncode(typ: IDL.Type, val: any, hex: string, _str: string) {
  expect(toHexString(IDL.encode([typ], [val]))).toEqual(hex);
}

function testDecode(typ: IDL.Type, val: any, hex: string, _str: string) {
  expect(IDL.decode([typ], fromHexString(hex))[0]).toEqual(val);
}

function test_(typ: IDL.Type, val: any, hex: string, str: string) {
  testEncode(typ, val, hex, str);
  testDecode(typ, val, hex, str);
}

function test_args(typs: IDL.Type[], vals: any[], hex: string, _str: string) {
  expect(IDL.encode(typs, vals)).toEqual(fromHexString(hex));
  expect(IDL.decode(typs, fromHexString(hex))).toEqual(vals);
}

function hashedPropertyName(name: string) {
  return '_' + idlLabelToId(name) + '_';
}

test('IDL encoding (magic number)', () => {
  // Wrong magic number
  expect(() => IDL.decode([IDL.Nat], fromHexString('2a'))).toThrow(
    /Message length smaller than magic number/,
  );
  expect(() => IDL.decode([IDL.Nat], fromHexString('4449444d2a'))).toThrow(/Wrong magic number:/);
});

test('IDL encoding (empty)', () => {
  // Empty
  expect(() => IDL.encode([IDL.Empty], [undefined])).toThrow(/Invalid empty argument:/);
  expect(() => IDL.decode([IDL.Empty], fromHexString('4449444c00016f'))).toThrow(
    /Empty cannot appear as an output/,
  );
});

test('IDL encoding (null)', () => {
  // Null
  test_(IDL.Null, null, '4449444c00017f', 'Null value');
});

test('IDL encoding (text)', () => {
  // Text
  test_(IDL.Text, 'Hi ☃\n', '4449444c00017107486920e298830a', 'Text with unicode');
  test_(
    IDL.Opt(IDL.Text),
    ['Hi ☃\n'],
    '4449444c016e7101000107486920e298830a',
    'Nested text with unicode',
  );
  expect(() => IDL.encode([IDL.Text], [0])).toThrow(/Invalid text argument/);
  expect(() => IDL.encode([IDL.Text], [null])).toThrow(/Invalid text argument/);
  expect(() =>
    IDL.decode([IDL.Vec(IDL.Nat8)], fromHexString('4449444c00017107486920e298830a')),
  ).toThrow(/type mismatch: type on the wire text, expect type vec nat8/);
});

test('IDL encoding (int)', () => {
  // Int
  test_(IDL.Int, BigInt(0), '4449444c00017c00', 'Int');
  test_(IDL.Int, BigInt(42), '4449444c00017c2a', 'Int');
  test_(IDL.Int, BigInt(1234567890), '4449444c00017cd285d8cc04', 'Positive Int');
  test_(
    IDL.Int,
    BigInt('60000000000000000'),
    '4449444c00017c808098f4e9b5caea00',
    'Positive BigInt',
  );
  test_(IDL.Int, BigInt(-1234567890), '4449444c00017caefaa7b37b', 'Negative Int');
  test_(IDL.Opt(IDL.Int), [BigInt(42)], '4449444c016e7c0100012a', 'Nested Int');
  testEncode(IDL.Opt(IDL.Int), [42], '4449444c016e7c0100012a', 'Nested Int (number)');
  expect(() => IDL.decode([IDL.Int], fromHexString('4449444c00017d2a'))).toThrow(
    /type mismatch: type on the wire nat, expect type int/,
  );
});

test('IDL encoding (nat)', () => {
  // Nat
  test_(IDL.Nat, BigInt(42), '4449444c00017d2a', 'Nat');
  test_(IDL.Nat, BigInt(0), '4449444c00017d00', 'Nat of 0');
  test_(IDL.Nat, BigInt(1234567890), '4449444c00017dd285d8cc04', 'Positive Nat');
  test_(IDL.Nat, BigInt('60000000000000000'), '4449444c00017d808098f4e9b5ca6a', 'Positive BigInt');
  testEncode(IDL.Opt(IDL.Nat), [42], '4449444c016e7d0100012a', 'Nested Nat (number)');
  expect(() => IDL.encode([IDL.Nat], [-1])).toThrow(/Invalid nat argument/);
});

test('IDL encoding (float64)', () => {
  // Float64
  test_(IDL.Float64, 3, '4449444c0001720000000000000840', 'Float');
  test_(IDL.Float64, 6, '4449444c0001720000000000001840', 'Float');
  test_(IDL.Float64, 0.5, '4449444c000172000000000000e03f', 'Float');
  test_(IDL.Float64, Number.NaN, '4449444c000172000000000000f87f', 'NaN');
  testDecode(IDL.Float64, Number.NaN, '4449444c000172010000000000f07f', 'NaN');
  test_(IDL.Float64, Number.POSITIVE_INFINITY, '4449444c000172000000000000f07f', '+infinity');
  test_(IDL.Float64, Number.NEGATIVE_INFINITY, '4449444c000172000000000000f0ff', '-infinity');
  test_(IDL.Float64, Number.EPSILON, '4449444c000172000000000000b03c', 'eps');
  test_(IDL.Float64, Number.MIN_VALUE, '4449444c0001720100000000000000', 'min_value');
  test_(IDL.Float64, Number.MAX_VALUE, '4449444c000172ffffffffffffef7f', 'max_value');
  test_(IDL.Float64, Number.MIN_SAFE_INTEGER, '4449444c000172ffffffffffff3fc3', 'min_safe_integer');
  test_(IDL.Float64, Number.MAX_SAFE_INTEGER, '4449444c000172ffffffffffff3f43', 'max_safe_integer');
});

test('IDL encoding (fixed-width number)', () => {
  // Fixed-width number
  test_(IDL.Int8, 0, '4449444c00017700', 'Int8');
  test_(IDL.Int8, -1, '4449444c000177ff', 'Int8');
  test_(IDL.Int8, 42, '4449444c0001772a', 'Int8');
  test_(IDL.Int8, 127, '4449444c0001777f', 'Int8');
  test_(IDL.Int8, -128, '4449444c00017780', 'Int8');
  test_(IDL.Int32, 42, '4449444c0001752a000000', 'Int32');
  test_(IDL.Int32, -42, '4449444c000175d6ffffff', 'Negative Int32');
  test_(IDL.Int32, 1234567890, '4449444c000175d2029649', 'Positive Int32');
  test_(IDL.Int32, -1234567890, '4449444c0001752efd69b6', 'Negative Int32');
  test_(IDL.Int32, -0x7fffffff, '4449444c00017501000080', 'Negative Int32');
  test_(IDL.Int32, 0x7fffffff, '4449444c000175ffffff7f', 'Positive Int32');
  test_(IDL.Int64, BigInt(42), '4449444c0001742a00000000000000', 'Int64');
  test_(IDL.Int64, BigInt(-42), '4449444c000174d6ffffffffffffff', 'Int64');
  test_(IDL.Int64, BigInt(1234567890), '4449444c000174d202964900000000', 'Positive Int64');
  test_(IDL.Nat8, 42, '4449444c00017b2a', 'Nat8');
  test_(IDL.Nat8, 0, '4449444c00017b00', 'Nat8');
  test_(IDL.Nat8, 255, '4449444c00017bff', 'Nat8');
  test_(IDL.Nat32, 0, '4449444c00017900000000', 'Nat32');
  test_(IDL.Nat32, 42, '4449444c0001792a000000', 'Nat32');
  test_(IDL.Nat32, 0xffffffff, '4449444c000179ffffffff', 'Nat32');
  test_(IDL.Nat64, BigInt(1234567890), '4449444c000178d202964900000000', 'Positive Nat64');
  expect(() => IDL.encode([IDL.Nat32], [-42])).toThrow(/Invalid nat32 argument/);
  expect(() => IDL.encode([IDL.Int8], [256])).toThrow(/Invalid int8 argument/);
  expect(() => IDL.encode([IDL.Int32], [0xffffffff])).toThrow(/Invalid int32 argument/);
});

test('IDL encoding (tuple)', () => {
  // Tuple
  test_(
    IDL.Tuple(IDL.Int, IDL.Text),
    [BigInt(42), '💩'],
    '4449444c016c02007c017101002a04f09f92a9',
    'Pairs',
  );
  expect(() => IDL.encode([IDL.Tuple(IDL.Int, IDL.Text)], [[0]])).toThrow(
    /Invalid record {int; text} argument/,
  );
});

test('IDL encoding (arraybuffer)', () => {
  test_(
    IDL.Vec(IDL.Nat8),
    new Uint8Array([0, 1, 2, 3]),
    '4449444c016d7b01000400010203',
    'Array of Nat8s',
  );
  test_(
    IDL.Vec(IDL.Int8),
    new Int8Array([0, 1, 2, 3]),
    '4449444c016d7701000400010203',
    'Array of Int8s',
  );
  test_(
    IDL.Vec(IDL.Int16),
    new Int16Array([0, 1, 2, 3, 32767, -1]),
    '4449444c016d760100060000010002000300ff7fffff',
    'Array of Int16s',
  );
  test_(
    IDL.Vec(IDL.Nat64),
    new BigUint64Array([BigInt(0), BigInt(1), BigInt(1) << BigInt(60), BigInt(13)]),
    '4449444c016d780100040000000000000000010000000000000000000000000000100d00000000000000',
    'Array of Nat64s',
  );
  IDL.encode([IDL.Vec(IDL.Nat8)], [new Uint8Array()]);
  IDL.encode([IDL.Vec(IDL.Nat8)], [new Uint8Array(100).fill(42)]);
  IDL.encode([IDL.Vec(IDL.Nat16)], [new Uint16Array(200).fill(42)]);
  expect(() => IDL.encode([IDL.Vec(IDL.Int8)], [new Uint16Array(10).fill(420)])).toThrow(
    /Invalid vec int8 argument/,
  );
});

test('IDL encoding (array)', () => {
  // Array
  test_(
    IDL.Vec(IDL.Int),
    [0, 1, 2, 3].map(x => BigInt(x)),
    '4449444c016d7c01000400010203',
    'Array of Ints',
  );
  IDL.encode([IDL.Vec(IDL.Nat16)], [new Array(200000).fill(42)]);
  expect(() => IDL.encode([IDL.Vec(IDL.Int)], [BigInt(0)])).toThrow(/Invalid vec int argument/);
  expect(() => IDL.encode([IDL.Vec(IDL.Int)], [['fail']])).toThrow(/Invalid vec int argument/);
});

test('IDL encoding (array + tuples)', () => {
  // Array of Tuple
  test_(
    IDL.Vec(IDL.Tuple(IDL.Int, IDL.Text)),
    [[BigInt(42), 'text']],
    '4449444c026c02007c01716d000101012a0474657874',
    'Arr of Tuple',
  );

  // Nested Tuples
  test_(
    IDL.Tuple(IDL.Tuple(IDL.Tuple(IDL.Tuple(IDL.Null)))),
    [[[[null]]]],
    '4449444c046c01007f6c0100006c0100016c0100020103',
    'Nested Tuples',
  );
});

test('IDL encoding (record)', () => {
  // Record
  test_(IDL.Record({}), {}, '4449444c016c000100', 'Empty record');
  expect(() => IDL.encode([IDL.Record({ a: IDL.Text })], [{ b: 'b' }])).toThrow(
    /Record is missing key/,
  );

  // Test that additional keys are ignored
  testEncode(
    IDL.Record({ foo: IDL.Text, bar: IDL.Int }),
    { foo: '💩', bar: BigInt(42), baz: BigInt(0) },
    '4449444c016c02d3e3aa027c868eb7027101002a04f09f92a9',
    'Record',
  );
  testEncode(
    IDL.Record({ foo: IDL.Text, bar: IDL.Int }),
    { foo: '💩', bar: 42 },
    '4449444c016c02d3e3aa027c868eb7027101002a04f09f92a9',
    'Record',
  );
});

test('IDL decoding (skip fields)', () => {
  testDecode(
    IDL.Record({ a: IDL.Opt(IDL.Text) }),
    { a: [] },
    '4449444c016c000100',
    'optional field',
  );
  testDecode(
    IDL.Record({ foo: IDL.Text, bar: IDL.Int }),
    { foo: '💩', bar: BigInt(42) },
    '4449444c016c04017f027ed3e3aa027c868eb702710100012a04f09f92a9',
    'ignore record fields',
  );
  testDecode(
    IDL.Variant({ ok: IDL.Text, err: IDL.Text }),
    { ok: 'good' },
    '4449444c016b03017e9cc20171e58eb4027101000104676f6f64',
    'adjust variant index',
  );
  const recordType = IDL.Record({ foo: IDL.Int32, bar: IDL.Bool });
  const recordValue = { foo: 42, bar: true };
  test_(
    IDL.Record({ foo: IDL.Int32, bar: recordType, baz: recordType, bib: recordType }),
    { foo: 42, bar: recordValue, baz: recordValue, bib: recordValue },
    '4449444c026c02d3e3aa027e868eb702756c04d3e3aa0200dbe3aa0200bbf1aa0200868eb702750101012a000000012a000000012a0000002a000000',
    'nested record',
  );
  testDecode(
    IDL.Record({ baz: IDL.Record({ foo: IDL.Int32 }) }),
    { baz: { foo: 42 } },
    '4449444c026c02d3e3aa027e868eb702756c04d3e3aa0200dbe3aa0200bbf1aa0200868eb702750101012a000000012a000000012a0000002a000000',
    'skip nested fields',
  );
});

test('IDL encoding (numbered record)', () => {
  // Record
  test_(
    IDL.Record({ _0_: IDL.Int8, _1_: IDL.Bool }),
    { _0_: 42, _1_: true },
    '4449444c016c020077017e01002a01',
    'Numbered record',
  );
  // Test Tuple and numbered record are exact the same
  test_(IDL.Tuple(IDL.Int8, IDL.Bool), [42, true], '4449444c016c020077017e01002a01', 'Tuple');
  test_(
    IDL.Tuple(IDL.Tuple(IDL.Int8, IDL.Bool), IDL.Record({ _0_: IDL.Int8, _1_: IDL.Bool })),
    [[42, true], { _0_: 42, _1_: true }],
    '4449444c026c020077017e6c020000010001012a012a01',
    'Tuple and Record',
  );
  test_(
    IDL.Record({ _2_: IDL.Int8, 2: IDL.Bool }),
    { _2_: 42, 2: true },
    '4449444c016c020277327e01002a01',
    'Mixed record',
  );
});

test('IDL encoding (bool)', () => {
  // Bool
  test_(IDL.Bool, true, '4449444c00017e01', 'true');
  test_(IDL.Bool, false, '4449444c00017e00', 'false');
  expect(() => IDL.encode([IDL.Bool], [0])).toThrow(/Invalid bool argument/);
  expect(() => IDL.encode([IDL.Bool], ['false'])).toThrow(/Invalid bool argument/);
});

test('IDL encoding (principal)', () => {
  // Principal
  test_(
    IDL.Principal,
    Principal.fromText('w7x7r-cok77-xa'),
    '4449444c0001680103caffee',
    'principal',
  );
  test_(
    IDL.Principal,
    Principal.fromText('2chl6-4hpzw-vqaaa-aaaaa-c'),
    '4449444c0001680109efcdab000000000001',
    'principal',
  );
  expect(() => IDL.encode([IDL.Principal], ['w7x7r-cok77-xa'])).toThrow(
    /Invalid principal argument/,
  );
  expect(() => IDL.decode([IDL.Principal], fromHexString('4449444c00016803caffee'))).toThrow(
    /Cannot decode principal/,
  );
});

test('IDL encoding (function)', () => {
  // Function
  test_(
    IDL.Func([IDL.Text], [IDL.Nat], []),
    [Principal.fromText('w7x7r-cok77-xa'), 'foo'],
    '4449444c016a0171017d000100010103caffee03666f6f',
    'function',
  );
  test_(
    IDL.Func([IDL.Text], [IDL.Nat], ['query']),
    [Principal.fromText('w7x7r-cok77-xa'), 'foo'],
    '4449444c016a0171017d01010100010103caffee03666f6f',
    'query function',
  );
  test_(
    IDL.Func([IDL.Text], [IDL.Nat], ['composite_query']),
    [Principal.fromText('w7x7r-cok77-xa'), 'foo'],
    '4449444c016a0171017d01030100010103caffee03666f6f',
    'composite_query function',
  );
});

test('IDL encoding (service)', () => {
  // Service
  test_(
    IDL.Service({ foo: IDL.Func([IDL.Text], [IDL.Nat], []) }),
    Principal.fromText('w7x7r-cok77-xa'),
    '4449444c026a0171017d00690103666f6f0001010103caffee',
    'service',
  );
  testDecode(
    IDL.Service({ foo: IDL.Func([IDL.Text], [IDL.Nat], []) }),
    Principal.fromText('w7x7r-cok77-xa'),
    '4449444c02690103666f6f016a0171017d0001010103caffee',
    'service',
  );
  test_(
    IDL.Service({ foo: IDL.Func([IDL.Text], [IDL.Nat], ['query']) }),
    Principal.fromText('w7x7r-cok77-xa'),
    '4449444c026a0171017d0101690103666f6f0001010103caffee',
    'service',
  );
  test_(
    IDL.Service({ foo: IDL.Func([IDL.Text], [IDL.Nat], ['composite_query']) }),
    Principal.fromText('w7x7r-cok77-xa'),
    '4449444c026a0171017d0103690103666f6f0001010103caffee',
    'service',
  );
  test_(
    IDL.Service({
      foo: IDL.Func([IDL.Text], [IDL.Nat], []),
      foo2: IDL.Func([IDL.Text], [IDL.Nat], []),
    }),
    Principal.fromText('w7x7r-cok77-xa'),
    '4449444c026a0171017d00690203666f6f0004666f6f320001010103caffee',
    'service',
  );
});

test('IDL encoding (variants)', () => {
  // Variants
  const Result = IDL.Variant({ ok: IDL.Text, err: IDL.Text });
  test_(Result, { ok: 'good' }, '4449444c016b029cc20171e58eb4027101000004676f6f64', 'Result ok');
  test_(Result, { err: 'uhoh' }, '4449444c016b029cc20171e58eb402710100010475686f68', 'Result err');
  expect(() => IDL.encode([Result], [{}])).toThrow(/Invalid variant {ok:text; err:text} argument/);
  expect(() => IDL.encode([Result], [{ ok: 'ok', err: 'err' }])).toThrow(
    /Invalid variant {ok:text; err:text} argument/,
  );

  // Test that nullary constructors work as expected
  test_(
    IDL.Variant({ foo: IDL.Null }),
    { foo: null },
    '4449444c016b01868eb7027f010000',
    'Nullary constructor in variant',
  );

  // Test that Empty within variants works as expected
  test_(
    IDL.Variant({ ok: IDL.Text, err: IDL.Empty }),
    { ok: 'good' },
    '4449444c016b029cc20171e58eb4026f01000004676f6f64',
    'Empty within variants',
  );
  expect(() =>
    IDL.encode([IDL.Variant({ ok: IDL.Text, err: IDL.Empty })], [{ err: 'uhoh' }]),
  ).toThrow(/Invalid variant {ok:text; err:empty} argument:/);

  // Test for option
  test_(IDL.Opt(IDL.Nat), [], '4449444c016e7d010000', 'None option');
  test_(IDL.Opt(IDL.Nat), [BigInt(1)], '4449444c016e7d01000101', 'Some option');
  test_(IDL.Opt(IDL.Opt(IDL.Nat)), [[BigInt(1)]], '4449444c026e7d6e000101010101', 'Nested option');
  test_(IDL.Opt(IDL.Opt(IDL.Null)), [[null]], '4449444c026e7f6e0001010101', 'Null option');

  // Type description sharing
  test_(
    IDL.Tuple(IDL.Vec(IDL.Int), IDL.Vec(IDL.Nat), IDL.Vec(IDL.Int), IDL.Vec(IDL.Nat)),
    [[], [], [], []],
    '4449444c036d7c6d7d6c040000010102000301010200000000',
    'Type sharing',
  );
});

test('IDL encoding (rec)', () => {
  // Test for recursive types
  const List = IDL.Rec();
  expect(() => IDL.encode([List], [[]])).toThrow(/Recursive type uninitialized/);
  List.fill(IDL.Opt(IDL.Record({ head: IDL.Int, tail: List })));
  test_(List, [], '4449444c026e016c02a0d2aca8047c90eddae70400010000', 'Empty list');
  test_(
    List,
    [{ head: BigInt(1), tail: [{ head: BigInt(2), tail: [] }] }],
    '4449444c026e016c02a0d2aca8047c90eddae7040001000101010200',
    'List',
  );

  // Mutual recursion
  const List1 = IDL.Rec();
  const List2 = IDL.Rec();
  List1.fill(IDL.Opt(List2));
  List2.fill(IDL.Record({ head: IDL.Int, tail: List1 }));
  test_(List1, [], '4449444c026e016c02a0d2aca8047c90eddae70400010000', 'Empty list');
  test_(
    List1,
    [{ head: BigInt(1), tail: [{ head: BigInt(2), tail: [] }] }],
    '4449444c026e016c02a0d2aca8047c90eddae7040001000101010200',
    'List',
  );
});

test('IDL encoding (multiple arguments)', () => {
  const Result = IDL.Variant({ ok: IDL.Text, err: IDL.Text });

  // Test for multiple arguments
  test_args(
    [IDL.Nat, IDL.Opt(IDL.Text), Result],
    [BigInt(42), ['test'], { ok: 'good' }],
    '4449444c026e716b029cc20171e58eb40271037d00012a0104746573740004676f6f64',
    'Multiple arguments',
  );
  test_args([], [], '4449444c0000', 'empty args');
});

test('Stringify bigint', () => {
  expect(() => IDL.encode([IDL.Nat], [{ x: BigInt(42) }])).toThrow(/Invalid nat argument/);
});

test('decode / encode unknown variant', () => {
  const decodedType = IDL.Variant({ _24860_: IDL.Text, _5048165_: IDL.Text });
  const encoded = '4449444c016b029cc20171e58eb4027101000004676f6f64';

  const value = IDL.decode([IDL.Unknown], fromHexString(encoded))[0] as any;
  expect(value[hashedPropertyName('ok')]).toEqual('good');
  expect(value.type()).toEqual(decodedType);

  const reencoded = toHexString(IDL.encode([value.type()], [value]));
  expect(reencoded).toEqual(encoded);
});

test('throw on serializing unknown', () => {
  expect(() => IDL.encode([IDL.Unknown], ['test'])).toThrow('Unknown cannot be serialized');
});

test('decode unknown text', () => {
  const text = IDL.decode([IDL.Unknown], fromHexString('4449444c00017107486920e298830a'))[0] as any;
  expect(text.valueOf()).toEqual('Hi ☃\n');
  expect(text.type().name).toEqual(IDL.Text.name);
});

test('decode unknown int', () => {
  const int = IDL.decode([IDL.Unknown], fromHexString('4449444c00017c2a'))[0] as any;
  expect(int.valueOf()).toEqual(BigInt(42));
  expect(int.type().name).toEqual(IDL.Int.name);
});

test('decode unknown nat', () => {
  const nat = IDL.decode([IDL.Unknown], fromHexString('4449444c00017d2a'))[0] as any;
  expect(nat.valueOf()).toEqual(BigInt(42));
  expect(nat.type().name).toEqual(IDL.Nat.name);
});

test('decode unknown null', () => {
  const value = IDL.decode([IDL.Unknown], fromHexString('4449444c00017f'))[0] as any;
  // expect(value.valueOf()).toEqual(null); TODO: This does not hold. What do we do about this?
  expect(value.type().name).toEqual(IDL.Null.name);
});

test('decode unknown bool', () => {
  const value = IDL.decode([IDL.Unknown], fromHexString('4449444c00017e01'))[0] as any;
  expect(value.valueOf()).toEqual(true);
  expect(value.type().name).toEqual(IDL.Bool.name);
});

test('decode unknown fixed-width number', () => {
  const int8 = IDL.decode([IDL.Unknown], fromHexString('4449444c0001777f'))[0] as any;
  expect(int8.valueOf()).toEqual(127);
  expect(int8.type().name).toEqual(IDL.Int8.name);

  const int32 = IDL.decode([IDL.Unknown], fromHexString('4449444c000175d2029649'))[0] as any;
  expect(int32.valueOf()).toEqual(1234567890);
  expect(int32.type().name).toEqual(IDL.Int32.name);

  const int64 = IDL.decode(
    [IDL.Unknown],
    fromHexString('4449444c0001742a00000000000000'),
  )[0] as any;
  expect(int64.valueOf()).toEqual(BigInt(42));
  expect(int64.type().name).toEqual(IDL.Int64.name);

  const nat8 = IDL.decode([IDL.Unknown], fromHexString('4449444c00017b2a'))[0] as any;
  expect(nat8.valueOf()).toEqual(42);
  expect(nat8.type().name).toEqual(IDL.Nat8.name);

  const nat32 = IDL.decode([IDL.Unknown], fromHexString('4449444c0001792a000000'))[0] as any;
  expect(nat32.valueOf()).toEqual(42);
  expect(nat32.type().name).toEqual(IDL.Nat32.name);

  const nat64 = IDL.decode(
    [IDL.Unknown],
    fromHexString('4449444c000178d202964900000000'),
  )[0] as any;
  expect(nat64.valueOf()).toEqual(BigInt(1234567890));
  expect(nat64.type().name).toEqual(IDL.Nat64.name);
});

test('decode unknown float', () => {
  const float64 = IDL.decode(
    [IDL.Unknown],
    fromHexString('4449444c0001720000000000001840'),
  )[0] as any;
  expect(float64.valueOf()).toEqual(6);
  expect(float64.type().name).toEqual(IDL.Float64.name);

  const nan = IDL.decode([IDL.Unknown], fromHexString('4449444c000172000000000000f87f'))[0] as any;
  expect(nan.valueOf()).toEqual(Number.NaN);
  expect(nan.type().name).toEqual(IDL.Float64.name);

  const infinity = IDL.decode(
    [IDL.Unknown],
    fromHexString('4449444c000172000000000000f07f'),
  )[0] as any;
  expect(infinity.valueOf()).toEqual(Number.POSITIVE_INFINITY);
  expect(infinity.type().name).toEqual(IDL.Float64.name);
});

test('decode unknown vec of tuples', () => {
  const encoded = '4449444c026c02007c01716d000101012a0474657874';
  const value = IDL.decode([IDL.Unknown], fromHexString(encoded))[0] as any;
  expect(value).toEqual([[BigInt(42), 'text']]);
  const reencoded = toHexString(IDL.encode([value.type()], [value]));
  expect(reencoded).toEqual(encoded);
});

test('decode unknown service', () => {
  const value = IDL.decode(
    [IDL.Unknown],
    fromHexString('4449444c026a0171017d00690103666f6f0001010103caffee'),
  )[0] as any;
  expect(value).toEqual(Principal.fromText('w7x7r-cok77-xa'));
  expect(value.type()).toEqual(IDL.Service({ foo: IDL.Func([IDL.Text], [IDL.Nat], []) }));
});

test('decode unknown func', () => {
  const value = IDL.decode(
    [IDL.Unknown],
    fromHexString('4449444c016a0171017d01010100010103caffee03666f6f'),
  )[0] as any;
  expect(value).toEqual([Principal.fromText('w7x7r-cok77-xa'), 'foo']);
  expect(value.type()).toEqual(IDL.Func([IDL.Text], [IDL.Nat], ['query']));
});

test('decode / encode unknown mutual recursive lists', () => {
  // original types
  const List1 = IDL.Rec();
  const List2 = IDL.Rec();
  List1.fill(IDL.Opt(List2));
  List2.fill(IDL.Record({ head: IDL.Int, tail: List1 }));

  const encoded = '4449444c026e016c02a0d2aca8047c90eddae7040001000101010200';
  const value = IDL.decode([IDL.Unknown], fromHexString(encoded))[0] as any;
  expect(value).toEqual([
    { _1158359328_: BigInt(1), _1291237008_: [{ _1158359328_: BigInt(2), _1291237008_: [] }] },
  ]);

  const reencoded = toHexString(IDL.encode([value.type()], [value]));
  // expect(reencoded).toEqual(encoded); does not hold because type table is different
  // however the result is still compatible with original types:
  const value2 = IDL.decode([List1], fromHexString(reencoded))[0];
  expect(value2).toEqual([{ head: BigInt(1), tail: [{ head: BigInt(2), tail: [] }] }]);
});

test('decode / encode unknown nested record', () => {
  const nestedType = IDL.Record({ foo: IDL.Int32, bar: IDL.Bool });
  const recordType = IDL.Record({
    foo: IDL.Int32,
    bar: nestedType,
    baz: nestedType,
    bib: nestedType,
  });

  const recordUnknownType = IDL.Record({
    foo: IDL.Int32,
    bar: IDL.Unknown,
    baz: nestedType,
    bib: nestedType,
  });

  const nestedHashedType = IDL.Record({ _5097222_: IDL.Int32, _4895187_: IDL.Bool });
  const recordHashedType = IDL.Record({
    foo: IDL.Int32,
    bar: nestedHashedType,
    baz: nestedType,
    bib: nestedType,
  });

  const encoded =
    '4449444c026c02d3e3aa027e868eb702756c04d3e3aa0200dbe3aa0200bbf1aa0200868eb702750101012a000000012a000000012a0000002a000000';
  const nestedValue = { foo: 42, bar: true };
  const value = { foo: 42, bar: nestedValue, baz: nestedValue, bib: nestedValue };

  const decodedValue = IDL.decode([recordUnknownType], fromHexString(encoded))[0] as any;
  expect(decodedValue).toHaveProperty('bar');
  expect(decodedValue.bar[hashedPropertyName('foo')]).toEqual(42);
  expect(decodedValue.bar[hashedPropertyName('bar')]).toEqual(true);
  expect(decodedValue.baz).toEqual(value.baz);
  expect(decodedValue.bar.type()).toEqual(nestedHashedType);

  const reencoded = toHexString(IDL.encode([recordHashedType], [decodedValue]));
  // expect(reencoded).toEqual(encoded); does not hold because type table is different
  // however the result is still compatible with original types:
  const decodedValue2 = IDL.decode([recordType], fromHexString(reencoded))[0] as any;
  expect(decodedValue2).toEqual(value);
});

test('should correctly decode expected optional fields with lower hash than required fields', () => {
  const HttpResponse = IDL.Record({
    body: IDL.Text,
    headers: IDL.Vec(IDL.Tuple(IDL.Text, IDL.Text)),
    streaming_strategy: IDL.Opt(IDL.Text),
    status_code: IDL.Int,
    upgrade: IDL.Opt(IDL.Bool),
  });
  const encoded =
    '4449444c036c04a2f5ed880471c6a4a19806019ce9c69906029aa1b2f90c7c6d7f6e7e010003666f6f000101c801';
  const value = IDL.decode([HttpResponse], fromHexString(encoded))[0];
  expect(value).toEqual({
    body: 'foo',
    headers: [],
    status_code: BigInt(200),
    streaming_strategy: [],
    upgrade: [true],
  });
});

test('should decode matching optional fields if wire type contains additional fields', () => {
  const InputType = IDL.Record({
    a: IDL.Text,
    b: IDL.Opt(IDL.Text),
  });
  const OutputType = IDL.Record({
    b: IDL.Opt(IDL.Text),
  });

  const encoded = IDL.encode([InputType], [{ a: 'abc', b: ['123'] }]);
  const decoded = IDL.decode([OutputType], encoded)[0];

  expect(decoded).toEqual({
    b: ['123'],
  });
});


<<<<<<< HEAD
test('IDL opt variant decoding', () => {
  testDecode(
    IDL.Record({a: IDL.Opt(IDL.Variant({ x: IDL.Null, y: IDL.Null, z: IDL.Null }))}),
    {a: [{ x: null }]},
    '4449444c036c0161016e026b03787f797f7a7f01000100', // Motoko: {a = ?#x} : {a : ?{#x;#y;#z}}
    'same variant under opt x',
  );
  testDecode(
    IDL.Record({a: IDL.Opt(IDL.Variant({ x: IDL.Null, y: IDL.Null, z: IDL.Null }))}),
    {a: [{ z: null}]},
    '4449444c036c0161016e026b03787f797f7a7f01000102', // Motoko: {a = ?#z} : {a : ?{#x;#y;#z}}
    'same variant under opt z',
  );
  testDecode(
    IDL.Record({a: IDL.Opt(IDL.Variant({ x: IDL.Null, y: IDL.Null }))}),
    {a: [{ x: null }]},
    '4449444c036c0161016e026b03787f797f7a7f01000100', // Motoko: {a = ?#x} : {a : ?{#x;#y;#z}}
    'extended variant under opt expected tag',
  );
  testDecode(
    IDL.Record({a: IDL.Opt(IDL.Variant({ x: IDL.Null, y: IDL.Null }))}),
    {a: []},
    '4449444c036c0161016e026b03787f797f7a7f01000102', // Motoko: {a = ?#z} : {a : ?{#x;#y;#z}}
    'extended variant under opt unexpected tag - defaulting',
  );
});

test('IDL opt edge cases', () => {
  testDecode(
    IDL.Record({a: IDL.Opt(IDL.Variant({ x: IDL.Null, y: IDL.Null }))}),
    {a: []},
    '4449444c016c01617f0100',
     // Motoko: {a = null} : {a : null}
    'opt expected type null on wire',
  );
  testDecode(
    IDL.Record({a: IDL.Opt(IDL.Variant({ x: IDL.Null, y: IDL.Null }))}),
    {a: []},
    '4449444c016c0161700100',
    // Motoko: {a = (): Any} : {a : Any}
    'opt expected type reserved on wire',
  );
  testDecode(
    IDL.Record({a: IDL.Opt(IDL.Variant({ x: IDL.Null, y: IDL.Null }))}),
    {a: [{x: null}]},
    `4449444c026c0161016b02787f797f010000`,
    // Motoko: {a = #x } : {a : {#x;#y}}
    'opt expected type non-opt on wire',
  );
  testDecode(
    IDL.Record({a: IDL.Opt(IDL.Variant({ x: IDL.Null, y: IDL.Null }))}),
    {a: [{x: null}]},
    `4449444c026c0161016b03787f797f7a7f010000`,
    // Motoko: {a = #x } : {a : {#x;#y;#z}}
    'opt expected, wire type non-opt, extended, with expected tag',
  );
  testDecode(
    IDL.Record({a: IDL.Opt(IDL.Variant({ x: IDL.Null, y: IDL.Null }))}),
    {a: []},
    `4449444c016c01617d010001`,
    // Motoko: {a = 1} : {a : Nat}
    'opt expected, wire type non-opt, other type - defaulting',
  );
=======
describe('IDL opt variant decoding', () => {
  it('should handle the first of three variants', () => {
    testDecode(
      IDL.Record({ a: IDL.Opt(IDL.Variant({ x: IDL.Null, y: IDL.Null, z: IDL.Null })) }),
      { a: [{ x: null }] },
      '4449444c036c0161016e026b03787f797f7a7f01000100', // Motoko: {a = ?#x} : {a : ?{#x;#y;#z}},
      'same variant under opt x',
    );
  });
  it('should handle the third of three variants', () => {
    testDecode(
      IDL.Record({ a: IDL.Opt(IDL.Variant({ x: IDL.Null, y: IDL.Null, z: IDL.Null })) }),
      { a: [{ z: null }] },
      '4449444c036c0161016e026b03787f797f7a7f01000102', // Motoko: {a = ?#z} : {a : ?{#x;#y;#z}}
      'same variant under opt z',
    );
  });
  it('should handle the first of two variants', () => {
    testDecode(
      IDL.Record({ a: IDL.Opt(IDL.Variant({ x: IDL.Null, y: IDL.Null })) }),
      { a: [{ x: null }] },
      '4449444c036c0161016e026b03787f797f7a7f01000100', // Motoko: {a = ?#x} : {a : ?{#x;#y;#z}}
      'extended variant under opt expected tag',
    );
  });
  it('should handle the option when the option is empty', () => {
    testDecode(
      IDL.Record({ a: IDL.Opt(IDL.Variant({ x: IDL.Null, y: IDL.Null })) }),
      { a: [] },
      '4449444c036c0161016e026b03787f797f7a7f01000102', // Motoko: {a = ?#z} : {a : ?{#x;#y;#z}}
      'extended variant under opt unexpected tag - defaulting',
    );
  });
>>>>>>> 64820d37
});<|MERGE_RESOLUTION|>--- conflicted
+++ resolved
@@ -700,71 +700,6 @@
 });
 
 
-<<<<<<< HEAD
-test('IDL opt variant decoding', () => {
-  testDecode(
-    IDL.Record({a: IDL.Opt(IDL.Variant({ x: IDL.Null, y: IDL.Null, z: IDL.Null }))}),
-    {a: [{ x: null }]},
-    '4449444c036c0161016e026b03787f797f7a7f01000100', // Motoko: {a = ?#x} : {a : ?{#x;#y;#z}}
-    'same variant under opt x',
-  );
-  testDecode(
-    IDL.Record({a: IDL.Opt(IDL.Variant({ x: IDL.Null, y: IDL.Null, z: IDL.Null }))}),
-    {a: [{ z: null}]},
-    '4449444c036c0161016e026b03787f797f7a7f01000102', // Motoko: {a = ?#z} : {a : ?{#x;#y;#z}}
-    'same variant under opt z',
-  );
-  testDecode(
-    IDL.Record({a: IDL.Opt(IDL.Variant({ x: IDL.Null, y: IDL.Null }))}),
-    {a: [{ x: null }]},
-    '4449444c036c0161016e026b03787f797f7a7f01000100', // Motoko: {a = ?#x} : {a : ?{#x;#y;#z}}
-    'extended variant under opt expected tag',
-  );
-  testDecode(
-    IDL.Record({a: IDL.Opt(IDL.Variant({ x: IDL.Null, y: IDL.Null }))}),
-    {a: []},
-    '4449444c036c0161016e026b03787f797f7a7f01000102', // Motoko: {a = ?#z} : {a : ?{#x;#y;#z}}
-    'extended variant under opt unexpected tag - defaulting',
-  );
-});
-
-test('IDL opt edge cases', () => {
-  testDecode(
-    IDL.Record({a: IDL.Opt(IDL.Variant({ x: IDL.Null, y: IDL.Null }))}),
-    {a: []},
-    '4449444c016c01617f0100',
-     // Motoko: {a = null} : {a : null}
-    'opt expected type null on wire',
-  );
-  testDecode(
-    IDL.Record({a: IDL.Opt(IDL.Variant({ x: IDL.Null, y: IDL.Null }))}),
-    {a: []},
-    '4449444c016c0161700100',
-    // Motoko: {a = (): Any} : {a : Any}
-    'opt expected type reserved on wire',
-  );
-  testDecode(
-    IDL.Record({a: IDL.Opt(IDL.Variant({ x: IDL.Null, y: IDL.Null }))}),
-    {a: [{x: null}]},
-    `4449444c026c0161016b02787f797f010000`,
-    // Motoko: {a = #x } : {a : {#x;#y}}
-    'opt expected type non-opt on wire',
-  );
-  testDecode(
-    IDL.Record({a: IDL.Opt(IDL.Variant({ x: IDL.Null, y: IDL.Null }))}),
-    {a: [{x: null}]},
-    `4449444c026c0161016b03787f797f7a7f010000`,
-    // Motoko: {a = #x } : {a : {#x;#y;#z}}
-    'opt expected, wire type non-opt, extended, with expected tag',
-  );
-  testDecode(
-    IDL.Record({a: IDL.Opt(IDL.Variant({ x: IDL.Null, y: IDL.Null }))}),
-    {a: []},
-    `4449444c016c01617d010001`,
-    // Motoko: {a = 1} : {a : Nat}
-    'opt expected, wire type non-opt, other type - defaulting',
-  );
-=======
 describe('IDL opt variant decoding', () => {
   it('should handle the first of three variants', () => {
     testDecode(
@@ -798,5 +733,42 @@
       'extended variant under opt unexpected tag - defaulting',
     );
   });
->>>>>>> 64820d37
+});
+
+test('IDL opt edge cases', () => {
+  testDecode(
+    IDL.Record({a: IDL.Opt(IDL.Variant({ x: IDL.Null, y: IDL.Null }))}),
+    {a: []},
+    '4449444c016c01617f0100',
+     // Motoko: {a = null} : {a : null}
+    'opt expected type null on wire',
+  );
+  testDecode(
+    IDL.Record({a: IDL.Opt(IDL.Variant({ x: IDL.Null, y: IDL.Null }))}),
+    {a: []},
+    '4449444c016c0161700100',
+    // Motoko: {a = (): Any} : {a : Any}
+    'opt expected type reserved on wire',
+  );
+  testDecode(
+    IDL.Record({a: IDL.Opt(IDL.Variant({ x: IDL.Null, y: IDL.Null }))}),
+    {a: [{x: null}]},
+    `4449444c026c0161016b02787f797f010000`,
+    // Motoko: {a = #x } : {a : {#x;#y}}
+    'opt expected type non-opt on wire',
+  );
+  testDecode(
+    IDL.Record({a: IDL.Opt(IDL.Variant({ x: IDL.Null, y: IDL.Null }))}),
+    {a: [{x: null}]},
+    `4449444c026c0161016b03787f797f7a7f010000`,
+    // Motoko: {a = #x } : {a : {#x;#y;#z}}
+    'opt expected, wire type non-opt, extended, with expected tag',
+  );
+  testDecode(
+    IDL.Record({a: IDL.Opt(IDL.Variant({ x: IDL.Null, y: IDL.Null }))}),
+    {a: []},
+    `4449444c016c01617d010001`,
+    // Motoko: {a = 1} : {a : Nat}
+    'opt expected, wire type non-opt, other type - defaulting',
+  );
 });