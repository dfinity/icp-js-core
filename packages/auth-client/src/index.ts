import {
  AnonymousIdentity,
  type DerEncodedPublicKey,
  type Identity,
  type Signature,
  SignIdentity,
} from '@dfinity/agent';
import {
  Delegation,
  DelegationChain,
  isDelegationValid,
  DelegationIdentity,
  Ed25519KeyIdentity,
  ECDSAKeyIdentity,
  PartialDelegationIdentity,
  PartialIdentity,
} from '@dfinity/identity';
import { Principal } from '@dfinity/principal';
import { IdleManager, type IdleManagerOptions } from './idleManager';
import {
  type AuthClientStorage,
  IdbStorage,
  isBrowser,
  KEY_STORAGE_DELEGATION,
  KEY_STORAGE_KEY,
  KEY_VECTOR,
  LocalStorage,
} from './storage';
<<<<<<< HEAD
=======
import { PartialIdentity } from '@dfinity/identity';
>>>>>>> 2495369b

export {
  type AuthClientStorage,
  IdbStorage,
  LocalStorage,
  KEY_STORAGE_DELEGATION,
  KEY_STORAGE_KEY,
} from './storage';
export { IdbKeyVal, type DBCreateOptions } from './db';

const IDENTITY_PROVIDER_DEFAULT = 'https://identity.internetcomputer.org';
const IDENTITY_PROVIDER_ENDPOINT = '#authorize';

const ECDSA_KEY_LABEL = 'ECDSA';
const ED25519_KEY_LABEL = 'Ed25519';
type BaseKeyType = typeof ECDSA_KEY_LABEL | typeof ED25519_KEY_LABEL;

const INTERRUPT_CHECK_INTERVAL = 500;

export const ERROR_USER_INTERRUPT = 'UserInterrupt';

/**
 * List of options for creating an {@link AuthClient}.
 */
export interface AuthClientCreateOptions {
  /**
   * An identity to use as the base
   */
  identity?: SignIdentity | PartialIdentity;
  /**
   * Optional storage with get, set, and remove. Uses {@link IdbStorage} by default
   */
  storage?: AuthClientStorage;
  /**
   * type to use for the base key
   * @default 'ECDSA'
   * If you are using a custom storage provider that does not support CryptoKey storage,
   * you should use 'Ed25519' as the key type, as it can serialize to a string
   */
  keyType?: BaseKeyType;

  /**
   * Options to handle idle timeouts
   * @default after 30 minutes, invalidates the identity
   */
  idleOptions?: IdleOptions;
}

export interface IdleOptions extends IdleManagerOptions {
  /**
   * Disables idle functionality for {@link IdleManager}
   * @default false
   */
  disableIdle?: boolean;

  /**
   * Disables default idle behavior - call logout & reload window
   * @default false
   */
  disableDefaultIdleCallback?: boolean;
}

export * from './idleManager';

export type OnSuccessFunc =
  | (() => void | Promise<void>)
  | ((message: InternetIdentityAuthResponseSuccess) => void | Promise<void>);

export type OnErrorFunc = (error?: string) => void | Promise<void>;

export interface AuthClientLoginOptions {
  /**
   * Identity provider
   * @default "https://identity.internetcomputer.org"
   */
  identityProvider?: string | URL;
  /**
   * Expiration of the authentication in nanoseconds
   * @default  BigInt(8) hours * BigInt(3_600_000_000_000) nanoseconds
   */
  maxTimeToLive?: bigint;
  /**
   * If present, indicates whether or not the Identity Provider should allow the user to authenticate and/or register using a temporary key/PIN identity. Authenticating dapps may want to prevent users from using Temporary keys/PIN identities because Temporary keys/PIN identities are less secure than Passkeys (webauthn credentials) and because Temporary keys/PIN identities generally only live in a browser database (which may get cleared by the browser/OS).
   */
  allowPinAuthentication?: boolean;
  /**
   * Origin for Identity Provider to use while generating the delegated identity. For II, the derivation origin must authorize this origin by setting a record at `<derivation-origin>/.well-known/ii-alternative-origins`.
   * @see https://github.com/dfinity/internet-identity/blob/main/docs/internet-identity-spec.adoc
   */
  derivationOrigin?: string | URL;
  /**
   * Auth Window feature config string
   * @example "toolbar=0,location=0,menubar=0,width=500,height=500,left=100,top=100"
   */
  windowOpenerFeatures?: string;
  /**
   * Callback once login has completed
   */
  onSuccess?: OnSuccessFunc;
  /**
   * Callback in case authentication fails
   */
  onError?: OnErrorFunc;
  /**
   * Extra values to be passed in the login request during the authorize-ready phase
   */
  customValues?: Record<string, unknown>;
}

interface InternetIdentityAuthRequest {
  kind: 'authorize-client';
  sessionPublicKey: Uint8Array;
  maxTimeToLive?: bigint;
  allowPinAuthentication?: boolean;
  derivationOrigin?: string;
}

export interface InternetIdentityAuthResponseSuccess {
  kind: 'authorize-client-success';
  delegations: {
    delegation: {
      pubkey: Uint8Array;
      expiration: bigint;
      targets?: Principal[];
    };
    signature: Uint8Array;
  }[];
  userPublicKey: Uint8Array;
  authnMethod: 'passkey' | 'pin' | 'recovery';
}

interface AuthReadyMessage {
  kind: 'authorize-ready';
}

interface AuthResponseSuccess {
  kind: 'authorize-client-success';
  delegations: {
    delegation: {
      pubkey: Uint8Array;
      expiration: bigint;
      targets?: Principal[];
    };
    signature: Uint8Array;
  }[];
  userPublicKey: Uint8Array;
  authnMethod: 'passkey' | 'pin' | 'recovery';
}

interface AuthResponseFailure {
  kind: 'authorize-client-failure';
  text: string;
}

type IdentityServiceResponseMessage = AuthReadyMessage | AuthResponse;
type AuthResponse = AuthResponseSuccess | AuthResponseFailure;

/**
 * Tool to manage authentication and identity
 * @see {@link AuthClient}
 */
export class AuthClient {
  /**
   * Create an AuthClient to manage authentication and identity
   * @constructs
   * @param {AuthClientCreateOptions} options - Options for creating an {@link AuthClient}
   * @see {@link AuthClientCreateOptions}
   * @param options.identity Optional Identity to use as the base
   * @see {@link SignIdentity}
   * @param options.storage Storage mechanism for delegration credentials
   * @see {@link AuthClientStorage}
   * @param options.keyType Type of key to use for the base key
   * @param {IdleOptions} options.idleOptions Configures an {@link IdleManager}
   * @see {@link IdleOptions}
   * Default behavior is to clear stored identity and reload the page when a user goes idle, unless you set the disableDefaultIdleCallback flag or pass in a custom idle callback.
   * @example
   * const authClient = await AuthClient.create({
   *   idleOptions: {
   *     disableIdle: true
   *   }
   * })
   */
  public static async create(
    options: {
      /**
       * An {@link SignIdentity} or {@link PartialIdentity} to authenticate via delegation.
       */
      identity?: SignIdentity | PartialIdentity;
      /**
       * {@link AuthClientStorage}
       * @description Optional storage with get, set, and remove. Uses {@link IdbStorage} by default
       */
      storage?: AuthClientStorage;
      /**
       * type to use for the base key
       * @default 'ECDSA'
       * If you are using a custom storage provider that does not support CryptoKey storage,
       * you should use 'Ed25519' as the key type, as it can serialize to a string
       */
      keyType?: BaseKeyType;
      /**
       * Options to handle idle timeouts
       * @default after 10 minutes, invalidates the identity
       */
      idleOptions?: IdleOptions;
    } = {},
  ): Promise<AuthClient> {
    const storage = options.storage ?? new IdbStorage();
    const keyType = options.keyType ?? ECDSA_KEY_LABEL;

    let key: null | SignIdentity | PartialIdentity = null;
    if (options.identity) {
      key = options.identity;
    } else {
      let maybeIdentityStorage = await storage.get(KEY_STORAGE_KEY);
      if (!maybeIdentityStorage && isBrowser) {
        // Attempt to migrate from localstorage
        try {
          const fallbackLocalStorage = new LocalStorage();
          const localChain = await fallbackLocalStorage.get(KEY_STORAGE_DELEGATION);
          const localKey = await fallbackLocalStorage.get(KEY_STORAGE_KEY);
          // not relevant for Ed25519
          if (localChain && localKey && keyType === ECDSA_KEY_LABEL) {
            console.log('Discovered an identity stored in localstorage. Migrating to IndexedDB');
            await storage.set(KEY_STORAGE_DELEGATION, localChain);
            await storage.set(KEY_STORAGE_KEY, localKey);

            maybeIdentityStorage = localChain;
            // clean up
            await fallbackLocalStorage.remove(KEY_STORAGE_DELEGATION);
            await fallbackLocalStorage.remove(KEY_STORAGE_KEY);
          }
        } catch (error) {
          console.error('error while attempting to recover localstorage: ' + error);
        }
      }
      if (maybeIdentityStorage) {
        try {
          if (typeof maybeIdentityStorage === 'object') {
            if (keyType === ED25519_KEY_LABEL && typeof maybeIdentityStorage === 'string') {
              key = await Ed25519KeyIdentity.fromJSON(maybeIdentityStorage);
            } else {
              key = await ECDSAKeyIdentity.fromKeyPair(maybeIdentityStorage);
            }
          } else if (typeof maybeIdentityStorage === 'string') {
            // This is a legacy identity, which is a serialized Ed25519KeyIdentity.
            key = Ed25519KeyIdentity.fromJSON(maybeIdentityStorage);
          }
        } catch {
          // Ignore this, this means that the localStorage value isn't a valid Ed25519KeyIdentity or ECDSAKeyIdentity
          // serialization.
        }
      }
    }

    let identity: SignIdentity | PartialIdentity = new AnonymousIdentity() as PartialIdentity;
    let chain: null | DelegationChain = null;
    if (key) {
      try {
        const chainStorage = await storage.get(KEY_STORAGE_DELEGATION);
        if (typeof chainStorage === 'object' && chainStorage !== null) {
          throw new Error(
            'Delegation chain is incorrectly stored. A delegation chain should be stored as a string.',
          );
        }

        if (options.identity) {
          identity = options.identity;
        } else if (chainStorage) {
          chain = DelegationChain.fromJSON(chainStorage);

          // Verify that the delegation isn't expired.
          if (!isDelegationValid(chain)) {
            await _deleteStorage(storage);
            key = null;
          } else {
            // If the key is a public key, then we create a PartialDelegationIdentity.
            if ('toDer' in key) {
              identity = PartialDelegationIdentity.fromDelegation(key, chain);
              // otherwise, we create a DelegationIdentity.
            } else {
              identity = DelegationIdentity.fromDelegation(key, chain);
            }
          }
        }
      } catch (e) {
        console.error(e);
        // If there was a problem loading the chain, delete the key.
        await _deleteStorage(storage);
        key = null;
      }
    }
    let idleManager: IdleManager | undefined;
    if (options.idleOptions?.disableIdle) {
      idleManager = undefined;
    }
    // if there is a delegation chain or provided identity, setup idleManager
    else if (chain || options.identity) {
      idleManager = IdleManager.create(options.idleOptions);
    }

    if (!key) {
      // Create a new key (whether or not one was in storage).
      if (keyType === ED25519_KEY_LABEL) {
        key = await Ed25519KeyIdentity.generate();
        await storage.set(KEY_STORAGE_KEY, JSON.stringify((key as Ed25519KeyIdentity).toJSON()));
      } else {
        if (options.storage && keyType === ECDSA_KEY_LABEL) {
          console.warn(
            `You are using a custom storage provider that may not support CryptoKey storage. If you are using a custom storage provider that does not support CryptoKey storage, you should use '${ED25519_KEY_LABEL}' as the key type, as it can serialize to a string`,
          );
        }
        key = await ECDSAKeyIdentity.generate();
        await storage.set(KEY_STORAGE_KEY, (key as ECDSAKeyIdentity).getKeyPair());
      }
    }

    return new this(identity, key, chain, storage, idleManager, options);
  }

  protected constructor(
    private _identity: Identity | PartialIdentity,
    private _key: SignIdentity | PartialIdentity,
    private _chain: DelegationChain | null,
    private _storage: AuthClientStorage,
    public idleManager: IdleManager | undefined,
    private _createOptions: AuthClientCreateOptions | undefined,
    // A handle on the IdP window.
    private _idpWindow?: Window,
    // The event handler for processing events from the IdP.
    private _eventHandler?: (event: MessageEvent) => void,
  ) {
    this._registerDefaultIdleCallback();
  }

  private _registerDefaultIdleCallback() {
    const idleOptions = this._createOptions?.idleOptions;
    /**
     * Default behavior is to clear stored identity and reload the page.
     * By either setting the disableDefaultIdleCallback flag or passing in a custom idle callback, we will ignore this config
     */
    if (!idleOptions?.onIdle && !idleOptions?.disableDefaultIdleCallback) {
      this.idleManager?.registerCallback(() => {
        this.logout();
        location.reload();
      });
    }
  }

  private async _handleSuccess(
    message: InternetIdentityAuthResponseSuccess,
    onSuccess?: OnSuccessFunc,
  ) {
    const delegations = message.delegations.map(signedDelegation => {
      return {
        delegation: new Delegation(
          signedDelegation.delegation.pubkey,
          signedDelegation.delegation.expiration,
          signedDelegation.delegation.targets,
        ),
        signature: signedDelegation.signature as Signature,
      };
    });

    const delegationChain = DelegationChain.fromDelegations(
      delegations,
      message.userPublicKey as DerEncodedPublicKey,
    );

    const key = this._key;
    if (!key) {
      return;
    }

    this._chain = delegationChain;

    if ('toDer' in key) {
      this._identity = PartialDelegationIdentity.fromDelegation(key, this._chain);
    } else {
      this._identity = DelegationIdentity.fromDelegation(key, this._chain);
    }

    this._idpWindow?.close();
    const idleOptions = this._createOptions?.idleOptions;
    // create the idle manager on a successful login if we haven't disabled it
    // and it doesn't already exist.
    if (!this.idleManager && !idleOptions?.disableIdle) {
      this.idleManager = IdleManager.create(idleOptions);
      this._registerDefaultIdleCallback();
    }

    this._removeEventListener();
    delete this._idpWindow;

    if (this._chain) {
      await this._storage.set(KEY_STORAGE_DELEGATION, JSON.stringify(this._chain.toJSON()));
    }

    // onSuccess should be the last thing to do to avoid consumers
    // interfering by navigating or refreshing the page
    onSuccess?.(message);
  }

  public getIdentity(): Identity {
    return this._identity;
  }

  public async isAuthenticated(): Promise<boolean> {
    return (
      !this.getIdentity().getPrincipal().isAnonymous() &&
      this._chain !== null &&
      isDelegationValid(this._chain)
    );
  }

  /**
   * AuthClient Login -
   * Opens up a new window to authenticate with Internet Identity
   * @param {AuthClientLoginOptions} options - Options for logging in
   * @param options.identityProvider Identity provider
   * @param options.maxTimeToLive Expiration of the authentication in nanoseconds
   * @param options.allowPinAuthentication If present, indicates whether or not the Identity Provider should allow the user to authenticate and/or register using a temporary key/PIN identity. Authenticating dapps may want to prevent users from using Temporary keys/PIN identities because Temporary keys/PIN identities are less secure than Passkeys (webauthn credentials) and because Temporary keys/PIN identities generally only live in a browser database (which may get cleared by the browser/OS).
   * @param options.derivationOrigin Origin for Identity Provider to use while generating the delegated identity
   * @param options.windowOpenerFeatures Configures the opened authentication window
   * @param options.onSuccess Callback once login has completed
   * @param options.onError Callback in case authentication fails
   * @example
   * const authClient = await AuthClient.create();
   * authClient.login({
   *  identityProvider: 'http://<canisterID>.127.0.0.1:8000',
   *  maxTimeToLive: BigInt (7) * BigInt(24) * BigInt(3_600_000_000_000), // 1 week
   *  windowOpenerFeatures: "toolbar=0,location=0,menubar=0,width=500,height=500,left=100,top=100",
   *  onSuccess: () => {
   *    console.log('Login Successful!');
   *  },
   *  onError: (error) => {
   *    console.error('Login Failed: ', error);
   *  }
   * });
   */
  public async login(options?: AuthClientLoginOptions): Promise<void> {
    // Set default maxTimeToLive to 8 hours
    const defaultTimeToLive = /* hours */ BigInt(8) * /* nanoseconds */ BigInt(3_600_000_000_000);

    // Create the URL of the IDP. (e.g. https://XXXX/#authorize)
    const identityProviderUrl = new URL(
      options?.identityProvider?.toString() || IDENTITY_PROVIDER_DEFAULT,
    );
    // Set the correct hash if it isn't already set.
    identityProviderUrl.hash = IDENTITY_PROVIDER_ENDPOINT;

    // If `login` has been called previously, then close/remove any previous windows
    // and event listeners.
    this._idpWindow?.close();
    this._removeEventListener();

    // Add an event listener to handle responses.
    this._eventHandler = this._getEventHandler(identityProviderUrl, {
      maxTimeToLive: options?.maxTimeToLive ?? defaultTimeToLive,
      ...options,
    });
    window.addEventListener('message', this._eventHandler);

    // Open a new window with the IDP provider.
    this._idpWindow =
      window.open(identityProviderUrl.toString(), 'idpWindow', options?.windowOpenerFeatures) ??
      undefined;

    // Check if the _idpWindow is closed by user.
    const checkInterruption = (): void => {
      // The _idpWindow is opened and not yet closed by the client
      if (this._idpWindow) {
        if (this._idpWindow.closed) {
          this._handleFailure(ERROR_USER_INTERRUPT, options?.onError);
        } else {
          setTimeout(checkInterruption, INTERRUPT_CHECK_INTERVAL);
        }
      }
    };
    checkInterruption();
  }

  private _getEventHandler(identityProviderUrl: URL, options?: AuthClientLoginOptions) {
    return async (event: MessageEvent) => {
      if (event.origin !== identityProviderUrl.origin) {
        // Ignore any event that is not from the identity provider
        return;
      }

      const message = event.data as IdentityServiceResponseMessage;

      switch (message.kind) {
        case 'authorize-ready': {
          // IDP is ready. Send a message to request authorization.
          const request: InternetIdentityAuthRequest = {
            kind: 'authorize-client',
            sessionPublicKey: new Uint8Array(this._key?.getPublicKey().toDer()),
            maxTimeToLive: options?.maxTimeToLive,
            allowPinAuthentication: options?.allowPinAuthentication,
            derivationOrigin: options?.derivationOrigin?.toString(),
            // Pass any custom values to the IDP.
            ...options?.customValues,
          };
          this._idpWindow?.postMessage(request, identityProviderUrl.origin);
          break;
        }
        case 'authorize-client-success':
          // Create the delegation chain and store it.
          try {
            await this._handleSuccess(message, options?.onSuccess);
          } catch (err) {
            this._handleFailure((err as Error).message, options?.onError);
          }
          break;
        case 'authorize-client-failure':
          this._handleFailure(message.text, options?.onError);
          break;
        default:
          break;
      }
    };
  }

  private _handleFailure(errorMessage?: string, onError?: (error?: string) => void): void {
    this._idpWindow?.close();
    onError?.(errorMessage);
    this._removeEventListener();
    delete this._idpWindow;
  }

  private _removeEventListener() {
    if (this._eventHandler) {
      window.removeEventListener('message', this._eventHandler);
    }
    this._eventHandler = undefined;
  }

  public async logout(options: { returnTo?: string } = {}): Promise<void> {
    await _deleteStorage(this._storage);

    // Reset this auth client to a non-authenticated state.
    this._identity = new AnonymousIdentity();
    this._chain = null;

    if (options.returnTo) {
      try {
        window.history.pushState({}, '', options.returnTo);
      } catch {
        window.location.href = options.returnTo;
      }
    }
  }
}

async function _deleteStorage(storage: AuthClientStorage) {
  await storage.remove(KEY_STORAGE_KEY);
  await storage.remove(KEY_STORAGE_DELEGATION);
  await storage.remove(KEY_VECTOR);
}<|MERGE_RESOLUTION|>--- conflicted
+++ resolved
@@ -26,10 +26,6 @@
   KEY_VECTOR,
   LocalStorage,
 } from './storage';
-<<<<<<< HEAD
-=======
-import { PartialIdentity } from '@dfinity/identity';
->>>>>>> 2495369b
 
 export {
   type AuthClientStorage,
