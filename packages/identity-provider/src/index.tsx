--- conflicted
+++ resolved
@@ -9,17 +9,10 @@
 import theme from './theme';
 import { ROUTES } from './utils/constants';
 
-<<<<<<< HEAD
-const Login = lazy(() => import('./routes/Login'));
-const KeyImport = lazy(() => import('./routes/KeyImport'));
-const KeyGeneration = lazy(() => import('./routes/KeyGeneration'));
-const RelyingPartyDemo = lazy(() => import('./relying-party-demo/routes'))
-=======
 const Login = lazy(() => import('./routes/Authorization'));
 const KeyImport = lazy(() => import('./key-mgmt/key-import/routes/KeyImport'));
 const KeyGeneration = lazy(() => import('./key-mgmt/key-generation/routes/KeyGeneration'));
-const RPDemo = lazy(() => import('./relying-party-demo/routes/RPDemo'));
->>>>>>> a136d3a9
+const RelyingPartyDemo = lazy(() => import('./relying-party-demo/routes'))
 
 const App = () => {
   return (
@@ -34,12 +27,8 @@
                   <Route path={ROUTES.LOGIN} component={Login} />
                   <Route path={ROUTES.KEY_IMPORT} component={KeyImport} />
                   <Route path={ROUTES.KEY_GENERATION} component={KeyGeneration} />
-<<<<<<< HEAD
                   <Route path={ROUTES.RELYING_PARTY_DEMO} component={RelyingPartyDemo} />
-=======
-                  <Route path={ROUTES.RELYING_PARTY_DEMO} component={RPDemo} />
                   <Route path={ROUTES.HOME} component={HomeRoute} />
->>>>>>> a136d3a9
                 </Switch>
               </Suspense>
             </Router>
