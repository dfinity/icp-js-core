import { CssBaseline, ThemeProvider } from '@material-ui/core';
import Container from '@material-ui/core/Container';
import HomeRoute from './routes/Home';
import React, { lazy, Suspense } from 'react';
import { render } from 'react-dom';
import { BrowserRouter as Router, Route, Switch } from 'react-router-dom';
import { IDPRootErrorBoundary } from './ErrorBoundary';
import { ProvideAuth } from './hooks/use-auth';
import theme from './theme';
import { ROUTES } from './utils/constants';
import NotFoundRoute from "./routes/NotFound";

const Authorization = lazy(() => import('./authorization/routes/Authorization'));
const RelyingPartyDemo = lazy(() => import('./relying-party-demo/routes'))


const App = () => {
  return (
    <IDPRootErrorBoundary>
      <ProvideAuth>
        <ThemeProvider theme={theme}>
          <CssBaseline />
          <Container maxWidth='xl'>
            <Router>
              <Suspense fallback={<div>Loading...</div>}>
                <Switch>
<<<<<<< HEAD
                  <Route exact path={ROUTES.LOGIN} component={Login} />
                  <Route exact path={ROUTES.KEY_IMPORT} component={KeyImport} />
                  <Route exact path={ROUTES.KEY_GENERATION} component={KeyGeneration} />
                  <Route exact path={ROUTES.RELYING_PARTY_DEMO} component={RelyingPartyDemo} />
                  <Route exact path={ROUTES.HOME} component={HomeRoute} />
                  <Route component={NotFoundRoute} />
=======
                  <Route path={ROUTES.AUTHORIZATION} component={Authorization} />
                  <Route path={ROUTES.RELYING_PARTY_DEMO} component={RelyingPartyDemo} />
                  <Route path={ROUTES.HOME} component={HomeRoute} />
>>>>>>> edf16e81
                </Switch>
              </Suspense>
            </Router>
          </Container>
        </ThemeProvider>
      </ProvideAuth>
    </IDPRootErrorBoundary>
  );
};

async function _main() {
  render(<App />, document.body.getElementsByTagName('app').item(0));
}

_main().catch(err => {
  const div = document.createElement('div');
  div.innerText = 'An error happened:';
  const pre = document.createElement('pre');
  pre.innerHTML = err.stack;
  div.appendChild(pre);
  document.body.replaceChild(div, document.body.getElementsByTagName('app').item(0)!);
  throw err;
});<|MERGE_RESOLUTION|>--- conflicted
+++ resolved
@@ -24,18 +24,10 @@
             <Router>
               <Suspense fallback={<div>Loading...</div>}>
                 <Switch>
-<<<<<<< HEAD
-                  <Route exact path={ROUTES.LOGIN} component={Login} />
-                  <Route exact path={ROUTES.KEY_IMPORT} component={KeyImport} />
-                  <Route exact path={ROUTES.KEY_GENERATION} component={KeyGeneration} />
+                  <Route exact path={ROUTES.AUTHORIZATION} component={Authorization} />
                   <Route exact path={ROUTES.RELYING_PARTY_DEMO} component={RelyingPartyDemo} />
                   <Route exact path={ROUTES.HOME} component={HomeRoute} />
                   <Route component={NotFoundRoute} />
-=======
-                  <Route path={ROUTES.AUTHORIZATION} component={Authorization} />
-                  <Route path={ROUTES.RELYING_PARTY_DEMO} component={RelyingPartyDemo} />
-                  <Route path={ROUTES.HOME} component={HomeRoute} />
->>>>>>> edf16e81
                 </Switch>
               </Suspense>
             </Router>
