{
  "name": "@dfinity/identity-secp256k1",
  "version": "3.0.0-beta.1",
  "author": "DFINITY Stiftung <sdk@dfinity.org>",
  "license": "Apache-2.0",
  "description": "JavaScript and TypeScript library to manage Secp256k1KeyIdentities for use with the Internet Computer",
  "main": "./lib/cjs/index.js",
  "module": "./lib/esm/index.js",
  "browser": "./lib/esm/index.js",
  "unpkg": "./lib/esm/index",
  "scripts": {
    "build": "tsc -b && tsc -p tsconfig.cjs.json",
    "lint": "eslint 'src' 'types' --ext '.js,.jsx,.ts,.tsx'",
    "make:docs/reference": "typedoc src/index.ts --out ../../docs/identity-secp256k1 --excludeInternal",
    "bundle": "esbuild src/index.ts --bundle --outfile=dist/index.js --platform=browser",
    "test": "jest",
    "test:coverage": "jest --collectCoverage"
  },
  "dependencies": {
<<<<<<< HEAD
    "@dfinity/agent": "^3.0.0-beta.1",
    "@noble/curves": "^1.4.0",
    "@noble/hashes": "^1.3.1",
    "@scure/bip32": "^1.4.0",
    "@scure/bip39": "^1.3.0",
=======
    "@dfinity/agent": "^2.4.1",
    "@scure/bip32": "^1.7.0",
    "@scure/bip39": "^1.6.0",
>>>>>>> d4dc9a41
    "asn1js": "^3.0.5"
  },
  "peerDependencies": {
    "@noble/curves": "^1.9.2",
    "@noble/hashes": "^1.8.0"
  },
  "devDependencies": {
    "eslint": "^8.19.0",
    "typedoc": "^0.28.4"
  },
  "overrides": {
    "hdkey": {
      "dependencies": {
        "elliptic": "5.2.0"
      }
    },
    "elliptic": "5.2.0"
  }
}<|MERGE_RESOLUTION|>--- conflicted
+++ resolved
@@ -17,17 +17,9 @@
     "test:coverage": "jest --collectCoverage"
   },
   "dependencies": {
-<<<<<<< HEAD
     "@dfinity/agent": "^3.0.0-beta.1",
-    "@noble/curves": "^1.4.0",
-    "@noble/hashes": "^1.3.1",
-    "@scure/bip32": "^1.4.0",
-    "@scure/bip39": "^1.3.0",
-=======
-    "@dfinity/agent": "^2.4.1",
     "@scure/bip32": "^1.7.0",
     "@scure/bip39": "^1.6.0",
->>>>>>> d4dc9a41
     "asn1js": "^3.0.5"
   },
   "peerDependencies": {
