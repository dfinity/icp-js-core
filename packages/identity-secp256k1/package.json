--- conflicted
+++ resolved
@@ -1,10 +1,6 @@
 {
   "name": "@dfinity/identity-secp256k1",
-<<<<<<< HEAD
-  "version": "0.16.1",
-=======
   "version": "0.18.1",
->>>>>>> 67b1e38e
   "author": "DFINITY Stiftung <sdk@dfinity.org>",
   "license": "Apache-2.0",
   "description": "JavaScript and TypeScript library to manage Secp256k1KeyIdentities for use with the Internet Computer",
@@ -18,11 +14,7 @@
     "test:coverage": "jest --verbose --collectCoverage"
   },
   "dependencies": {
-<<<<<<< HEAD
-    "@dfinity/agent": "^0.16.1",
-=======
     "@dfinity/agent": "^0.18.1",
->>>>>>> 67b1e38e
     "bip39": "^3.0.4",
     "bs58check": "^2.1.2",
     "secp256k1": "^4.0.3"
