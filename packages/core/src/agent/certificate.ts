import * as cbor from './cbor.ts';
import {
  CertificateHasTooManyDelegationsErrorCode,
  CertificateNotAuthorizedErrorCode,
  CertificateTimeErrorCode,
  CertificateVerificationErrorCode,
  DerKeyLengthMismatchErrorCode,
  DerPrefixMismatchErrorCode,
  ProtocolError,
  LookupErrorCode,
  TrustError,
  UnknownError,
  HashTreeDecodeErrorCode,
  UNREACHABLE_ERROR,
  MissingLookupValueErrorCode,
  UnexpectedErrorCode,
} from './errors.ts';
import { Principal } from '#principal';
import * as bls from './utils/bls.ts';
import { decodeTime } from './utils/leb.ts';
import { bytesToHex, concatBytes, hexToBytes, utf8ToBytes } from '@noble/hashes/utils';
import { uint8Equals } from './utils/buffer.ts';
import { sha256 } from '@noble/hashes/sha2';
import type { HttpAgent } from './agent/http/index.ts';
import type { Agent } from './agent/api.ts';

const MINUTES_TO_MSEC = 60 * 1000;
const HOURS_TO_MINUTES = 60;
const DAYS_TO_HOURS = 24;
const DAYS_TO_MINUTES = DAYS_TO_HOURS * HOURS_TO_MINUTES;

const DEFAULT_CERTIFICATE_MAX_AGE_IN_MINUTES = 5;
const DEFAULT_CERTIFICATE_MAX_MINUTES_IN_FUTURE = 5;
// For now, we don't want to set a strict timeout on the certificate delegation freshness,
// so we set the max age really far in the past.
const DEFAULT_CERTIFICATE_DELEGATION_MAX_AGE_IN_MINUTES = 30 * DAYS_TO_MINUTES;

export interface Cert {
  tree: HashTree;
  signature: Uint8Array;
  delegation?: Delegation;
}

export enum NodeType {
  Empty = 0,
  Fork = 1,
  Labeled = 2,
  Leaf = 3,
  Pruned = 4,
}

export type NodePath = Array<Uint8Array | string>;
export type NodeLabel = Uint8Array & { __nodeLabel__: void };
export type NodeValue = Uint8Array & { __nodeValue__: void };
export type NodeHash = Uint8Array & { __nodeHash__: void };

export type EmptyHashTree = [NodeType.Empty];
export type ForkHashTree = [NodeType.Fork, HashTree, HashTree];
export type LabeledHashTree = [NodeType.Labeled, NodeLabel, HashTree];
export type LeafHashTree = [NodeType.Leaf, NodeValue];
export type PrunedHashTree = [NodeType.Pruned, NodeHash];

export type HashTree =
  | EmptyHashTree
  | ForkHashTree
  | LabeledHashTree
  | LeafHashTree
  | PrunedHashTree;

/**
 * Make a human readable string out of a hash tree.
 * @param tree The hash tree to convert to a string
 */
export function hashTreeToString(tree: HashTree): string {
  const indent = (s: string) =>
    s
      .split('\n')
      .map(x => '  ' + x)
      .join('\n');
  function labelToString(label: Uint8Array): string {
    const decoder = new TextDecoder(undefined, { fatal: true });
    try {
      return JSON.stringify(decoder.decode(label));
      // eslint-disable-next-line @typescript-eslint/no-unused-vars
    } catch (e) {
      return `data(...${label.byteLength} bytes)`;
    }
  }

  switch (tree[0]) {
    case NodeType.Empty:
      return '()';
    case NodeType.Fork: {
      if (tree[1] instanceof Array && tree[2] instanceof Uint8Array) {
        const left = hashTreeToString(tree[1]);
        const right = hashTreeToString(tree[2]);
        return `sub(\n left:\n${indent(left)}\n---\n right:\n${indent(right)}\n)`;
      } else {
        throw UnknownError.fromCode(new HashTreeDecodeErrorCode('Invalid tree structure for fork'));
      }
    }
    case NodeType.Labeled: {
      if (tree[1] instanceof Uint8Array && tree[2] instanceof Uint8Array) {
        const label = labelToString(tree[1]);
        const sub = hashTreeToString(tree[2]);
        return `label(\n label:\n${indent(label)}\n sub:\n${indent(sub)}\n)`;
      } else {
        throw UnknownError.fromCode(
          new HashTreeDecodeErrorCode('Invalid tree structure for labeled'),
        );
      }
    }
    case NodeType.Leaf: {
      if (!tree[1]) {
        throw UnknownError.fromCode(new HashTreeDecodeErrorCode('Invalid tree structure for leaf'));
      } else if (Array.isArray(tree[1])) {
        return JSON.stringify(tree[1]);
      }
      return `leaf(...${tree[1].byteLength} bytes)`;
    }
    case NodeType.Pruned: {
      if (!tree[1]) {
        throw UnknownError.fromCode(
          new HashTreeDecodeErrorCode('Invalid tree structure for pruned'),
        );
      } else if (Array.isArray(tree[1])) {
        return JSON.stringify(tree[1]);
      }

      return `pruned(${bytesToHex(new Uint8Array(tree[1]))}`;
    }
    default: {
      return `unknown(${JSON.stringify(tree[0])})`;
    }
  }
}

interface Delegation extends Record<string, unknown> {
  subnet_id: Uint8Array;
  certificate: Uint8Array;
}

function isBufferGreaterThan(a: Uint8Array, b: Uint8Array): boolean {
  for (let i = 0; i < a.length; i++) {
    if (a[i] > b[i]) {
      return true;
    }
  }
  return false;
}

type VerifyFunc = (pk: Uint8Array, sig: Uint8Array, msg: Uint8Array) => Promise<boolean> | boolean;

export interface CreateCertificateOptions {
  /**
   * The bytes encoding the certificate to be verified
   */
  certificate: Uint8Array;
  /**
   * The root key against which to verify the certificate
   * (normally, the root key of the IC main network)
   */
  rootKey: Uint8Array;
  /**
   * The effective canister ID of the request when verifying a response, or
   * the signing canister ID when verifying a certified variable.
   */
  canisterId: Principal;
  /**
   * BLS Verification strategy. Default strategy uses bls12_381 from @noble/curves
   */
  blsVerify?: VerifyFunc;

  /**
   * The maximum age of the certificate in minutes. Default is 5 minutes.
   * This is used to verify the time the certificate was signed, particularly for validating Delegation certificates, which can live for longer than the default window of +/- 5 minutes. If the certificate is
   * older than the specified age, it will fail verification.
   * @default 5
   */
  maxAgeInMinutes?: number;

  /**
   * Overrides the maxAgeInMinutes setting and skips comparing the client's time against the certificate. Used for scenarios where the machine's clock is known to be out of sync, or for inspecting expired certificates.
   * @default false
   */
  disableTimeVerification?: boolean;

  /**
   * The agent used to sync time with the IC network, if the certificate fails the freshness check.
   * If the agent does not implement the {@link HttpAgent.getTimeDiffMsecs}, {@link HttpAgent.hasSyncedTime} and {@link HttpAgent.syncTime} methods,
   * time will not be synced in case of a freshness check failure.
   * @default undefined
   */
  agent?: Agent;
}

export class Certificate {
  public cert: Cert;
  #disableTimeVerification: boolean = false;
  #agent: Pick<HttpAgent, 'getTimeDiffMsecs' | 'hasSyncedTime' | 'syncTime'> | undefined =
    undefined;

  /**
   * Create a new instance of a certificate, automatically verifying it.
   * @param {CreateCertificateOptions} options {@link CreateCertificateOptions}
   * @throws if the verification of the certificate fails
   */
  public static async create(options: CreateCertificateOptions): Promise<Certificate> {
    const cert = Certificate.createUnverified(options);

    await cert.verify();
    return cert;
  }

  private static createUnverified(options: CreateCertificateOptions): Certificate {
    return new Certificate(
      options.certificate,
      options.rootKey,
      options.canisterId,
      options.blsVerify ?? bls.blsVerify,
      options.maxAgeInMinutes,
      options.disableTimeVerification,
      options.agent,
    );
  }

  private constructor(
    certificate: Uint8Array,
    private _rootKey: Uint8Array,
    private _canisterId: Principal,
    private _blsVerify: VerifyFunc,
    private _maxAgeInMinutes: number = DEFAULT_CERTIFICATE_MAX_AGE_IN_MINUTES,
    disableTimeVerification: boolean = false,
    agent?: Agent,
  ) {
    this.#disableTimeVerification = disableTimeVerification;
    this.cert = cbor.decode(certificate);

    if (agent && 'getTimeDiffMsecs' in agent && 'hasSyncedTime' in agent && 'syncTime' in agent) {
      this.#agent = agent as Pick<HttpAgent, 'getTimeDiffMsecs' | 'hasSyncedTime' | 'syncTime'>;
    }
  }

  /**
   * Lookup a path in the certificate tree, using {@link lookup_path}.
   * @param path The path to lookup.
   * @returns The result of the lookup.
   */
  public lookup_path(path: NodePath): LookupResult {
    return lookup_path(path, this.cert.tree);
  }

  /**
   * Lookup a subtree in the certificate tree, using {@link lookup_subtree}.
   * @param path The path to lookup.
   * @returns The result of the lookup.
   */
  public lookup_subtree(path: NodePath): SubtreeLookupResult {
    return lookup_subtree(path, this.cert.tree);
  }

  private async verify(): Promise<void> {
    const rootHash = await reconstruct(this.cert.tree);
    const derKey = await this._checkDelegationAndGetKey(this.cert.delegation);
    const sig = this.cert.signature;
    const key = extractDER(derKey);
    const msg = concatBytes(domain_sep('ic-state-root'), rootHash);

    const lookupTime = lookupResultToBuffer(this.lookup_path(['time']));
    if (!lookupTime) {
      // Should never happen - time is always present in IC certificates
      throw ProtocolError.fromCode(
        new CertificateVerificationErrorCode('Certificate does not contain a time'),
      );
    }

    // Certificate time verification checks
    if (!this.#disableTimeVerification) {
      const timeDiffMsecs = this.#agent?.getTimeDiffMsecs() ?? 0;
      const maxAgeInMsec = this._maxAgeInMinutes * MINUTES_TO_MSEC;
      const now = new Date();
      const adjustedNow = now.getTime() + timeDiffMsecs;
      const earliestCertificateTime = adjustedNow - maxAgeInMsec;
      const latestCertificateTime =
        adjustedNow + DEFAULT_CERTIFICATE_MAX_MINUTES_IN_FUTURE * MINUTES_TO_MSEC;

      const certTime = decodeTime(lookupTime);

      const isCertificateTimePast = certTime.getTime() < earliestCertificateTime;
      const isCertificateTimeFuture = certTime.getTime() > latestCertificateTime;

      if (
        (isCertificateTimePast || isCertificateTimeFuture) &&
        this.#agent &&
        !this.#agent.hasSyncedTime()
      ) {
        await this.#agent.syncTime(this._canisterId);
        return await this.verify();
      }

      if (isCertificateTimePast) {
        throw TrustError.fromCode(
          new CertificateTimeErrorCode(this._maxAgeInMinutes, certTime, now, timeDiffMsecs, 'past'),
        );
      } else if (isCertificateTimeFuture) {
        if (this.#agent?.hasSyncedTime()) {
          // This case should never happen, and it signals a bug in either the replica or the local system.
          throw UnknownError.fromCode(
            new UnexpectedErrorCode(
              'System time has been synced with the IC network, but certificate is still too far in the future.',
            ),
          );
        }
        throw TrustError.fromCode(
          new CertificateTimeErrorCode(5, certTime, now, timeDiffMsecs, 'future'),
        );
      }
    }

    try {
      const sigVer = await this._blsVerify(key, sig, msg);
      if (!sigVer) {
        throw TrustError.fromCode(new CertificateVerificationErrorCode('Invalid signature'));
      }
    } catch (err) {
      throw TrustError.fromCode(
        new CertificateVerificationErrorCode('Signature verification failed', err),
      );
    }
  }

  private async _checkDelegationAndGetKey(d: Delegation | undefined): Promise<Uint8Array> {
    if (!d) {
      return this._rootKey;
    }

    const cert = Certificate.createUnverified({
      certificate: d.certificate,
      rootKey: this._rootKey,
      canisterId: this._canisterId,
      blsVerify: this._blsVerify,
      disableTimeVerification: this.#disableTimeVerification,
      maxAgeInMinutes: DEFAULT_CERTIFICATE_DELEGATION_MAX_AGE_IN_MINUTES,
      agent: this.#agent as HttpAgent,
    });

    if (cert.cert.delegation) {
      throw ProtocolError.fromCode(new CertificateHasTooManyDelegationsErrorCode());
    }

    await cert.verify();

    const subnetIdBytes = d.subnet_id;
    const subnetId = Principal.fromUint8Array(subnetIdBytes);

    const canisterInRange = check_canister_ranges({
      canisterId: this._canisterId,
      subnetId,
      tree: cert.cert.tree,
    });
    if (!canisterInRange) {
      throw TrustError.fromCode(new CertificateNotAuthorizedErrorCode(this._canisterId, subnetId));
    }

    const publicKeyLookup = lookupResultToBuffer(
      cert.lookup_path(['subnet', subnetIdBytes, 'public_key']),
    );
    if (!publicKeyLookup) {
      throw TrustError.fromCode(
        new MissingLookupValueErrorCode(
          `Could not find subnet key for subnet ID ${subnetId.toText()}`,
        ),
      );
    }
    return publicKeyLookup;
  }
}

const DER_PREFIX = hexToBytes(
  '308182301d060d2b0601040182dc7c0503010201060c2b0601040182dc7c05030201036100',
);
const KEY_LENGTH = 96;

function extractDER(buf: Uint8Array): Uint8Array {
  const expectedLength = DER_PREFIX.byteLength + KEY_LENGTH;
  if (buf.byteLength !== expectedLength) {
    throw ProtocolError.fromCode(new DerKeyLengthMismatchErrorCode(expectedLength, buf.byteLength));
  }
  const prefix = buf.slice(0, DER_PREFIX.byteLength);
  if (!uint8Equals(prefix, DER_PREFIX)) {
    throw ProtocolError.fromCode(new DerPrefixMismatchErrorCode(DER_PREFIX, prefix));
  }

  return buf.slice(DER_PREFIX.byteLength);
}

/**
 * Utility function to constrain the type of a lookup result
 * @param result the result of a lookup
 * @returns {Uint8Array | undefined} the value if the lookup was found, `undefined` otherwise
 */
export function lookupResultToBuffer(result: LookupResult): Uint8Array | undefined {
  if (result.status !== LookupPathStatus.Found) {
    return undefined;
  }

  if (result.value instanceof Uint8Array) {
    return result.value;
  }

  return undefined;
}

/**
 * @param t The hash tree to reconstruct
 */
export async function reconstruct(t: HashTree): Promise<Uint8Array> {
  switch (t[0]) {
    case NodeType.Empty:
      return sha256(domain_sep('ic-hashtree-empty'));
    case NodeType.Pruned:
      return t[1];
    case NodeType.Leaf:
      return sha256(concatBytes(domain_sep('ic-hashtree-leaf'), t[1]));
    case NodeType.Labeled:
      return sha256(concatBytes(domain_sep('ic-hashtree-labeled'), t[1], await reconstruct(t[2])));
    case NodeType.Fork:
      return sha256(
        concatBytes(
          domain_sep('ic-hashtree-fork'),
          await reconstruct(t[1]),
          await reconstruct(t[2]),
        ),
      );
    default:
      throw UNREACHABLE_ERROR;
  }
}

/**
 * Creates a domain separator for hashing by encoding the input string
 * with its length as a prefix.
 * @param s - The input string to encode.
 * @returns A Uint8Array containing the encoded domain separator.
 */
export function domain_sep(s: string): Uint8Array {
  const len = new Uint8Array([s.length]);
  const str = new TextEncoder().encode(s);
  return concatBytes(len, str);
}

function pathToLabel(path: NodePath): NodeLabel {
  return (typeof path[0] === 'string' ? utf8ToBytes(path[0]) : path[0]) as NodeLabel;
}

export enum LookupPathStatus {
  Unknown = 'Unknown',
  Absent = 'Absent',
  Found = 'Found',
  Error = 'Error',
}

export interface LookupPathResultAbsent {
  status: LookupPathStatus.Absent;
}

export interface LookupPathResultUnknown {
  status: LookupPathStatus.Unknown;
}

export interface LookupPathResultFound {
  status: LookupPathStatus.Found;
  value: Uint8Array;
}

export interface LookupPathResultError {
  status: LookupPathStatus.Error;
}

export type LookupResult =
  | LookupPathResultAbsent
  | LookupPathResultUnknown
  | LookupPathResultFound
  | LookupPathResultError;

export enum LookupSubtreeStatus {
  Absent = 'Absent',
  Unknown = 'Unknown',
  Found = 'Found',
}

export interface LookupSubtreeResultAbsent {
  status: LookupSubtreeStatus.Absent;
}

export interface LookupSubtreeResultUnknown {
  status: LookupSubtreeStatus.Unknown;
}

export interface LookupSubtreeResultFound {
  status: LookupSubtreeStatus.Found;
  value: HashTree;
}

export type SubtreeLookupResult =
  | LookupSubtreeResultAbsent
  | LookupSubtreeResultUnknown
  | LookupSubtreeResultFound;

export enum LookupLabelStatus {
  Absent = 'Absent',
  Unknown = 'Unknown',
  Found = 'Found',
  Less = 'Less',
  Greater = 'Greater',
}

export interface LookupLabelResultAbsent {
  status: LookupLabelStatus.Absent;
}

export interface LookupLabelResultUnknown {
  status: LookupLabelStatus.Unknown;
}

export interface LookupLabelResultFound {
  status: LookupLabelStatus.Found;
  value: HashTree;
}

export interface LookupLabelResultGreater {
  status: LookupLabelStatus.Greater;
}

export interface LookupLabelResultLess {
  status: LookupLabelStatus.Less;
}

export type LabelLookupResult =
  | LookupLabelResultAbsent
  | LookupLabelResultUnknown
  | LookupLabelResultFound
  | LookupLabelResultGreater
  | LookupLabelResultLess;

/**
 * Lookup a path in a tree. If the path is a subtree, use {@link lookup_subtree} instead.
 * @param path the path to look up
 * @param tree the tree to search
 * @returns {LookupResult} the result of the lookup
 */
export function lookup_path(path: NodePath, tree: HashTree): LookupResult {
  if (path.length === 0) {
    switch (tree[0]) {
      case NodeType.Empty: {
        return {
          status: LookupPathStatus.Absent,
        };
      }

      case NodeType.Leaf: {
        if (!tree[1]) {
          throw UnknownError.fromCode(
            new HashTreeDecodeErrorCode('Invalid tree structure for leaf'),
          );
        }

        if (tree[1] instanceof Uint8Array) {
          return {
            status: LookupPathStatus.Found,
            value: tree[1].slice(tree[1].byteOffset, tree[1].byteLength + tree[1].byteOffset),
          };
        }

        throw UNREACHABLE_ERROR;
      }

      case NodeType.Pruned: {
        return {
          status: LookupPathStatus.Unknown,
        };
      }

      case NodeType.Labeled:
      case NodeType.Fork: {
        return {
          status: LookupPathStatus.Error,
        };
      }

      default: {
        throw UNREACHABLE_ERROR;
      }
    }
  }

  const label = pathToLabel(path);
  const lookupResult = find_label(label, tree);

  switch (lookupResult.status) {
    case LookupLabelStatus.Found: {
      return lookup_path(path.slice(1), lookupResult.value);
    }

    case LookupLabelStatus.Absent:
    case LookupLabelStatus.Greater:
    case LookupLabelStatus.Less: {
      return {
        status: LookupPathStatus.Absent,
      };
    }

    case LookupLabelStatus.Unknown: {
      return {
        status: LookupPathStatus.Unknown,
      };
    }

    default: {
      throw UNREACHABLE_ERROR;
    }
  }
}

/**
 * Lookup a subtree in a tree.
 * @param path the path to look up
 * @param tree the tree to search
 * @returns {SubtreeLookupResult} the result of the lookup
 */
export function lookup_subtree(path: NodePath, tree: HashTree): SubtreeLookupResult {
  if (path.length === 0) {
    return {
      status: LookupSubtreeStatus.Found,
      value: tree,
    };
  }

  const label = pathToLabel(path);
  const lookupResult = find_label(label, tree);

  switch (lookupResult.status) {
    case LookupLabelStatus.Found: {
      return lookup_subtree(path.slice(1), lookupResult.value);
    }

    case LookupLabelStatus.Unknown: {
      return {
        status: LookupSubtreeStatus.Unknown,
      };
    }

    case LookupLabelStatus.Absent:
    case LookupLabelStatus.Greater:
    case LookupLabelStatus.Less: {
      return {
        status: LookupSubtreeStatus.Absent,
      };
    }

    default: {
      throw UNREACHABLE_ERROR;
    }
  }
}

/**
 * If the tree is a fork, flatten it into an array of trees
 * @param {HashTree} t the tree to flatten
 * @returns {HashTree[]} the flattened tree
 */
export function flatten_forks(t: HashTree): Array<LabeledHashTree | LeafHashTree | PrunedHashTree> {
  switch (t[0]) {
    case NodeType.Empty:
      return [];
    case NodeType.Fork:
      return flatten_forks(t[1]).concat(flatten_forks(t[2]));
    default:
      return [t];
  }
}

/**
 * Find a label in a tree
 * @param label the label to find
 * @param tree the tree to search
 * @returns {LabelLookupResult} the result of the label lookup
 */
export function find_label(label: NodeLabel, tree: HashTree): LabelLookupResult {
  switch (tree[0]) {
    // if we have a labelled node, compare the node's label to the one we are
    // looking for
    case NodeType.Labeled:
      // if the label we're searching for is greater than this node's label,
      // we need to keep searching
      if (isBufferGreaterThan(label, tree[1])) {
        return {
          status: LookupLabelStatus.Greater,
        };
      }

      // if the label we're searching for is equal this node's label, we can
      // stop searching and return the found node
      if (uint8Equals(label, tree[1])) {
        return {
          status: LookupLabelStatus.Found,
          value: tree[2],
        };
      }

      // if the label we're searching for is not greater than or equal to this
      // node's label, then it's less than this node's label, and we can stop
      // searching because we've looked too far
      return {
        status: LookupLabelStatus.Less,
      };

    // if we have a fork node, we need to search both sides, starting with the left
    case NodeType.Fork: {
      // search in the left node
      const leftLookupResult = find_label(label, tree[1]);

      switch (leftLookupResult.status) {
        // if the label we're searching for is greater than the left node lookup,
        // we need to search the right node
        case LookupLabelStatus.Greater: {
          const rightLookupResult = find_label(label, tree[2]);

          // if the label we're searching for is less than the right node lookup,
          // then we can stop searching and say that the label is provably Absent
          if (rightLookupResult.status === LookupLabelStatus.Less) {
            return {
              status: LookupLabelStatus.Absent,
            };
          }

          // if the label we're searching for is less than or equal to the right
          // node lookup, then we let the caller handle it
          return rightLookupResult;
        }

        // if the left node returns an uncertain result, we need to search the
        // right node
        case LookupLabelStatus.Unknown: {
          const rightLookupResult = find_label(label, tree[2]);

          // if the label we're searching for is less than the right node lookup,
          // then we also need to return an uncertain result
          if (rightLookupResult.status === LookupLabelStatus.Less) {
            return {
              status: LookupLabelStatus.Unknown,
            };
          }

          // if the label we're searching for is less than or equal to the right
          // node lookup, then we let the caller handle it
          return rightLookupResult;
        }

        // if the label we're searching for is not greater than the left node
        // lookup, or the result is not uncertain, we stop searching and return
        // whatever the result of the left node lookup was, which can be either
        // Found or Absent
        default: {
          return leftLookupResult;
        }
      }
    }

    // if we encounter a Pruned node, we can't know for certain if the label
    // we're searching for is present or not
    case NodeType.Pruned:
      return {
        status: LookupLabelStatus.Unknown,
      };

    // if the current node is Empty, or a Leaf, we can stop searching because
    // we know for sure that the label we're searching for is not present
    default:
      return {
        status: LookupLabelStatus.Absent,
      };
  }
}

<<<<<<< HEAD
type CheckCanisterRangesParams = {
  canisterId: Principal;
  subnetId: Principal;
  tree: HashTree;
};
=======
/**
 * Ported from https://github.com/dfinity/response-verification/blob/a4b8b46bcf93f44ac30b5698e60bfd245e33ad4e/packages/ic-certification/src/hash_tree/mod.rs#L527-L541.
 * @param path the path to prepend to the paths of the tree
 * @param tree the tree to list the paths of
 * @returns the paths of the tree
 */
// @ts-expect-error TODO: remove this once the function is used
// eslint-disable-next-line @typescript-eslint/no-unused-vars
function list_paths(path: Array<NodeLabel>, tree: HashTree): Array<Array<NodeLabel>> {
  switch (tree[0]) {
    case NodeType.Empty | NodeType.Pruned: {
      return [];
    }
    case NodeType.Leaf: {
      return [path];
    }
    case NodeType.Fork: {
      return list_paths(path, tree[1]).concat(list_paths(path, tree[2]));
    }
    case NodeType.Labeled: {
      const label = tree[1];
      const subtree = tree[2];
      const pathWithLabel = [...path, label];
      return list_paths(pathWithLabel, subtree);
    }
    default: {
      throw UNREACHABLE_ERROR;
    }
  }
}

>>>>>>> 8a7032d0
type CanisterRanges = Array<[Principal, Principal]>;

/**
 * Check if a canister ID falls within the canister ranges of a given subnet
 * @param params the parameters with which to check the canister ranges
 * @param params.canisterId the canister ID to check
 * @param params.subnetId the subnet ID from which to check the canister ranges
 * @param params.tree the hash tree in which to lookup the subnet's canister ranges
 * @returns {boolean} `true` if the canister is in the range, `false` otherwise
 */
export function check_canister_ranges(params: CheckCanisterRangesParams): boolean {
  const rangesLookupValue = lookupCanisterRanges(params);
  const ranges = decodeCanisterRanges(rangesLookupValue);

  const { canisterId } = params;
  const canisterInRange = ranges.some(r => r[0].ltEq(canisterId) && r[1].gtEq(canisterId));
  return canisterInRange;
}

/**
 * Lookup the canister ranges using the `/subnet/<subnet_id>/canister_ranges` path.
 * Certificates returned by `/api/v3/canister/<effective_canister_id>/call`
 * and `/api/v2/canister/<effective_canister_id>/read_state` use this path.
 * @param params the parameters with which to lookup the canister ranges
 * @param params.subnetId the subnet ID to lookup the canister ranges for
 * @param params.tree the tree to search
 * @returns the encoded canister ranges. Use {@link decodeCanisterRanges} to decode them.
 * @see https://internetcomputer.org/docs/references/ic-interface-spec#http-read-state
 */
function lookupCanisterRanges({ subnetId, tree }: CheckCanisterRangesParams): Uint8Array {
  const lookupResult = lookup_path(['subnet', subnetId.toUint8Array(), 'canister_ranges'], tree);
  if (lookupResult.status !== LookupPathStatus.Found) {
    throw ProtocolError.fromCode(
      new LookupErrorCode(
        `Could not find canister ranges for subnet ${subnetId.toText()}`,
        lookupResult.status,
      ),
    );
  }
  return lookupResult.value;
}

function decodeCanisterRanges(lookupValue: Uint8Array): CanisterRanges {
  const ranges_arr = cbor.decode<Array<[Uint8Array, Uint8Array]>>(lookupValue);
  const ranges: CanisterRanges = ranges_arr.map(v => [
    Principal.fromUint8Array(v[0]),
    Principal.fromUint8Array(v[1]),
  ]);
  return ranges;
}<|MERGE_RESOLUTION|>--- conflicted
+++ resolved
@@ -783,13 +783,6 @@
   }
 }
 
-<<<<<<< HEAD
-type CheckCanisterRangesParams = {
-  canisterId: Principal;
-  subnetId: Principal;
-  tree: HashTree;
-};
-=======
 /**
  * Ported from https://github.com/dfinity/response-verification/blob/a4b8b46bcf93f44ac30b5698e60bfd245e33ad4e/packages/ic-certification/src/hash_tree/mod.rs#L527-L541.
  * @param path the path to prepend to the paths of the tree
@@ -821,7 +814,11 @@
   }
 }
 
->>>>>>> 8a7032d0
+type CheckCanisterRangesParams = {
+  canisterId: Principal;
+  subnetId: Principal;
+  tree: HashTree;
+};
 type CanisterRanges = Array<[Principal, Principal]>;
 
 /**
