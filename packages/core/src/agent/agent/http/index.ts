import { type JsonObject } from '#candid';
import { Principal } from '#principal';
import {
  HashTreeDecodeErrorCode,
  CreateHttpAgentErrorCode,
  ExternalError,
  HttpDefaultFetchErrorCode,
  IdentityInvalidErrorCode,
  IngressExpiryInvalidErrorCode,
  InputError,
  LookupErrorCode,
  MalformedPublicKeyErrorCode,
  MalformedSignatureErrorCode,
  MissingRootKeyErrorCode,
  MissingSignatureErrorCode,
  ProtocolError,
  QuerySignatureVerificationFailedErrorCode,
  TimeoutWaitingForResponseErrorCode,
  TrustError,
  UnexpectedErrorCode,
  UnknownError,
  HttpErrorCode,
  HttpV4ApiNotSupportedErrorCode,
  TransportError,
  HttpFetchErrorCode,
  AgentError,
  MalformedLookupFoundValueErrorCode,
  CertificateOutdatedErrorCode,
  CertificateNotAuthorizedErrorCode,
} from '../../errors.ts';
import { AnonymousIdentity, type Identity } from '../../auth.ts';
import * as cbor from '../../cbor.ts';
import { type RequestId, hashOfMap, requestIdOf } from '../../request_id.ts';
import {
  QueryResponseStatus,
  type Agent,
  type ApiQueryResponse,
  type QueryFields,
  type QueryResponse,
  type ReadStateOptions,
  type ReadStateResponse,
  type SubmitResponse,
} from '../api.ts';
import { Expiry, httpHeadersTransform, makeNonceTransform } from './transforms.ts';
import {
  type CallRequest,
  Endpoint,
  type HttpAgentRequest,
  type HttpAgentRequestTransformFn,
  type HttpAgentSubmitRequest,
  makeNonce,
  type Nonce,
  type QueryRequest,
  ReadRequestType,
  SubmitRequestType,
  type ReadStateRequest,
  type HttpHeaderField,
} from './types.ts';
import { request as canisterStatusRequest } from '../../canisterStatus/index.ts';
import { request as subnetStatusRequest } from '../../subnetStatus/index.ts';
import { lookupNodeKeysFromCertificate, type SubnetNodeKeys } from '../../utils/readState.ts';
import {
  Certificate,
  check_canister_ranges,
  getSubnetIdFromCertificate,
  type HashTree,
  lookup_path,
  LookupPathStatus,
} from '../../certificate.ts';
import { ed25519 } from '@noble/curves/ed25519';
import { ExpirableMap } from '../../utils/expirableMap.ts';
import { Ed25519PublicKey } from '../../public_key.ts';
import { ObservableLog } from '../../observable.ts';
import {
  type BackoffStrategy,
  type BackoffStrategyFactory,
  ExponentialBackoff,
} from '../../polling/backoff.ts';
import { decodeTime } from '../../utils/leb.ts';
import { concatBytes, hexToBytes, utf8ToBytes } from '@noble/hashes/utils';
import { uint8Equals, uint8FromBufLike } from '../../utils/buffer.ts';
import { IC_RESPONSE_DOMAIN_SEPARATOR } from '../../constants.ts';

export enum RequestStatusResponseStatus {
  Received = 'received',
  Processing = 'processing',
  Replied = 'replied',
  Rejected = 'rejected',
  Unknown = 'unknown',
  Done = 'done',
}

const MINUTE_TO_MSECS = 60 * 1_000;
const MSECS_TO_NANOSECONDS = 1_000_000;

const DEFAULT_TIME_DIFF_MSECS = 0;

// Root public key for the IC, encoded as hex
export const IC_ROOT_KEY =
  '308182301d060d2b0601040182dc7c0503010201060c2b0601040182dc7c05030201036100814' +
  'c0e6ec71fab583b08bd81373c255c3c371b2e84863c98a4f1e08b74235d14fb5d9c0cd546d968' +
  '5f913a0c0b2cc5341583bf4b4392e467db96d65b9bb4cb717112f8472e0d5a4d14505ffd7484' +
  'b01291091c5f87b98883463f98091a0baaae';

export const MANAGEMENT_CANISTER_ID = 'aaaaa-aa';

// IC0 domain info
const IC0_DOMAIN = 'ic0.app';
const IC0_SUB_DOMAIN = '.ic0.app';

const ICP0_DOMAIN = 'icp0.io';
const ICP0_SUB_DOMAIN = '.icp0.io';

const ICP_API_DOMAIN = 'icp-api.io';
const ICP_API_SUB_DOMAIN = '.icp-api.io';

const HTTP_STATUS_OK = 200;
const HTTP_STATUS_ACCEPTED = 202;
const HTTP_STATUS_NOT_FOUND = 404;

// HttpAgent options that can be used at construction.
export interface HttpAgentOptions {
  // A surrogate to the global fetch function. Useful for testing.
  fetch?: typeof fetch;

  // Additional options to pass along to fetch. Will not override fields that
  // the agent already needs to set
  // Should follow the RequestInit interface, but we intentially support non-standard fields
  fetchOptions?: Record<string, unknown>;

  // Additional options to pass along to fetch for the call API.
  callOptions?: Record<string, unknown>;

  // The host to use for the client. By default, uses the same host as
  // the current page.
  host?: string;

  // The principal used to send messages. This cannot be empty at the request
  // time (will throw).
  identity?: Identity | Promise<Identity>;

  /**
   * The maximum time a request can be delayed before being rejected.
   * @default 5 minutes
   */
  ingressExpiryInMinutes?: number;

  credentials?: {
    name: string;
    password?: string;
  };
  /**
   * Adds a unique {@link Nonce} with each query.
   * Enabling will prevent queries from being answered with a cached response.
   * @example
   * const agent = new HttpAgent({ useQueryNonces: true });
   * agent.addTransform(makeNonceTransform(makeNonce);
   * @default false
   */
  useQueryNonces?: boolean;
  /**
   * Number of times to retry requests before throwing an error
   * @default 3
   */
  retryTimes?: number;
  /**
   * The strategy to use for backoff when retrying requests
   */
  backoffStrategy?: BackoffStrategyFactory;
  /**
   * Whether the agent should verify signatures signed by node keys on query responses. Increases security, but adds overhead and must make a separate request to cache the node keys for the canister's subnet.
   * @default true
   */
  verifyQuerySignatures?: boolean;
  /**
   * Whether to log to the console. Defaults to false.
   */
  logToConsole?: boolean;

  /**
   * Alternate root key to use for verifying certificates. If not provided, the default IC root key will be used.
   */
  rootKey?: Uint8Array;

  /**
   * Whether or not the root key should be automatically fetched during construction. Defaults to false.
   */
  shouldFetchRootKey?: boolean;

  /**
   * Whether or not to sync the time with the network during construction. Defaults to false.
   */
  shouldSyncTime?: boolean;
}

function getDefaultFetch(): typeof fetch {
  let defaultFetch;

  if (typeof window !== 'undefined') {
    // Browser context
    if (window.fetch) {
      defaultFetch = window.fetch.bind(window);
    } else {
      throw ExternalError.fromCode(
        new HttpDefaultFetchErrorCode(
          'Fetch implementation was not available. You appear to be in a browser context, but window.fetch was not present.',
        ),
      );
    }
  } else if (typeof global !== 'undefined') {
    // Node context
    if (global.fetch) {
      defaultFetch = global.fetch.bind(global);
    } else {
      throw ExternalError.fromCode(
        new HttpDefaultFetchErrorCode(
          'Fetch implementation was not available. You appear to be in a Node.js context, but global.fetch was not available.',
        ),
      );
    }
  } else if (typeof self !== 'undefined') {
    if (self.fetch) {
      defaultFetch = self.fetch.bind(self);
    }
  }

  if (defaultFetch) {
    return defaultFetch;
  }
  throw ExternalError.fromCode(
    new HttpDefaultFetchErrorCode(
      'Fetch implementation was not available. Please provide fetch to the HttpAgent constructor, or ensure it is available in the window or global context.',
    ),
  );
}

function determineHost(configuredHost: string | undefined): string {
  let host: URL;
  if (configuredHost !== undefined) {
    if (!configuredHost.match(/^[a-z]+:/) && typeof window !== 'undefined') {
      host = new URL(window.location.protocol + '//' + configuredHost);
    } else {
      host = new URL(configuredHost);
    }
  } else {
    // Mainnet, local, and remote environments will have the api route available
    const knownHosts = ['ic0.app', 'icp0.io', '127.0.0.1', 'localhost'];
    const remoteHosts = ['.github.dev', '.gitpod.io'];
    const location = typeof window !== 'undefined' ? window.location : undefined;
    const hostname = location?.hostname;
    let knownHost;
    if (hostname && typeof hostname === 'string') {
      if (remoteHosts.some(host => hostname.endsWith(host))) {
        knownHost = hostname;
      } else {
        knownHost = knownHosts.find(host => hostname.endsWith(host));
      }
    }

    if (location && knownHost) {
      // If the user is on a boundary-node provided host, we can use the same host for the agent
      host = new URL(
        `${location.protocol}//${knownHost}${location.port ? ':' + location.port : ''}`,
      );
    } else {
      host = new URL('https://icp-api.io');
    }
  }
  return host.toString();
}

interface V1HttpAgentInterface {
  _identity: Promise<Identity> | null;
  readonly _fetch: typeof fetch;
  readonly _fetchOptions?: Record<string, unknown>;
  readonly _callOptions?: Record<string, unknown>;

  readonly _host: URL;
  readonly _credentials: string | undefined;
  readonly _retryTimes: number; // Retry requests N times before erroring by default
  _isAgent: true;
}

/** 
 * A HTTP agent allows users to interact with a client of the internet computer
using the available methods. It exposes an API that closely follows the
public view of the internet computer, and is not intended to be exposed
directly to the majority of users due to its low-level interface.
 * There is a pipeline to apply transformations to the request before sending
it to the client. This is to decouple signature, nonce generation and
other computations so that this class can stay as simple as possible while
allowing extensions.
 */
export class HttpAgent implements Agent {
  public rootKey: Uint8Array | null;
  #rootKeyPromise: Promise<Uint8Array> | null = null;
  readonly #shouldFetchRootKey: boolean = false;

  #timeDiffMsecs = DEFAULT_TIME_DIFF_MSECS;
  #hasSyncedTime = false;
  #syncTimePromise: Promise<void> | null = null;
  readonly #shouldSyncTime: boolean = false;

  #identity: Promise<Identity> | null;
  readonly #fetch: typeof fetch;
  readonly #fetchOptions?: Record<string, unknown>;
  readonly #callOptions?: Record<string, unknown>;
  readonly host: URL;
  readonly #credentials: string | undefined;
  readonly #retryTimes; // Retry requests N times before erroring by default
  #backoffStrategy: BackoffStrategyFactory;
  readonly #maxIngressExpiryInMinutes: number;
  get #maxIngressExpiryInMs(): number {
    return this.#maxIngressExpiryInMinutes * MINUTE_TO_MSECS;
  }

  // Public signature to help with type checking.
  public readonly _isAgent = true;
  public config: HttpAgentOptions = {};

  public log: ObservableLog = new ObservableLog();

  #queryPipeline: HttpAgentRequestTransformFn[] = [];
  #updatePipeline: HttpAgentRequestTransformFn[] = [];

  #subnetKeys: ExpirableMap<string, SubnetNodeKeys> = new ExpirableMap({
    expirationTime: 5 * MINUTE_TO_MSECS,
  });
  #verifyQuerySignatures = true;

  /**
   * @param options - Options for the HttpAgent
   * @deprecated Use `HttpAgent.create` or `HttpAgent.createSync` instead
   */
  constructor(options: HttpAgentOptions = {}) {
    this.config = options;
    this.#fetch = options.fetch || getDefaultFetch() || fetch.bind(global);
    this.#fetchOptions = options.fetchOptions;
    this.#callOptions = options.callOptions;
    this.#shouldFetchRootKey = options.shouldFetchRootKey ?? false;
    this.#shouldSyncTime = options.shouldSyncTime ?? false;

    // Use provided root key, otherwise fall back to IC_ROOT_KEY for mainnet or null if the key needs to be fetched
    if (options.rootKey) {
      this.rootKey = options.rootKey;
    } else if (this.#shouldFetchRootKey) {
      this.rootKey = null;
    } else {
      this.rootKey = hexToBytes(IC_ROOT_KEY);
    }

    const host = determineHost(options.host);
    this.host = new URL(host);

    if (options.verifyQuerySignatures !== undefined) {
      this.#verifyQuerySignatures = options.verifyQuerySignatures;
    }
    // Default is 3
    this.#retryTimes = options.retryTimes ?? 3;
    // Delay strategy for retries. Default is exponential backoff
    const defaultBackoffFactory = () =>
      new ExponentialBackoff({
        maxIterations: this.#retryTimes,
      });
    this.#backoffStrategy = options.backoffStrategy || defaultBackoffFactory;
    // Rewrite to avoid redirects
    if (this.host.hostname.endsWith(IC0_SUB_DOMAIN)) {
      this.host.hostname = IC0_DOMAIN;
    } else if (this.host.hostname.endsWith(ICP0_SUB_DOMAIN)) {
      this.host.hostname = ICP0_DOMAIN;
    } else if (this.host.hostname.endsWith(ICP_API_SUB_DOMAIN)) {
      this.host.hostname = ICP_API_DOMAIN;
    }

    if (options.credentials) {
      const { name, password } = options.credentials;
      this.#credentials = `${name}${password ? ':' + password : ''}`;
    }
    this.#identity = Promise.resolve(options.identity || new AnonymousIdentity());

    if (options.ingressExpiryInMinutes && options.ingressExpiryInMinutes > 5) {
      throw InputError.fromCode(
        new IngressExpiryInvalidErrorCode(
          'The maximum ingress expiry time is 5 minutes.',
          options.ingressExpiryInMinutes,
        ),
      );
    }
    if (options.ingressExpiryInMinutes && options.ingressExpiryInMinutes <= 0) {
      throw InputError.fromCode(
        new IngressExpiryInvalidErrorCode(
          'Ingress expiry time must be greater than 0.',
          options.ingressExpiryInMinutes,
        ),
      );
    }

    this.#maxIngressExpiryInMinutes = options.ingressExpiryInMinutes || 5;

    // Add a nonce transform to ensure calls are unique
    this.addTransform('update', makeNonceTransform(makeNonce));
    if (options.useQueryNonces) {
      this.addTransform('query', makeNonceTransform(makeNonce));
    }
    if (options.logToConsole) {
      this.log.subscribe(log => {
        if (log.level === 'error') {
          console.error(log.message);
        } else if (log.level === 'warn') {
          console.warn(log.message);
        } else {
          console.log(log.message);
        }
      });
    }
  }

  public static createSync(options: HttpAgentOptions = {}): HttpAgent {
    return new this({ ...options });
  }

  public static async create(options: HttpAgentOptions = {}): Promise<HttpAgent> {
    const agent = HttpAgent.createSync(options);
    await agent.#asyncGuard();
    return agent;
  }

  public static async from(
    agent: Pick<HttpAgent, 'config'> | V1HttpAgentInterface,
  ): Promise<HttpAgent> {
    try {
      if ('config' in agent) {
        return await HttpAgent.create(agent.config);
      }
      return await HttpAgent.create({
        fetch: agent._fetch,
        fetchOptions: agent._fetchOptions,
        callOptions: agent._callOptions,
        host: agent._host.toString(),
        identity: agent._identity ?? undefined,
      });
    } catch {
      throw InputError.fromCode(new CreateHttpAgentErrorCode());
    }
  }

  public isLocal(): boolean {
    const hostname = this.host.hostname;
    return hostname === '127.0.0.1' || hostname.endsWith('127.0.0.1');
  }

  public addTransform(
    type: 'update' | 'query',
    fn: HttpAgentRequestTransformFn,
    priority = fn.priority || 0,
  ): void {
    if (type === 'update') {
      // Keep the pipeline sorted at all time, by priority.
      const i = this.#updatePipeline.findIndex(x => (x.priority || 0) < priority);
      this.#updatePipeline.splice(
        i >= 0 ? i : this.#updatePipeline.length,
        0,
        Object.assign(fn, { priority }),
      );
    } else if (type === 'query') {
      // Keep the pipeline sorted at all time, by priority.
      const i = this.#queryPipeline.findIndex(x => (x.priority || 0) < priority);
      this.#queryPipeline.splice(
        i >= 0 ? i : this.#queryPipeline.length,
        0,
        Object.assign(fn, { priority }),
      );
    }
  }

  public async getPrincipal(): Promise<Principal> {
    if (!this.#identity) {
      throw ExternalError.fromCode(new IdentityInvalidErrorCode());
    }
    return (await this.#identity).getPrincipal();
  }

  /**
   * Makes a call to a canister method.
   * @param canisterId - The ID of the canister to call. Can be a Principal or a string.
   * @param options - Options for the call.
   * @param options.methodName - The name of the method to call.
   * @param options.arg - The argument to pass to the method, as a Uint8Array.
   * @param options.effectiveCanisterId - (Optional) The effective canister ID, if different from the target canister ID.
   * @param options.callSync - (Optional) Whether to use synchronous call mode. Defaults to true.
   * @param options.nonce - (Optional) A unique nonce for the request. If provided, it will override any nonce set by transforms.
   * @param identity - (Optional) The identity to use for the call. If not provided, the agent's current identity will be used.
   * @returns A promise that resolves to the response of the call, including the request ID and response details.
   */
  public async call(
    canisterId: Principal | string,
    options: {
      methodName: string;
      arg: Uint8Array;
      effectiveCanisterId?: Principal | string;
      callSync?: boolean;
      nonce?: Uint8Array | Nonce;
    },
    identity?: Identity | Promise<Identity>,
  ): Promise<SubmitResponse> {
    const callSync = options.callSync ?? true;
    const id = await (identity ?? this.#identity);
    if (!id) {
      throw ExternalError.fromCode(new IdentityInvalidErrorCode());
    }
    const canister = Principal.from(canisterId);
    const ecid = options.effectiveCanisterId
      ? Principal.from(options.effectiveCanisterId)
      : canister;
    await this.#asyncGuard(ecid);

    const sender = id.getPrincipal();

    const ingress_expiry = calculateIngressExpiry(
      this.#maxIngressExpiryInMinutes,
      this.#timeDiffMsecs,
    );

    const submit: CallRequest = {
      request_type: SubmitRequestType.Call,
      canister_id: canister,
      method_name: options.methodName,
      arg: options.arg,
      sender,
      ingress_expiry,
    };

    let transformedRequest = (await this._transform({
      request: {
        body: null,
        method: 'POST',
        headers: {
          'Content-Type': 'application/cbor',
          ...(this.#credentials ? { Authorization: 'Basic ' + btoa(this.#credentials) } : {}),
        },
      },
      endpoint: Endpoint.Call,
      body: submit,
    })) as HttpAgentSubmitRequest;

    // Determine the nonce to use for the request
    let nonce: Nonce | undefined;

    // Check if a nonce is provided in the options and convert it to the correct type
    if (options?.nonce) {
      nonce = toNonce(options.nonce);
    }
    // If no nonce is provided in the options, check the transformedRequest body
    else if (transformedRequest.body.nonce) {
      nonce = toNonce(transformedRequest.body.nonce);
    }
    // If no nonce is found, set it to undefined
    else {
      nonce = undefined;
    }

    // Assign the determined nonce to the submit object
    submit.nonce = nonce;

    /**
     * Converts a Uint8Array to a Nonce type.
     * @param buf - The buffer to convert.
     * @returns The buffer as a Nonce.
     */
    function toNonce(buf: Uint8Array): Nonce {
      return Object.assign(buf, { __nonce__: undefined });
    }

    // Apply transform for identity.
    transformedRequest = (await id.transformRequest(transformedRequest)) as HttpAgentSubmitRequest;

    const body = cbor.encode(transformedRequest.body);
    const backoff = this.#backoffStrategy();
    const requestId = requestIdOf(submit);
    try {
      // Attempt v4 sync call
      const requestSync = () => {
        const url = new URL(`/api/v4/canister/${ecid.toText()}/call`, this.host);
        this.log.print(`fetching "${url.pathname}" with request:`, transformedRequest);
        return this.#fetch(url, {
          ...this.#callOptions,
          ...transformedRequest.request,
          body,
        });
      };

      const requestAsync = () => {
        const url = new URL(`/api/v2/canister/${ecid.toText()}/call`, this.host);
        this.log.print(`fetching "${url.pathname}" with request:`, transformedRequest);
        return this.#fetch(url, {
          ...this.#callOptions,
          ...transformedRequest.request,
          body,
        });
      };

      const requestFn = callSync ? requestSync : requestAsync;
      const { responseBodyBytes, ...response } = await this.#requestAndRetry({
        requestFn,
        backoff,
        tries: 0,
      });

      const responseBody = (
        responseBodyBytes.byteLength > 0 ? cbor.decode(responseBodyBytes) : null
      ) as SubmitResponse['response']['body'];

      return {
        requestId,
        response: {
          ...response,
          body: responseBody,
        },
        requestDetails: submit,
      };
    } catch (error) {
      let callError: AgentError;
      if (error instanceof AgentError) {
        // If the error is due to the v4 api not being supported, fall back to v2
        if (error.hasCode(HttpV4ApiNotSupportedErrorCode)) {
          this.log.warn('v4 api not supported. Fall back to v2');
          return this.call(
            canisterId,
            {
              ...options,
              // disable v4 api
              callSync: false,
            },
            identity,
          );
        } else if (error.hasCode(IngressExpiryInvalidErrorCode) && !this.#hasSyncedTime) {
          // if there is an ingress expiry error and the time has not been synced yet,
          // sync time with the network and try again
          await this.syncTime(canister);
          return this.call(canister, options, identity);
        } else {
          // override the error code to include the request details
          error.code.requestContext = {
            requestId,
            senderPubKey: transformedRequest.body.sender_pubkey,
            senderSignature: transformedRequest.body.sender_sig,
            ingressExpiry: transformedRequest.body.content.ingress_expiry,
          };
          callError = error;
        }
      } else {
        callError = UnknownError.fromCode(new UnexpectedErrorCode(error));
      }
      this.log.error(`Error while making call: ${callError.message}`, callError);
      throw callError;
    }
  }

  async #requestAndRetryQuery(args: {
    ecid: Principal;
    transformedRequest: HttpAgentRequest;
    body: Uint8Array;
    requestId: RequestId;
    backoff: BackoffStrategy;
    tries: number;
  }): Promise<ApiQueryResponse> {
    const { ecid, transformedRequest, body, requestId, backoff, tries } = args;

    const delay = tries === 0 ? 0 : backoff.next();

    const url = new URL(`/api/v3/canister/${ecid.toString()}/query`, this.host);

    this.log.print(`fetching "${url.pathname}" with tries:`, {
      tries,
      backoff,
      delay,
    });

    // If delay is null, the backoff strategy is exhausted due to a maximum number of retries, duration, or other reason
    if (delay === null) {
      throw UnknownError.fromCode(
        new TimeoutWaitingForResponseErrorCode(
          `Backoff strategy exhausted after ${tries} attempts.`,
          requestId,
        ),
      );
    }

    if (delay > 0) {
      await new Promise(resolve => setTimeout(resolve, delay));
    }

    let fetchResponse: Response;
    // Make the request and retry if it throws an error
    try {
      this.log.print(`fetching "${url.pathname}" with request:`, transformedRequest);
      fetchResponse = await this.#fetch(url, {
        ...this.#fetchOptions,
        ...transformedRequest.request,
        body,
      });
    } catch (error) {
      if (tries < this.#retryTimes) {
        this.log.warn(
          `Caught exception while attempting to make query:\n` +
            `  ${error}\n` +
            `  Retrying query.`,
        );
        return await this.#requestAndRetryQuery({ ...args, tries: tries + 1 });
      }
      throw TransportError.fromCode(new HttpFetchErrorCode(error));
    }

    const headers = httpHeadersTransform(fetchResponse.headers);

    if (fetchResponse.status !== HTTP_STATUS_OK) {
      const responseText = await fetchResponse.text();

      if (isIngressExpiryInvalidResponse(responseText)) {
        throw InputError.fromCode(
          new IngressExpiryInvalidErrorCode(responseText, this.#maxIngressExpiryInMinutes),
        );
      }

      if (tries < this.#retryTimes) {
        return await this.#requestAndRetryQuery({ ...args, tries: tries + 1 });
      }

      throw ProtocolError.fromCode(
        new HttpErrorCode(fetchResponse.status, fetchResponse.statusText, headers, responseText),
      );
    }

    const queryResponse: QueryResponse = cbor.decode(
      uint8FromBufLike(await fetchResponse.arrayBuffer()),
    );
    const response: ApiQueryResponse = {
      ...queryResponse,
      httpDetails: {
        ok: fetchResponse.ok,
        status: fetchResponse.status,
        statusText: fetchResponse.statusText,
        headers,
      },
      requestId,
    };

    // Skip timestamp verification if the user has set verifyQuerySignatures to false
    if (!this.#verifyQuerySignatures) {
      return response;
    }

    const signatureTimestampNs = response.signatures?.[0]?.timestamp;
    if (!signatureTimestampNs) {
      throw ProtocolError.fromCode(
        new MalformedSignatureErrorCode(
          'Timestamp not found in query response. This suggests a malformed or malicious response.',
        ),
      );
    }

    const signatureTimestampMs = Number(
      BigInt(signatureTimestampNs) / BigInt(MSECS_TO_NANOSECONDS),
    );
    const currentTimestampInMs = Date.now() + this.#timeDiffMsecs;

    // We don't need `Math.abs` here because we allow signatures in the future
    if (currentTimestampInMs - signatureTimestampMs > this.#maxIngressExpiryInMs) {
      if (tries < this.#retryTimes) {
        this.log.warn('Timestamp is older than the max ingress expiry. Retrying query.', {
          requestId,
          signatureTimestampMs,
        });
        await this.syncTime(ecid);
        return await this.#requestAndRetryQuery({ ...args, tries: tries + 1 });
      }
      throw TrustError.fromCode(
        new CertificateOutdatedErrorCode(this.#maxIngressExpiryInMinutes, requestId, tries),
      );
    }

    return response;
  }

  /**
   * Makes a request and retries if it fails.
   * @param args - The arguments for the request.
   * @param args.requestFn - A function that returns a Promise resolving to a Response.
   * @param args.backoff - The backoff strategy to use for retries.
   * @param args.tries - The number of retry attempts made so far.
   * @returns The response from the request, if the status is 200 or 202.
   * See the https://internetcomputer.org/docs/references/ic-interface-spec#http-interface for details on the response statuses.
   * @throws {ProtocolError} if the response status is not 200 or 202, and the retry limit has been reached.
   * @throws {TransportError} if the request fails, and the retry limit has been reached.
   */
  async #requestAndRetry(args: {
    requestFn: () => Promise<Response>;
    backoff: BackoffStrategy;
    tries: number;
  }): Promise<{
    ok: boolean;
    status: number;
    statusText: string;
    responseBodyBytes: Uint8Array;
    headers: HttpHeaderField[];
  }> {
    const { requestFn, backoff, tries } = args;
    const delay = tries === 0 ? 0 : backoff.next();

    // If delay is null, the backoff strategy is exhausted due to a maximum number of retries, duration, or other reason
    if (delay === null) {
      throw ProtocolError.fromCode(
        new TimeoutWaitingForResponseErrorCode(`Retry strategy exhausted after ${tries} attempts.`),
      );
    }

    if (delay > 0) {
      await new Promise(resolve => setTimeout(resolve, delay));
    }

    let response: Response;
    let responseBodyBytes = new Uint8Array();
    try {
      response = await requestFn();
      // According to the spec, only 200 responses have a non-empty body
      if (response.status === HTTP_STATUS_OK) {
        // Consume the response body, to ensure that the response is not closed unexpectedly
        responseBodyBytes = uint8FromBufLike(await response.clone().arrayBuffer());
      }
    } catch (error) {
      if (tries < this.#retryTimes) {
        this.log.warn(
          `Caught exception while attempting to make request:\n` +
            `  ${error}\n` +
            `  Retrying request.`,
        );
        // Delay the request by the configured backoff strategy
        return await this.#requestAndRetry({ requestFn, backoff, tries: tries + 1 });
      }
      throw TransportError.fromCode(new HttpFetchErrorCode(error));
    }

    const headers = httpHeadersTransform(response.headers);

    if (response.status === HTTP_STATUS_OK || response.status === HTTP_STATUS_ACCEPTED) {
      return {
        ok: response.ok, // should always be true
        status: response.status,
        statusText: response.statusText,
        responseBodyBytes,
        headers,
      };
    }

    const responseText = await response.text();

    if (response.status === HTTP_STATUS_NOT_FOUND && response.url.includes('api/v4')) {
      throw ProtocolError.fromCode(new HttpV4ApiNotSupportedErrorCode());
    }

    if (isIngressExpiryInvalidResponse(responseText)) {
      throw InputError.fromCode(
        new IngressExpiryInvalidErrorCode(responseText, this.#maxIngressExpiryInMinutes),
      );
    }

    if (tries < this.#retryTimes) {
      return await this.#requestAndRetry({ requestFn, backoff, tries: tries + 1 });
    }

    throw ProtocolError.fromCode(
      new HttpErrorCode(response.status, response.statusText, headers, responseText),
    );
  }

  public async query(
    canisterId: Principal | string,
    fields: QueryFields,
    identity?: Identity | Promise<Identity>,
  ): Promise<ApiQueryResponse> {
    const backoff = this.#backoffStrategy();
    const ecid = fields.effectiveCanisterId
      ? Principal.from(fields.effectiveCanisterId)
      : Principal.from(canisterId);
    await this.#asyncGuard(ecid);

    this.log.print(`ecid ${ecid.toString()}`);
    this.log.print(`canisterId ${canisterId.toString()}`);

    let transformedRequest: HttpAgentRequest | undefined;
    const id = await (identity ?? this.#identity);
    if (!id) {
      throw ExternalError.fromCode(new IdentityInvalidErrorCode());
    }

    const canister = Principal.from(canisterId);
    const sender = id.getPrincipal();
    const ingressExpiry = calculateIngressExpiry(
      this.#maxIngressExpiryInMinutes,
      this.#timeDiffMsecs,
    );

    const request: QueryRequest = {
      request_type: ReadRequestType.Query,
      canister_id: canister,
      method_name: fields.methodName,
      arg: fields.arg,
      sender,
      ingress_expiry: ingressExpiry,
    };

    const requestId = requestIdOf(request);

    transformedRequest = await this._transform({
      request: {
        method: 'POST',
        headers: {
          'Content-Type': 'application/cbor',
          ...(this.#credentials ? { Authorization: 'Basic ' + btoa(this.#credentials) } : {}),
        },
      },
      endpoint: Endpoint.Query,
      body: request,
    });

    // Apply transform for identity.
    transformedRequest = (await id.transformRequest(transformedRequest)) as HttpAgentRequest;

    const body = cbor.encode(transformedRequest.body);

    const args = {
      canister: canister.toText(),
      ecid,
      transformedRequest,
      body,
      requestId,
      backoff,
      tries: 0,
    };

    const makeQuery = async () => {
      // Attempt to make the query i=retryTimes times
      const query = await this.#requestAndRetryQuery(args);
      return {
        requestDetails: request,
        ...query,
      };
    };

    const getSubnetNodeKeys = async (): Promise<SubnetNodeKeys> => {
      const cachedSubnetNodeKeys = this.#subnetKeys.get(ecid.toString());
      if (cachedSubnetNodeKeys) {
        return cachedSubnetNodeKeys;
      }
      await this.fetchSubnetKeys(ecid.toString());
      const subnetNodeKeys = this.#subnetKeys.get(ecid.toString());
      if (!subnetNodeKeys) {
        throw TrustError.fromCode(new MissingSignatureErrorCode());
      }
      return subnetNodeKeys;
    };

    try {
      if (!this.#verifyQuerySignatures) {
        // Skip verification if the user has disabled it
        return await makeQuery();
      }

      // Make query and fetch subnet keys in parallel
      const [queryWithDetails, subnetNodeKeys] = await Promise.all([
        makeQuery(),
        getSubnetNodeKeys(),
      ]);

      try {
        return this.#verifyQueryResponse(queryWithDetails, subnetNodeKeys);
      } catch {
        // In case the node signatures have changed, refresh the subnet keys and try again
        this.log.warn('Query response verification failed. Retrying with fresh subnet keys.');
        this.#subnetKeys.delete(ecid.toString());
        const updatedSubnetNodeKeys = await getSubnetNodeKeys();
        return this.#verifyQueryResponse(queryWithDetails, updatedSubnetNodeKeys);
      }
    } catch (error) {
      let queryError: AgentError;
      if (error instanceof AgentError) {
        if (error.hasCode(IngressExpiryInvalidErrorCode) && !this.#hasSyncedTime) {
          // if there is an ingress expiry error and the time has not been synced yet,
          // sync time with the network and try again
          await this.syncTime(ecid);
<<<<<<< HEAD
          return this.query(ecid, fields, identity);
=======
          return this.query(canisterId, fields, identity);
>>>>>>> cd085fe6
        }
        // override the error code to include the request details
        error.code.requestContext = {
          requestId,
          senderPubKey: transformedRequest.body.sender_pubkey,
          senderSignature: transformedRequest.body.sender_sig,
          ingressExpiry: transformedRequest.body.content.ingress_expiry,
        };
        queryError = error;
      } else {
        queryError = UnknownError.fromCode(new UnexpectedErrorCode(error));
      }
      this.log.error(`Error while making query: ${queryError.message}`, queryError);
      throw queryError;
    }
  }

  /**
   * See https://internetcomputer.org/docs/current/references/ic-interface-spec/#http-query for details on validation
   * @param queryResponse - The response from the query
   * @param subnetNodeKeys - The subnet node keys
   * @returns ApiQueryResponse
   */
  #verifyQueryResponse = (
    queryResponse: ApiQueryResponse,
    subnetNodeKeys: SubnetNodeKeys,
  ): ApiQueryResponse => {
    if (this.#verifyQuerySignatures === false) {
      // This should not be called if the user has disabled verification
      return queryResponse;
    }
    const { status, signatures = [], requestId } = queryResponse;

    for (const sig of signatures) {
      const { timestamp, identity } = sig;
      const nodeId = Principal.fromUint8Array(identity).toText();

      // Hash is constructed differently depending on the status
      let hash: Uint8Array;
      if (status === QueryResponseStatus.Replied) {
        const { reply } = queryResponse;
        hash = hashOfMap({
          status: status,
          reply: reply,
          timestamp: BigInt(timestamp),
          request_id: requestId,
        });
      } else if (status === QueryResponseStatus.Rejected) {
        const { reject_code, reject_message, error_code } = queryResponse;
        hash = hashOfMap({
          status: status,
          reject_code: reject_code,
          reject_message: reject_message,
          error_code: error_code,
          timestamp: BigInt(timestamp),
          request_id: requestId,
        });
      } else {
        throw UnknownError.fromCode(new UnexpectedErrorCode(`Unknown status: ${status}`));
      }

      const separatorWithHash = concatBytes(IC_RESPONSE_DOMAIN_SEPARATOR, hash);

      const pubKey = subnetNodeKeys.get(nodeId);
      if (!pubKey) {
        throw ProtocolError.fromCode(new MalformedPublicKeyErrorCode());
      }
      const rawKey = Ed25519PublicKey.fromDer(pubKey).rawKey;
      const valid = ed25519.verify(sig.signature, separatorWithHash, rawKey);
      if (!valid) {
        throw TrustError.fromCode(new QuerySignatureVerificationFailedErrorCode(nodeId));
      }
    }
    return queryResponse;
  };

  public async createReadStateRequest(
    fields: ReadStateOptions,
    identity?: Identity | Promise<Identity>,
    // eslint-disable-next-line @typescript-eslint/no-explicit-any
  ): Promise<any> {
    await this.#asyncGuard();
    const id = await (identity ?? this.#identity);
    if (!id) {
      throw ExternalError.fromCode(new IdentityInvalidErrorCode());
    }
    const sender = id.getPrincipal();

    const transformedRequest = await this._transform({
      request: {
        method: 'POST',
        headers: {
          'Content-Type': 'application/cbor',
          ...(this.#credentials ? { Authorization: 'Basic ' + btoa(this.#credentials) } : {}),
        },
      },
      endpoint: Endpoint.ReadState,
      body: {
        request_type: ReadRequestType.ReadState,
        paths: fields.paths,
        sender,
        ingress_expiry: calculateIngressExpiry(
          this.#maxIngressExpiryInMinutes,
          this.#timeDiffMsecs,
        ),
      },
    });

    // Apply transform for identity.
    return id.transformRequest(transformedRequest);
  }

  public async readState(
    canisterId: Principal | string,
    fields: ReadStateOptions,
    _identity?: Identity | Promise<Identity>,
    // eslint-disable-next-line
    request?: any,
  ): Promise<ReadStateResponse> {
    await this.#rootKeyGuard();
    const canister = Principal.from(canisterId);

    function getRequestId(options: ReadStateOptions): RequestId | undefined {
      for (const path of options.paths) {
        const [pathName, value] = path;
        const request_status = new TextEncoder().encode('request_status');
        if (uint8Equals(pathName, request_status)) {
          return value as RequestId;
        }
      }
    }

    let transformedRequest: ReadStateRequest;
    let requestId: RequestId | undefined;

    // If a pre-signed request is provided, use it
    if (request) {
      // This is a pre-signed request
      transformedRequest = request;
    } else {
      // This is fields, we need to create a request
      requestId = getRequestId(fields);

      // Always create a fresh request with the current identity
      const identity = await this.#identity;
      if (!identity) {
        throw ExternalError.fromCode(new IdentityInvalidErrorCode());
      }
      transformedRequest = await this.createReadStateRequest(fields, identity);
    }

    const url = new URL(`/api/v3/canister/${canister.toString()}/read_state`, this.host);

    return await this.#readStateInner(url, transformedRequest, requestId);
  }

  /**
   * Reads the state of a subnet from the `/api/v3/subnet/{subnetId}/read_state` endpoint.
   * @param subnetId The ID of the subnet to read the state of. If you have a canister ID, you can use {@link HttpAgent.getSubnetIdFromCanister | getSubnetIdFromCanister} to get the subnet ID.
   * @param options The options for the read state request.
   * @returns The response from the read state request.
   */
  public async readSubnetState(
    subnetId: Principal | string,
    options: ReadStateOptions,
  ): Promise<ReadStateResponse> {
    await this.#rootKeyGuard();

    const url = new URL(`/api/v3/subnet/${subnetId.toString()}/read_state`, this.host);
    const transformedRequest: ReadStateRequest = await this.createReadStateRequest(
      options,
      this.#identity ?? undefined,
    );

    return await this.#readStateInner(url, transformedRequest);
  }

  async #readStateInner(
    url: URL,
    transformedRequest: ReadStateRequest,
    requestId?: RequestId,
  ): Promise<ReadStateResponse> {
    const backoff = this.#backoffStrategy();
    try {
      const { responseBodyBytes } = await this.#requestAndRetry({
        requestFn: () =>
          this.#fetch(url, {
            ...this.#fetchOptions,
            ...transformedRequest.request,
            body: cbor.encode(transformedRequest.body),
          }),
        backoff,
        tries: 0,
      });

      const decodedResponse: ReadStateResponse = cbor.decode(responseBodyBytes);

      return decodedResponse;
    } catch (error) {
      let readStateError: AgentError;
      if (error instanceof AgentError) {
        // override the error code to include the request details
        error.code.requestContext = {
          requestId: requestId ?? requestIdOf(transformedRequest),
          senderPubKey: transformedRequest.body.sender_pubkey,
          senderSignature: transformedRequest.body.sender_sig,
          ingressExpiry: transformedRequest.body.content.ingress_expiry,
        };
        readStateError = error;
      } else {
        readStateError = UnknownError.fromCode(new UnexpectedErrorCode(error));
      }
      this.log.error(`Error while making read state: ${readStateError.message}`, readStateError);
      throw readStateError;
    }
  }

  public parseTimeFromResponse(response: { certificate: Uint8Array }): number {
    let tree: HashTree;
    if (response.certificate) {
      const decoded = cbor.decode<{ tree: HashTree } | undefined>(response.certificate);
      if (decoded && 'tree' in decoded) {
        tree = decoded.tree;
      } else {
        throw ProtocolError.fromCode(
          new HashTreeDecodeErrorCode('Could not decode time from response'),
        );
      }
      const timeLookup = lookup_path(['time'], tree);
      if (timeLookup.status !== LookupPathStatus.Found) {
        throw ProtocolError.fromCode(
          new LookupErrorCode(
            'Time was not found in the response or was not in its expected format.',
            timeLookup.status,
          ),
        );
      }

      if (!(timeLookup.value instanceof Uint8Array) && !ArrayBuffer.isView(timeLookup)) {
        throw ProtocolError.fromCode(
          new MalformedLookupFoundValueErrorCode('Time was not in its expected format.'),
        );
      }
      const date = decodeTime(timeLookup.value);
      this.log.print('Time from response:', date);
      this.log.print('Time from response in milliseconds:', date.getTime());
      return date.getTime();
    } else {
      this.log.warn('No certificate found in response');
    }
    return 0;
  }

  /**
   * Allows agent to sync its time with the network. Can be called during initialization or mid-lifecycle if the device's clock has drifted away from the network time. This is necessary to set the Expiry for a request
   * @param {Principal} canisterIdOverride - Pass a canister ID if you need to sync the time with a particular subnet. Uses the ICP ledger canister by default.
   */
  public async syncTime(canisterIdOverride?: Principal): Promise<void> {
    this.#syncTimePromise =
      this.#syncTimePromise ??
      (async () => {
        await this.#rootKeyGuard();
        const callTime = Date.now();
        try {
          if (!canisterIdOverride) {
            this.log.print(
              'Syncing time with the IC. No canisterId provided, so falling back to ryjl3-tyaaa-aaaaa-aaaba-cai',
            );
          }
          // Fall back with canisterId of the ICP Ledger
          const canisterId = canisterIdOverride ?? Principal.from('ryjl3-tyaaa-aaaaa-aaaba-cai');

          const anonymousAgent = HttpAgent.createSync({
            identity: new AnonymousIdentity(),
            host: this.host.toString(),
            fetch: this.#fetch,
            retryTimes: 0,
            rootKey: this.rootKey ?? undefined,
            shouldSyncTime: false,
          });

          const replicaTimes = await Promise.all(
            Array(3)
              .fill(null)
              .map(async () => {
                const status = await canisterStatusRequest({
                  canisterId,
                  agent: anonymousAgent,
                  paths: ['time'],
                  disableCertificateTimeVerification: true, // avoid recursive calls to syncTime
                });

                const date = status.get('time');
                if (date instanceof Date) {
                  return date.getTime();
                }
              }, []),
          );

          this.#setTimeDiffMsecs(callTime, replicaTimes);
        } catch (error) {
          const syncTimeError =
            error instanceof AgentError
              ? error
              : UnknownError.fromCode(new UnexpectedErrorCode(error));
          this.log.error('Caught exception while attempting to sync time', syncTimeError);

          throw syncTimeError;
        }
      })();

    await this.#syncTimePromise.finally(() => {
      this.#syncTimePromise = null;
    });
  }

  /**
   * Allows agent to sync its time with the network.
   * @param {Principal} subnetId - Pass the subnet ID you need to sync the time with.
   */
  public async syncTimeWithSubnet(subnetId: Principal): Promise<void> {
    await this.#rootKeyGuard();
    const callTime = Date.now();

    try {
      const anonymousAgent = HttpAgent.createSync({
        identity: new AnonymousIdentity(),
        host: this.host.toString(),
        fetch: this.#fetch,
        retryTimes: 0,
        rootKey: this.rootKey ?? undefined,
        shouldSyncTime: false,
      });

      const replicaTimes = await Promise.all(
        Array(3)
          .fill(null)
          .map(async () => {
            const status = await subnetStatusRequest({
              subnetId,
              agent: anonymousAgent,
              paths: ['time'],
              disableCertificateTimeVerification: true, // avoid recursive calls to syncTime
            });

            const date = status.get('time');
            if (date instanceof Date) {
              return date.getTime();
            }
          }, []),
      );

      this.#setTimeDiffMsecs(callTime, replicaTimes);
    } catch (error) {
      const syncTimeError =
        error instanceof AgentError ? error : UnknownError.fromCode(new UnexpectedErrorCode(error));
      this.log.error('Caught exception while attempting to sync time with subnet', syncTimeError);

      throw syncTimeError;
    }
  }

  #setTimeDiffMsecs(callTime: number, replicaTimes: Array<number | undefined>): void {
    const maxReplicaTime = replicaTimes.reduce<number>((max, current) => {
      return typeof current === 'number' && current > max ? current : max;
    }, 0);

    if (maxReplicaTime > 0) {
      this.#timeDiffMsecs = maxReplicaTime - callTime;
      this.#hasSyncedTime = true;
      this.log.notify({
        message: `Syncing time: offset of ${this.#timeDiffMsecs}`,
        level: 'info',
      });
    }
  }

  public async status(): Promise<JsonObject> {
    const headers: Record<string, string> = this.#credentials
      ? {
          Authorization: 'Basic ' + btoa(this.#credentials),
        }
      : {};

    const url = new URL(`/api/v2/status`, this.host);

    this.log.print(`fetching "${url.pathname}"`);
    const backoff = this.#backoffStrategy();
    const { responseBodyBytes } = await this.#requestAndRetry({
      backoff,
      requestFn: () => this.#fetch(url, { headers, ...this.#fetchOptions }),
      tries: 0,
    });
    return cbor.decode(responseBodyBytes);
  }

  public async fetchRootKey(): Promise<Uint8Array> {
    // Wait for already pending promise to avoid duplicate calls
    this.#rootKeyPromise =
      this.#rootKeyPromise ??
      (async () => {
        const value = await this.status();
        // Hex-encoded version of the replica root key
        this.rootKey = (value as JsonObject & { root_key: Uint8Array }).root_key;
        return this.rootKey;
      })();

    // clear rootkey promise and return result
    return await this.#rootKeyPromise.finally(() => {
      this.#rootKeyPromise = null;
    });
  }

  async #asyncGuard(canisterIdOverride?: Principal): Promise<void> {
    await Promise.all([this.#rootKeyGuard(), this.#syncTimeGuard(canisterIdOverride)]);
  }

  async #rootKeyGuard(): Promise<void> {
    if (this.rootKey) {
      return;
    } else if (
      this.rootKey === null &&
      this.host.toString() !== 'https://icp-api.io' &&
      this.#shouldFetchRootKey
    ) {
      await this.fetchRootKey();
    } else {
      throw ExternalError.fromCode(new MissingRootKeyErrorCode(this.#shouldFetchRootKey));
    }
  }

  async #syncTimeGuard(canisterIdOverride?: Principal): Promise<void> {
    if (this.#shouldSyncTime && !this.hasSyncedTime()) {
      await this.syncTime(canisterIdOverride);
    }
  }

  public invalidateIdentity(): void {
    this.#identity = null;
  }

  public replaceIdentity(identity: Identity): void {
    this.#identity = Promise.resolve(identity);
  }

  public async fetchSubnetKeys(canisterId: Principal | string): Promise<SubnetNodeKeys> {
    const effectiveCanisterId: Principal = Principal.from(canisterId);
    await this.#asyncGuard(effectiveCanisterId);

    const rootKey = this.rootKey!;

    const canisterReadState = await this.readState(effectiveCanisterId, {
      paths: [[utf8ToBytes('subnet')]],
    });
    const canisterCertificate = await Certificate.create({
      certificate: canisterReadState.certificate,
      rootKey,
      principal: { canisterId: effectiveCanisterId },
      agent: this,
    });
    if (!canisterCertificate.cert.delegation) {
      const subnetId = Principal.selfAuthenticating(rootKey);
      const canisterInRange = check_canister_ranges({
        canisterId: effectiveCanisterId,
        subnetId,
        tree: canisterCertificate.cert.tree,
      });
      if (!canisterInRange) {
        throw TrustError.fromCode(
          new CertificateNotAuthorizedErrorCode(effectiveCanisterId, subnetId),
        );
      }
    }

    const subnetId = getSubnetIdFromCertificate(canisterCertificate.cert, rootKey);
    const nodeKeys = lookupNodeKeysFromCertificate(canisterCertificate.cert, subnetId);
    this.#subnetKeys.set(effectiveCanisterId.toText(), nodeKeys);

    return nodeKeys;
  }

  /**
   * Returns the subnet ID for a given canister ID, by looking at the certificate delegation
   * returned by the canister's state obtained by requesting the `/time` path with {@link HttpAgent.readState | readState}.
   * @param canisterId The canister ID to get the subnet ID for.
   * @returns The subnet ID for the given canister ID.
   */
  public async getSubnetIdFromCanister(canisterId: Principal | string): Promise<Principal> {
    const effectiveCanisterId = Principal.from(canisterId);
    await this.#asyncGuard(effectiveCanisterId);

    const canisterReadState = await this.readState(effectiveCanisterId, {
      paths: [[utf8ToBytes('time')]],
    });
    const canisterCertificate = await Certificate.create({
      certificate: canisterReadState.certificate,
      rootKey: this.rootKey!,
      principal: { canisterId: effectiveCanisterId },
      agent: this,
    });

    return getSubnetIdFromCertificate(canisterCertificate.cert, this.rootKey!);
  }

  protected _transform(request: HttpAgentRequest): Promise<HttpAgentRequest> {
    let p = Promise.resolve(request);
    if (request.endpoint === Endpoint.Call) {
      for (const fn of this.#updatePipeline) {
        p = p.then(r => fn(r).then(r2 => r2 || r));
      }
    } else {
      for (const fn of this.#queryPipeline) {
        p = p.then(r => fn(r).then(r2 => r2 || r));
      }
    }

    return p;
  }

  /**
   * Returns the time difference in milliseconds between the IC network clock and the client's clock,
   * after the clock has been synced.
   *
   * If the time has not been synced, returns `0`.
   */
  public getTimeDiffMsecs(): number {
    return this.#timeDiffMsecs;
  }

  /**
   * Returns `true` if the time has been synced at least once with the IC network, `false` otherwise.
   */
  public hasSyncedTime(): boolean {
    return this.#hasSyncedTime;
  }
}

/**
 * Calculates the ingress expiry time based on the maximum allowed expiry in minutes and the time difference in milliseconds.
 * The expiry is rounded down according to the {@link Expiry.fromDeltaInMilliseconds} method.
 * @param maxIngressExpiryInMinutes - The maximum ingress expiry time in minutes.
 * @param timeDiffMsecs - The time difference in milliseconds to adjust the expiry.
 * @returns The calculated ingress expiry as an Expiry object.
 */
export function calculateIngressExpiry(
  maxIngressExpiryInMinutes: number,
  timeDiffMsecs: number,
): Expiry {
  const ingressExpiryMs = maxIngressExpiryInMinutes * MINUTE_TO_MSECS;
  return Expiry.fromDeltaInMilliseconds(ingressExpiryMs, timeDiffMsecs);
}

/**
 * Checks if the response text is an ingress expiry invalid response.
 * @see https://github.com/dfinity/ic/blob/23d5990bfc5277c32e54f0087b5a38fa412171e1/rs/validator/src/ingress_validation.rs#L233
 * @param responseText The response body as string.
 * @returns `true` if the response text is an ingress expiry invalid response, `false` otherwise.
 */
function isIngressExpiryInvalidResponse(responseText: string): boolean {
  return responseText.includes('Invalid request expiry: ');
}<|MERGE_RESOLUTION|>--- conflicted
+++ resolved
@@ -988,11 +988,7 @@
           // if there is an ingress expiry error and the time has not been synced yet,
           // sync time with the network and try again
           await this.syncTime(ecid);
-<<<<<<< HEAD
-          return this.query(ecid, fields, identity);
-=======
           return this.query(canisterId, fields, identity);
->>>>>>> cd085fe6
         }
         // override the error code to include the request details
         error.code.requestContext = {
