--- conflicted
+++ resolved
@@ -55,14 +55,9 @@
   type ReadStateRequest,
   type HttpHeaderField,
 } from './types.ts';
-<<<<<<< HEAD
 import { request as canisterStatusRequest } from '../../canisterStatus/index.ts';
 import { request as subnetStatusRequest } from '../../subnetStatus/index.ts';
 import { type SubnetNodeKeys } from '../../utils/readState.ts';
-=======
-import { type SubnetStatus, request as canisterStatusRequest } from '../../canisterStatus/index.ts';
-import { request as subnetStatusRequest } from '../../subnetStatus/index.ts';
->>>>>>> f9f311c7
 import { Certificate, type HashTree, lookup_path, LookupPathStatus } from '../../certificate.ts';
 import { ed25519 } from '@noble/curves/ed25519';
 import { ExpirableMap } from '../../utils/expirableMap.ts';
