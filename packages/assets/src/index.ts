--- conflicted
+++ resolved
@@ -12,26 +12,15 @@
   LookupPathStatus,
 } from '@dfinity/agent';
 import { lebDecode, PipeArrayBuffer, compare } from '@dfinity/candid';
-<<<<<<< HEAD
-import { AssetsCanisterRecord, getAssetsCanister } from './canisters/assets';
-import { sha256 } from '@noble/hashes/sha2';
-import { BatchOperationKind } from './canisters/assets_service';
-import { isReadable, Readable } from './readable/readable';
-=======
 import { type AssetsCanisterRecord, getAssetsCanister } from './canisters/assets';
 import { sha256 } from '@noble/hashes/sha2';
 import { type BatchOperationKind } from './canisters/assets_service';
 import { isReadable, type Readable } from './readable/readable';
->>>>>>> 1a3cc3a1
 import { ReadableFile } from './readable/readableFile';
 import { ReadableBlob } from './readable/readableBlob';
 import { ReadablePath } from './readable/readablePath';
 import { ReadableBytes } from './readable/readableBytes';
-<<<<<<< HEAD
-import { limit, LimitFn } from './utils/limit';
-=======
 import { limit, type LimitFn } from './utils/limit';
->>>>>>> 1a3cc3a1
 import { base64Decode } from './utils/base64';
 import fs from 'fs';
 
