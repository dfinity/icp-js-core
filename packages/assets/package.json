{
  "name": "@dfinity/assets",
<<<<<<< HEAD
  "version": "2.2.1",
=======
  "version": "2.3.0",
>>>>>>> 2e9efe25
  "author": "DFINITY Stiftung <sdk@dfinity.org>",
  "license": "Apache-2.0",
  "description": "JavaScript and TypeScript library to manage assets on the Internet Computer",
  "homepage": "https://internetcomputer.org",
  "repository": {
    "type": "git",
    "url": "https://github.com/dfinity/agent-js.git",
    "directory": "packages/assets"
  },
  "bugs": {
    "url": "https://github.com/dfinity/agent-js/issues"
  },
  "keywords": [
    "internet computer",
    "internet-computer",
    "ic",
    "dfinity",
    "assets",
    "asset",
    "file",
    "upload",
    "agent",
    "actor",
    "dfx",
    "canister",
    "motoko",
    "javascript",
    "typescript",
    "blockchain",
    "crypto",
    "distributed",
    "api",
    "sdk"
  ],
  "main": "./lib/cjs/index.js",
  "module": "./lib/esm/index.js",
  "unpkg": "./lib/esm/index",
  "scripts": {
    "build": "tsc -b && tsc -p tsconfig-cjs.json",
    "bundle": "esbuild --bundle src/index.ts --outfile=dist/index.js",
    "size-limit": "size-limit",
    "lint": "eslint 'src' --ext '.js,.jsx,.ts,.tsx'",
    "lint:fix": "npm run lint -- --fix",
    "make:docs/reference": "typedoc src/index.ts --out ../../docs/assets",
    "test": "jest",
    "test:coverage": "jest --collectCoverage"
  },
  "peerDependencies": {
<<<<<<< HEAD
    "@dfinity/agent": "^2.2.1",
    "@dfinity/principal": "^2.2.1",
=======
    "@dfinity/agent": "^2.3.0",
    "@dfinity/principal": "^2.3.0",
>>>>>>> 2e9efe25
    "@noble/hashes": "^1.3.1"
  },
  "dependencies": {
    "base64-arraybuffer": "^1.0.2",
    "mime": "^3.0.0"
  },
  "devDependencies": {
    "@peculiar/webcrypto": "^1.4.0",
    "@types/jest": "^29.5.5",
    "@types/mime": "^2.0.3",
    "@typescript-eslint/eslint-plugin": "^5.30.5",
    "@typescript-eslint/parser": "^5.30.5",
    "@web-std/file": "^3.0.2",
    "esbuild": "^0.15.16",
    "eslint": "^8.19.0",
    "jest": "^29.7.0",
    "size-limit": "^8.2.6",
    "typedoc": "^0.22.11"
  },
  "browser": {
    "fs": "./lib/cjs/utils/browserShim.js",
    "path": "./lib/cjs/utils/browserShim.js"
  },
  "size-limit": [
    {
      "path": "./dist/index.js",
      "limit": "100 kB",
      "webpack": false
    }
  ]
}<|MERGE_RESOLUTION|>--- conflicted
+++ resolved
@@ -1,10 +1,6 @@
 {
   "name": "@dfinity/assets",
-<<<<<<< HEAD
-  "version": "2.2.1",
-=======
   "version": "2.3.0",
->>>>>>> 2e9efe25
   "author": "DFINITY Stiftung <sdk@dfinity.org>",
   "license": "Apache-2.0",
   "description": "JavaScript and TypeScript library to manage assets on the Internet Computer",
@@ -53,13 +49,8 @@
     "test:coverage": "jest --collectCoverage"
   },
   "peerDependencies": {
-<<<<<<< HEAD
-    "@dfinity/agent": "^2.2.1",
-    "@dfinity/principal": "^2.2.1",
-=======
     "@dfinity/agent": "^2.3.0",
     "@dfinity/principal": "^2.3.0",
->>>>>>> 2e9efe25
     "@noble/hashes": "^1.3.1"
   },
   "dependencies": {
