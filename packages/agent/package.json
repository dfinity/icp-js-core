{
  "name": "@dfinity/agent",
<<<<<<< HEAD
  "version": "0.16.1",
=======
  "version": "0.18.1",
>>>>>>> 67b1e38e
  "author": "DFINITY Stiftung <sdk@dfinity.org>",
  "license": "Apache-2.0",
  "description": "JavaScript and TypeScript library to interact with the Internet Computer",
  "homepage": "https://internetcomputer.org",
  "repository": {
    "type": "git",
    "url": "https://github.com/dfinity/agent-js.git",
    "directory": "packages/agent"
  },
  "bugs": {
    "url": "https://github.com/dfinity/agent-js/issues"
  },
  "keywords": [
    "internet computer",
    "internet-computer",
    "ic",
    "dfinity",
    "agent",
    "actor",
    "dfx",
    "canister",
    "candid",
    "motoko",
    "javascript",
    "typescript",
    "blockchain",
    "crypto",
    "distributed",
    "api",
    "sdk"
  ],
  "main": "./lib/cjs/index",
  "module": "./lib/esm/index",
  "unpkg": "./lib/esm/index",
  "scripts": {
    "build": "tsc -b && tsc -p tsconfig-cjs.json",
    "build:watch": "tsc -b --watch",
    "bundle": "esbuild --bundle src/index.ts --outfile=dist/index.js",
    "eslint:fix": "npm run lint -- --fix",
    "eslint": "eslint --ext '.js,.jsx,.ts,.tsx' src/index.ts src/auth.ts src/request_id.ts src/request_id.test.ts",
    "lint": "npm run eslint",
    "make:docs/reference": "typedoc src/index.ts --out ../../docs/generated/agent --excludeInternal",
    "release": "npm publish",
    "test": "jest --verbose",
    "test:coverage": "jest --verbose --collectCoverage",
    "tslint:fix": "npm run lint -- --fix",
    "tslint": "tslint --project tsconfig.json --config tslint.json"
  },
  "peerDependencies": {
<<<<<<< HEAD
    "@dfinity/candid": "^0.16.1",
    "@dfinity/principal": "^0.16.1"
=======
    "@dfinity/candid": "^0.18.1",
    "@dfinity/principal": "^0.18.1"
>>>>>>> 67b1e38e
  },
  "dependencies": {
    "base64-arraybuffer": "^0.2.0",
    "borc": "^2.1.1",
    "js-sha256": "0.9.0",
    "jsbi": "^4.3.0",
    "simple-cbor": "^0.4.1"
  },
  "devDependencies": {
    "@trust/webcrypto": "^0.9.2",
    "@types/jest": "^28.1.4",
    "@typescript-eslint/eslint-plugin": "^5.30.5",
    "@typescript-eslint/parser": "^5.30.5",
    "esbuild": "^0.15.16",
    "eslint": "^8.19.0",
    "eslint-plugin-jsdoc": "^39.3.3",
    "isomorphic-fetch": "^3.0.0",
    "jest": "^28.1.2",
    "size-limit": "^8.1.0",
    "text-encoding": "^0.7.0",
    "ts-jest": "^28.0.5",
    "ts-node": "^10.8.2",
    "tslint": "^5.20.0",
    "typedoc": "^0.22.11",
    "typescript": "^4.7.4",
    "whatwg-fetch": "^3.0.0"
  },
  "size-limit": [
    {
      "path": "./dist/index.js",
      "limit": "100 kB",
      "webpack": false
    }
  ]
}<|MERGE_RESOLUTION|>--- conflicted
+++ resolved
@@ -1,10 +1,6 @@
 {
   "name": "@dfinity/agent",
-<<<<<<< HEAD
-  "version": "0.16.1",
-=======
   "version": "0.18.1",
->>>>>>> 67b1e38e
   "author": "DFINITY Stiftung <sdk@dfinity.org>",
   "license": "Apache-2.0",
   "description": "JavaScript and TypeScript library to interact with the Internet Computer",
@@ -54,13 +50,8 @@
     "tslint": "tslint --project tsconfig.json --config tslint.json"
   },
   "peerDependencies": {
-<<<<<<< HEAD
-    "@dfinity/candid": "^0.16.1",
-    "@dfinity/principal": "^0.16.1"
-=======
     "@dfinity/candid": "^0.18.1",
     "@dfinity/principal": "^0.18.1"
->>>>>>> 67b1e38e
   },
   "dependencies": {
     "base64-arraybuffer": "^0.2.0",
