import { ActorFactory } from '../actor';
import { Identity } from '../auth';
import {
  CallFields,
  QueryFields,
  QueryResponse,
  ReadStateFields,
  ReadStateResponse,
  SubmitResponse,
} from '../http_agent_types';
import * as IDL from '../idl';
import { Principal } from '../principal';
import { BinaryBlob, JsonObject } from '../types';

// An Agent able to make calls and queries to a Replica.
export interface Agent {
  /**
   * Returns the principal ID associated with this agent (by default). This can be
   * null if no principal is associated. It only shows the principal of the default
   * identity in the agent, which is the principal used when calls don't specify it.
   */
  getPrincipal(): Promise<Principal | null>;

<<<<<<< HEAD
  readState(fields: ReadStateFields, principal?: Principal): Promise<ReadStateResponse>;
=======
  requestStatus(fields: RequestStatusFields): Promise<RequestStatusResponse>;
>>>>>>> 0287aed6

  call(canisterId: Principal | string, fields: CallFields): Promise<SubmitResponse>;

  status(): Promise<JsonObject>;

  createCanister(): Promise<SubmitResponse>;

  install(
    canisterId: Principal | string,
    fields: {
      module: BinaryBlob;
      arg?: BinaryBlob;
    },
  ): Promise<SubmitResponse>;

  query(canisterId: Principal | string, fields: QueryFields): Promise<QueryResponse>;

  makeActorFactory(actorInterfaceFactory: IDL.InterfaceFactory): ActorFactory;
}<|MERGE_RESOLUTION|>--- conflicted
+++ resolved
@@ -21,11 +21,7 @@
    */
   getPrincipal(): Promise<Principal | null>;
 
-<<<<<<< HEAD
-  readState(fields: ReadStateFields, principal?: Principal): Promise<ReadStateResponse>;
-=======
-  requestStatus(fields: RequestStatusFields): Promise<RequestStatusResponse>;
->>>>>>> 0287aed6
+  readState(fields: ReadStateFields): Promise<ReadStateResponse>;
 
   call(canisterId: Principal | string, fields: CallFields): Promise<SubmitResponse>;
 
