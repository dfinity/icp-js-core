--- conflicted
+++ resolved
@@ -623,22 +623,6 @@
         requestDetails: submit,
       };
     } catch (error) {
-<<<<<<< HEAD
-=======
-      // If the error is due to the v3 api not being supported, fall back to v2
-      if (error instanceof AgentError && error.hasCode(HttpV3ApiNotSupportedErrorCode)) {
-        this.log.warn('v3 api not supported. Fall back to v2');
-        return await this.call(
-          canisterId,
-          {
-            ...options,
-            // disable v3 api
-            callSync: false,
-          },
-          identity,
-        );
-      }
->>>>>>> 20bbe305
       let callError: AgentError;
       if (error instanceof AgentError) {
         // If the error is due to the v3 api not being supported, fall back to v2
@@ -854,12 +838,8 @@
       await new Promise(resolve => setTimeout(resolve, delay));
     }
 
-<<<<<<< HEAD
-    let response: Response | undefined;
-=======
     let response: Response;
     let responseBodyBytes = new Uint8Array();
->>>>>>> 20bbe305
     try {
       response = await requestFn();
       // According to the spec, only 200 responses have a non-empty body
@@ -879,13 +859,6 @@
       }
       throw TransportError.fromCode(new HttpFetchErrorCode(error));
     }
-<<<<<<< HEAD
-
-    if (response.ok) {
-      return response;
-    }
-=======
->>>>>>> 20bbe305
 
     const headers = httpHeadersTransform(response.headers);
 
@@ -899,6 +872,8 @@
       };
     }
 
+    const responseText = await response.text();
+
     if (response.status === HTTP_STATUS_NOT_FOUND && response.url.includes('api/v3')) {
       throw ProtocolError.fromCode(new HttpV3ApiNotSupportedErrorCode());
     }
@@ -915,7 +890,7 @@
     }
 
     throw ProtocolError.fromCode(
-      new HttpErrorCode(response.status, response.statusText, headers, await response.text()),
+      new HttpErrorCode(response.status, response.statusText, headers, responseText),
     );
   }
 
