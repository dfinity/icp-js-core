--- conflicted
+++ resolved
@@ -139,18 +139,15 @@
    * Whether to log to the console. Defaults to false.
    */
   logToConsole?: boolean;
-<<<<<<< HEAD
   /**
    * Provide an expected replica time. This can be used to set the baseline for the time to use when making requests against the replica.
    */
   replicaTime?: Date;
-=======
 
   /**
    * Alternate root key to use for verifying certificates. If not provided, the default IC root key will be used.
    */
   rootKey?: ArrayBuffer;
->>>>>>> 7e992e31
 }
 
 function getDefaultFetch(): typeof fetch {
@@ -1033,6 +1030,7 @@
     );
     // TODO - https://dfinity.atlassian.net/browse/SDK-1092
     const backoff = this.#backoffStrategy();
+
     try {
       const response = await this.#requestAndRetry({
         request: () =>
@@ -1048,22 +1046,6 @@
         tries: 0,
       });
 
-<<<<<<< HEAD
-    try {
-      const response = await this.#requestAndRetry({
-        request: () =>
-          this.#fetch(
-            '' + new URL(`/api/v2/canister/${canister.toString()}/read_state`, this.host),
-            {
-              ...this.#fetchOptions,
-              ...transformedRequest.request,
-              body,
-            },
-          ),
-        backoff,
-        tries: 0,
-      });
-
       if (!response.ok) {
         throw new Error(
           `Server returned an error:\n` +
@@ -1087,6 +1069,7 @@
     throw new AgentError('Failed to read state');
   }
 
+
   #handleReplicaTimeError = (error: AgentError): void => {
     const message = error.message;
     if (message?.includes('ingress_expiry')) {
@@ -1098,32 +1081,6 @@
   };
 
   public async parseTimeFromResponse(response: ReadStateResponse): Promise<number> {
-=======
-      if (!response.ok) {
-        throw new Error(
-          `Server returned an error:\n` +
-            `  Code: ${response.status} (${response.statusText})\n` +
-            `  Body: ${await response.text()}\n`,
-        );
-      }
-      const decodedResponse: ReadStateResponse = cbor.decode(await response.arrayBuffer());
-
-      this.log.print('Read state response:', decodedResponse);
-      const parsedTime = await this.parseTimeFromResponse(decodedResponse);
-      if (parsedTime > 0) {
-        this.log.print('Read state response time:', parsedTime);
-        this.#waterMark = parsedTime;
-      }
-
-      return decodedResponse;
-    } catch (error) {
-      this.log.error('Caught exception while attempting to read state', error as AgentError);
-      throw error;
-    }
-  }
-
-  public async parseTimeFromResponse(response: { certificate: ArrayBuffer }): Promise<number> {
->>>>>>> 7e992e31
     let tree: HashTree;
     if (response.certificate) {
       const decoded: { tree: HashTree } | undefined = cbor.decode(response.certificate);
