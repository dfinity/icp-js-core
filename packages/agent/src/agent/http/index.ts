import { JsonObject } from '@dfinity/candid';
import { Principal } from '@dfinity/principal';
import {
  HashTreeDecodeErrorCode,
  CreateHttpAgentErrorCode,
  ExternalError,
  HttpDefaultFetchErrorCode,
  IdentityInvalidErrorCode,
  IngressExpiryInvalidErrorCode,
  InputError,
  LookupErrorCode,
  MalformedPublicKeyErrorCode,
  MalformedSignatureErrorCode,
  MissingRootKeyErrorCode,
  MissingSignatureErrorCode,
  ProtocolError,
  QuerySignatureVerificationFailedErrorCode,
  TimeoutWaitingForResponseErrorCode,
  TrustError,
  UnexpectedErrorCode,
  UnknownError,
  HttpErrorCode,
  HttpV3ApiNotSupportedErrorCode,
  TransportError,
  HttpFetchErrorCode,
  AgentError,
  WithRequestDetailsErrorCode,
} from '../../errors';
import { AnonymousIdentity, Identity } from '../../auth';
import * as cbor from '../../cbor';
import { RequestId, hashOfMap, requestIdOf } from '../../request_id';
import { bufEquals, bufFromBufLike, concat, fromHex } from '../../utils/buffer';
import {
  Agent,
  ApiQueryResponse,
  QueryFields,
  QueryResponse,
  ReadStateOptions,
  ReadStateResponse,
  SubmitResponse,
  v3ResponseBody,
} from '../api';
import { Expiry, httpHeadersTransform, makeNonceTransform } from './transforms';
import {
  CallRequest,
  Endpoint,
  HttpAgentRequest,
  HttpAgentRequestTransformFn,
  HttpAgentSubmitRequest,
  makeNonce,
  Nonce,
  QueryRequest,
  ReadRequestType,
  SubmitRequestType,
  ReadStateRequest,
} from './types';
import { SubnetStatus, request } from '../../canisterStatus';
<<<<<<< HEAD
import { HashTree, LookupStatus, lookup_path } from '../../certificate';
=======
import {
  CertificateVerificationError,
  HashTree,
  lookup_path,
  LookupStatus,
} from '../../certificate';
>>>>>>> 880f18e1
import { ed25519 } from '@noble/curves/ed25519';
import { ExpirableMap } from '../../utils/expirableMap';
import { Ed25519PublicKey } from '../../public_key';
import { ObservableLog } from '../../observable';
import { BackoffStrategy, BackoffStrategyFactory, ExponentialBackoff } from '../../polling/backoff';
import { decodeTime } from '../../utils/leb';
export * from './transforms';
export { Nonce, makeNonce } from './types';

export enum RequestStatusResponseStatus {
  Received = 'received',
  Processing = 'processing',
  Replied = 'replied',
  Rejected = 'rejected',
  Unknown = 'unknown',
  Done = 'done',
}

const MINUTE_TO_MSECS = 60 * 1000;

// Root public key for the IC, encoded as hex
export const IC_ROOT_KEY =
  '308182301d060d2b0601040182dc7c0503010201060c2b0601040182dc7c05030201036100814' +
  'c0e6ec71fab583b08bd81373c255c3c371b2e84863c98a4f1e08b74235d14fb5d9c0cd546d968' +
  '5f913a0c0b2cc5341583bf4b4392e467db96d65b9bb4cb717112f8472e0d5a4d14505ffd7484' +
  'b01291091c5f87b98883463f98091a0baaae';

export const MANAGEMENT_CANISTER_ID = 'aaaaa-aa';

// IC0 domain info
const IC0_DOMAIN = 'ic0.app';
const IC0_SUB_DOMAIN = '.ic0.app';

const ICP0_DOMAIN = 'icp0.io';
const ICP0_SUB_DOMAIN = '.icp0.io';

const ICP_API_DOMAIN = 'icp-api.io';
const ICP_API_SUB_DOMAIN = '.icp-api.io';

// HttpAgent options that can be used at construction.
export interface HttpAgentOptions {
  // A surrogate to the global fetch function. Useful for testing.
  fetch?: typeof fetch;

  // Additional options to pass along to fetch. Will not override fields that
  // the agent already needs to set
  // Should follow the RequestInit interface, but we intentially support non-standard fields
  fetchOptions?: Record<string, unknown>;

  // Additional options to pass along to fetch for the call API.
  callOptions?: Record<string, unknown>;

  // The host to use for the client. By default, uses the same host as
  // the current page.
  host?: string;

  // The principal used to send messages. This cannot be empty at the request
  // time (will throw).
  identity?: Identity | Promise<Identity>;

  /**
   * The maximum time a request can be delayed before being rejected.
   * @default 5 minutes
   */
  ingressExpiryInMinutes?: number;

  credentials?: {
    name: string;
    password?: string;
  };
  /**
   * Adds a unique {@link Nonce} with each query.
   * Enabling will prevent queries from being answered with a cached response.
   * @example
   * const agent = new HttpAgent({ useQueryNonces: true });
   * agent.addTransform(makeNonceTransform(makeNonce);
   * @default false
   */
  useQueryNonces?: boolean;
  /**
   * Number of times to retry requests before throwing an error
   * @default 3
   */
  retryTimes?: number;
  /**
   * The strategy to use for backoff when retrying requests
   */
  backoffStrategy?: BackoffStrategyFactory;
  /**
   * Whether the agent should verify signatures signed by node keys on query responses. Increases security, but adds overhead and must make a separate request to cache the node keys for the canister's subnet.
   * @default true
   */
  verifyQuerySignatures?: boolean;
  /**
   * Whether to log to the console. Defaults to false.
   */
  logToConsole?: boolean;

  /**
   * Alternate root key to use for verifying certificates. If not provided, the default IC root key will be used.
   */
  rootKey?: ArrayBuffer;

  /**
   * Whether or not the root key should be automatically fetched during construction.
   */
  shouldFetchRootKey?: boolean;
}

function getDefaultFetch(): typeof fetch {
  let defaultFetch;

  if (typeof window !== 'undefined') {
    // Browser context
    if (window.fetch) {
      defaultFetch = window.fetch.bind(window);
    } else {
      throw ExternalError.fromCode(
        new HttpDefaultFetchErrorCode(
          'Fetch implementation was not available. You appear to be in a browser context, but window.fetch was not present.',
        ),
      );
    }
  } else if (typeof global !== 'undefined') {
    // Node context
    if (global.fetch) {
      defaultFetch = global.fetch.bind(global);
    } else {
      throw ExternalError.fromCode(
        new HttpDefaultFetchErrorCode(
          'Fetch implementation was not available. You appear to be in a Node.js context, but global.fetch was not available.',
        ),
      );
    }
  } else if (typeof self !== 'undefined') {
    if (self.fetch) {
      defaultFetch = self.fetch.bind(self);
    }
  }

  if (defaultFetch) {
    return defaultFetch;
  }
  throw ExternalError.fromCode(
    new HttpDefaultFetchErrorCode(
      'Fetch implementation was not available. Please provide fetch to the HttpAgent constructor, or ensure it is available in the window or global context.',
    ),
  );
}

function determineHost(configuredHost: string | undefined): string {
  let host: URL;
  if (configuredHost !== undefined) {
    if (!configuredHost.match(/^[a-z]+:/) && typeof window !== 'undefined') {
      host = new URL(window.location.protocol + '//' + configuredHost);
    } else {
      host = new URL(configuredHost);
    }
  } else {
    // Mainnet, local, and remote environments will have the api route available
    const knownHosts = ['ic0.app', 'icp0.io', '127.0.0.1', 'localhost'];
    const remoteHosts = ['.github.dev', '.gitpod.io'];
    const location = typeof window !== 'undefined' ? window.location : undefined;
    const hostname = location?.hostname;
    let knownHost;
    if (hostname && typeof hostname === 'string') {
      if (remoteHosts.some(host => hostname.endsWith(host))) {
        knownHost = hostname;
      } else {
        knownHost = knownHosts.find(host => hostname.endsWith(host));
      }
    }

    if (location && knownHost) {
      // If the user is on a boundary-node provided host, we can use the same host for the agent
      host = new URL(
        `${location.protocol}//${knownHost}${location.port ? ':' + location.port : ''}`,
      );
    } else {
      host = new URL('https://icp-api.io');
    }
  }
  return host.toString();
}

interface V1HttpAgentInterface {
  _identity: Promise<Identity> | null;
  readonly _fetch: typeof fetch;
  readonly _fetchOptions?: Record<string, unknown>;
  readonly _callOptions?: Record<string, unknown>;

  readonly _host: URL;
  readonly _credentials: string | undefined;
  readonly _retryTimes: number; // Retry requests N times before erroring by default
  _isAgent: true;
}

/** 
 * A HTTP agent allows users to interact with a client of the internet computer
using the available methods. It exposes an API that closely follows the
public view of the internet computer, and is not intended to be exposed
directly to the majority of users due to its low-level interface.
 * There is a pipeline to apply transformations to the request before sending
it to the client. This is to decouple signature, nonce generation and
other computations so that this class can stay as simple as possible while
allowing extensions.
 */
export class HttpAgent implements Agent {
  public rootKey: ArrayBuffer | null;
  #rootKeyPromise: Promise<ArrayBuffer> | null = null;
  #shouldFetchRootKey: boolean = false;
  #identity: Promise<Identity> | null;
  readonly #fetch: typeof fetch;
  readonly #fetchOptions?: Record<string, unknown>;
  readonly #callOptions?: Record<string, unknown>;
  #timeDiffMsecs = 0;
  readonly host: URL;
  readonly #credentials: string | undefined;
  readonly #retryTimes; // Retry requests N times before erroring by default
  #backoffStrategy: BackoffStrategyFactory;
  readonly #maxIngressExpiryInMinutes: number;

  // Public signature to help with type checking.
  public readonly _isAgent = true;
  public config: HttpAgentOptions = {};

  // The UTC time in milliseconds when the latest request was made
  #waterMark = 0;

  get waterMark(): number {
    return this.#waterMark;
  }

  public log: ObservableLog = new ObservableLog();

  #queryPipeline: HttpAgentRequestTransformFn[] = [];
  #updatePipeline: HttpAgentRequestTransformFn[] = [];

  #subnetKeys: ExpirableMap<string, SubnetStatus> = new ExpirableMap({
    expirationTime: 5 * 60 * 1000, // 5 minutes
  });
  #verifyQuerySignatures = true;

  /**
   * @param options - Options for the HttpAgent
   * @deprecated Use `HttpAgent.create` or `HttpAgent.createSync` instead
   */
  constructor(options: HttpAgentOptions = {}) {
    this.config = options;
    this.#fetch = options.fetch || getDefaultFetch() || fetch.bind(global);
    this.#fetchOptions = options.fetchOptions;
    this.#callOptions = options.callOptions;
    this.#shouldFetchRootKey = options.shouldFetchRootKey ?? false;

    // Use provided root key, otherwise fall back to IC_ROOT_KEY for mainnet or null if the key needs to be fetched
    if (options.rootKey) {
      this.rootKey = options.rootKey;
    } else if (this.#shouldFetchRootKey) {
      this.rootKey = null;
    } else {
      this.rootKey = fromHex(IC_ROOT_KEY);
    }

    const host = determineHost(options.host);
    this.host = new URL(host);

    if (options.verifyQuerySignatures !== undefined) {
      this.#verifyQuerySignatures = options.verifyQuerySignatures;
    }
    // Default is 3
    this.#retryTimes = options.retryTimes ?? 3;
    // Delay strategy for retries. Default is exponential backoff
    const defaultBackoffFactory = () =>
      new ExponentialBackoff({
        maxIterations: this.#retryTimes,
      });
    this.#backoffStrategy = options.backoffStrategy || defaultBackoffFactory;
    // Rewrite to avoid redirects
    if (this.host.hostname.endsWith(IC0_SUB_DOMAIN)) {
      this.host.hostname = IC0_DOMAIN;
    } else if (this.host.hostname.endsWith(ICP0_SUB_DOMAIN)) {
      this.host.hostname = ICP0_DOMAIN;
    } else if (this.host.hostname.endsWith(ICP_API_SUB_DOMAIN)) {
      this.host.hostname = ICP_API_DOMAIN;
    }

    if (options.credentials) {
      const { name, password } = options.credentials;
      this.#credentials = `${name}${password ? ':' + password : ''}`;
    }
    this.#identity = Promise.resolve(options.identity || new AnonymousIdentity());

    if (options.ingressExpiryInMinutes && options.ingressExpiryInMinutes > 5) {
      throw InputError.fromCode(
        new IngressExpiryInvalidErrorCode(
          'The maximum ingress expiry time is 5 minutes.',
          options.ingressExpiryInMinutes,
        ),
      );
    }
    if (options.ingressExpiryInMinutes && options.ingressExpiryInMinutes <= 0) {
      throw InputError.fromCode(
        new IngressExpiryInvalidErrorCode(
          'Ingress expiry time must be greater than 0.',
          options.ingressExpiryInMinutes,
        ),
      );
    }

    this.#maxIngressExpiryInMinutes = options.ingressExpiryInMinutes || 5;

    // Add a nonce transform to ensure calls are unique
    this.addTransform('update', makeNonceTransform(makeNonce));
    if (options.useQueryNonces) {
      this.addTransform('query', makeNonceTransform(makeNonce));
    }
    if (options.logToConsole) {
      this.log.subscribe(log => {
        if (log.level === 'error') {
          console.error(log.message);
        } else if (log.level === 'warn') {
          console.warn(log.message);
        } else {
          console.log(log.message);
        }
      });
    }
  }

  public static createSync(options: HttpAgentOptions = {}): HttpAgent {
    return new this({ ...options });
  }

  public static async create(
    options: HttpAgentOptions = {
      shouldFetchRootKey: false,
    },
  ): Promise<HttpAgent> {
    const agent = HttpAgent.createSync(options);
    const initPromises: Promise<ArrayBuffer | void>[] = [agent.syncTime()];
    if (agent.host.toString() !== 'https://icp-api.io' && options.shouldFetchRootKey) {
      initPromises.push(agent.fetchRootKey());
    }
    await Promise.all(initPromises);
    return agent;
  }

  public static async from(
    agent: Pick<HttpAgent, 'config'> | V1HttpAgentInterface,
  ): Promise<HttpAgent> {
    try {
      if ('config' in agent) {
        return await HttpAgent.create(agent.config);
      }
      return await HttpAgent.create({
        fetch: agent._fetch,
        fetchOptions: agent._fetchOptions,
        callOptions: agent._callOptions,
        host: agent._host.toString(),
        identity: agent._identity ?? undefined,
      });
    } catch {
      throw InputError.fromCode(new CreateHttpAgentErrorCode());
    }
  }

  public isLocal(): boolean {
    const hostname = this.host.hostname;
    return hostname === '127.0.0.1' || hostname.endsWith('127.0.0.1');
  }

  public addTransform(
    type: 'update' | 'query',
    fn: HttpAgentRequestTransformFn,
    priority = fn.priority || 0,
  ): void {
    if (type === 'update') {
      // Keep the pipeline sorted at all time, by priority.
      const i = this.#updatePipeline.findIndex(x => (x.priority || 0) < priority);
      this.#updatePipeline.splice(
        i >= 0 ? i : this.#updatePipeline.length,
        0,
        Object.assign(fn, { priority }),
      );
    } else if (type === 'query') {
      // Keep the pipeline sorted at all time, by priority.
      const i = this.#queryPipeline.findIndex(x => (x.priority || 0) < priority);
      this.#queryPipeline.splice(
        i >= 0 ? i : this.#queryPipeline.length,
        0,
        Object.assign(fn, { priority }),
      );
    }
  }

  public async getPrincipal(): Promise<Principal> {
    if (!this.#identity) {
      throw ExternalError.fromCode(new IdentityInvalidErrorCode());
    }
    return (await this.#identity).getPrincipal();
  }

  /**
   * Makes a call to a canister method.
   * @param canisterId - The ID of the canister to call. Can be a Principal or a string.
   * @param options - Options for the call.
   * @param options.methodName - The name of the method to call.
   * @param options.arg - The argument to pass to the method, as an ArrayBuffer.
   * @param options.effectiveCanisterId - (Optional) The effective canister ID, if different from the target canister ID.
   * @param options.callSync - (Optional) Whether to use synchronous call mode. Defaults to true.
   * @param options.nonce - (Optional) A unique nonce for the request. If provided, it will override any nonce set by transforms.
   * @param identity - (Optional) The identity to use for the call. If not provided, the agent's current identity will be used.
   * @returns A promise that resolves to the response of the call, including the request ID and response details.
   */
  public async call(
    canisterId: Principal | string,
    options: {
      methodName: string;
      arg: ArrayBuffer;
      effectiveCanisterId?: Principal | string;
      callSync?: boolean;
      nonce?: Uint8Array | Nonce;
    },
    identity?: Identity | Promise<Identity>,
  ): Promise<SubmitResponse> {
    await this.#rootKeyGuard();
    // TODO - restore this value
    const callSync = options.callSync ?? true;
    const id = await (identity ?? this.#identity);
    if (!id) {
      throw ExternalError.fromCode(new IdentityInvalidErrorCode());
    }
    const canister = Principal.from(canisterId);
    const ecid = options.effectiveCanisterId
      ? Principal.from(options.effectiveCanisterId)
      : canister;

    const sender = id.getPrincipal();

    let ingress_expiry = new Expiry(this.#maxIngressExpiryInMinutes * MINUTE_TO_MSECS);

    // If the value is off by more than 30 seconds, reconcile system time with the network
    if (Math.abs(this.#timeDiffMsecs) > 1_000 * 30) {
      ingress_expiry = new Expiry(
        this.#maxIngressExpiryInMinutes * MINUTE_TO_MSECS + this.#timeDiffMsecs,
      );
    }

    const submit: CallRequest = {
      request_type: SubmitRequestType.Call,
      canister_id: canister,
      method_name: options.methodName,
      arg: options.arg,
      sender,
      ingress_expiry,
    };

    let transformedRequest = (await this._transform({
      request: {
        body: null,
        method: 'POST',
        headers: {
          'Content-Type': 'application/cbor',
          ...(this.#credentials ? { Authorization: 'Basic ' + btoa(this.#credentials) } : {}),
        },
      },
      endpoint: Endpoint.Call,
      body: submit,
    })) as HttpAgentSubmitRequest;

    // Determine the nonce to use for the request
    let nonce: Nonce | undefined;

    // Check if a nonce is provided in the options and convert it to the correct type
    if (options?.nonce) {
      nonce = toNonce(options.nonce);
    }
    // If no nonce is provided in the options, check the transformedRequest body
    else if (transformedRequest.body.nonce) {
      nonce = toNonce(transformedRequest.body.nonce);
    }
    // If no nonce is found, set it to undefined
    else {
      nonce = undefined;
    }

    // Assign the determined nonce to the submit object
    submit.nonce = nonce;

    /**
     * Converts an ArrayBuffer or Uint8Array to a Nonce type.
     * @param buf - The buffer to convert.
     * @returns The buffer as a Nonce.
     */
    function toNonce(buf: ArrayBuffer | Uint8Array): Nonce {
      return new Uint8Array(buf) as Nonce;
    }

    // Apply transform for identity.
    transformedRequest = (await id.transformRequest(transformedRequest)) as HttpAgentSubmitRequest;

    const body = cbor.encode(transformedRequest.body);
    const backoff = this.#backoffStrategy();
    const requestId = requestIdOf(submit);
    try {
      // Attempt v3 sync call
      const requestSync = () => {
        this.log.print(
          `fetching "/api/v3/canister/${ecid.toText()}/call" with request:`,
          transformedRequest,
        );
        return this.#fetch('' + new URL(`/api/v3/canister/${ecid.toText()}/call`, this.host), {
          ...this.#callOptions,
          ...transformedRequest.request,
          body,
        });
      };

      const requestAsync = () => {
        this.log.print(
          `fetching "/api/v2/canister/${ecid.toText()}/call" with request:`,
          transformedRequest,
        );
        return this.#fetch('' + new URL(`/api/v2/canister/${ecid.toText()}/call`, this.host), {
          ...this.#callOptions,
          ...transformedRequest.request,
          body,
        });
      };

      const request = this.#requestAndRetry({
        request: callSync ? requestSync : requestAsync,
        backoff,
        tries: 0,
      });

      const response = await request;
      const responseBuffer = await response.arrayBuffer();
      const responseBody = (
        response.status === 200 && responseBuffer.byteLength > 0
          ? cbor.decode(responseBuffer)
          : null
      ) as SubmitResponse['response']['body'];

      // Update the watermark with the latest time from consensus
      if (responseBody && 'certificate' in (responseBody as v3ResponseBody)) {
        const time = await this.parseTimeFromResponse({
          certificate: (responseBody as v3ResponseBody).certificate,
        });
        this.#waterMark = time;
      }

      return {
        requestId,
        response: {
          ok: response.ok,
          status: response.status,
          statusText: response.statusText,
          body: responseBody,
          headers: httpHeadersTransform(response.headers),
        },
        requestDetails: submit,
      };
    } catch (error) {
      // If the error is due to the v3 api not being supported, fall back to v2
      if (error instanceof AgentError && error.hasCode(HttpV3ApiNotSupportedErrorCode)) {
        this.log.warn('v3 api not supported. Fall back to v2');
        return this.call(
          canisterId,
          {
            ...options,
            // disable v3 api
            callSync: false,
          },
          identity,
        );
      }
      let callError: AgentError;
      if (error instanceof AgentError) {
        // override the error code to include the request details
        error.code = new WithRequestDetailsErrorCode(
          error.code,
          requestId,
          transformedRequest.body.sender_pubkey,
          transformedRequest.body.sender_sig,
          transformedRequest.body.content.ingress_expiry,
        );
        callError = error;
      } else {
        callError = UnknownError.fromCode(new UnexpectedErrorCode(error));
      }
      this.log.error(`Error while making call: ${callError.message}`, callError);
      throw callError;
    }
  }

  async #requestAndRetryQuery(args: {
    ecid: Principal;
    transformedRequest: HttpAgentRequest;
    body: ArrayBuffer;
    requestId: RequestId;
    backoff: BackoffStrategy;
    tries: number;
  }): Promise<ApiQueryResponse> {
    const { ecid, transformedRequest, body, requestId, backoff, tries } = args;

    const delay = tries === 0 ? 0 : backoff.next();
    this.log.print(`fetching "/api/v2/canister/${ecid.toString()}/query" with tries:`, {
      tries,
      backoff,
      delay,
    });

    // If delay is null, the backoff strategy is exhausted due to a maximum number of retries, duration, or other reason
    if (delay === null) {
      throw ProtocolError.fromCode(
        new TimeoutWaitingForResponseErrorCode(
          `Timestamp failed to pass the watermark after retrying the configured ${
            this.#retryTimes
          } times. We cannot guarantee the integrity of the response since it could be a replay attack.`,
          requestId,
        ),
      );
    }

    if (delay > 0) {
      await new Promise(resolve => setTimeout(resolve, delay));
    }
    let response: ApiQueryResponse;
    // Make the request and retry if it throws an error
    try {
      this.log.print(
        `fetching "/api/v2/canister/${ecid.toString()}/query" with request:`,
        transformedRequest,
      );
      const fetchResponse = await this.#fetch(
        '' + new URL(`/api/v2/canister/${ecid.toString()}/query`, this.host),
        {
          ...this.#fetchOptions,
          ...transformedRequest.request,
          body,
        },
      );
      if (fetchResponse.status === 200) {
        const queryResponse: QueryResponse = cbor.decode(await fetchResponse.arrayBuffer());
        response = {
          ...queryResponse,
          httpDetails: {
            ok: fetchResponse.ok,
            status: fetchResponse.status,
            statusText: fetchResponse.statusText,
            headers: httpHeadersTransform(fetchResponse.headers),
          },
          requestId,
        };
      } else {
        throw ProtocolError.fromCode(
          new HttpErrorCode(
            fetchResponse.status,
            fetchResponse.statusText,
            httpHeadersTransform(fetchResponse.headers),
            await fetchResponse.text(),
          ),
        );
      }
    } catch (error) {
      if (tries < this.#retryTimes) {
        this.log.warn(
          `Caught exception while attempting to make query:\n` +
            `  ${error}\n` +
            `  Retrying query.`,
        );
        return await this.#requestAndRetryQuery({ ...args, tries: tries + 1 });
      }
      if (error instanceof AgentError) {
        // if it's an error that we have thrown, just throw it as is
        throw error;
      }
      // if it's an error that we have not thrown, wrap it in a TransportError
      throw TransportError.fromCode(new HttpFetchErrorCode(error));
    }

    const timestamp = response.signatures?.[0]?.timestamp;

    // Skip watermark verification if the user has set verifyQuerySignatures to false
    if (!this.#verifyQuerySignatures) {
      return response;
    }

    if (!timestamp) {
      throw ProtocolError.fromCode(
        new MalformedSignatureErrorCode(
          'Timestamp not found in query response. This suggests a malformed or malicious response.',
        ),
      );
    }

    // Convert the timestamp to milliseconds
    const timeStampInMs = Number(BigInt(timestamp) / BigInt(1_000_000));

    this.log.print('watermark and timestamp', {
      waterMark: this.waterMark,
      timestamp: timeStampInMs,
    });

    // If the timestamp is less than the watermark, retry the request up to the retry limit
    if (Number(this.waterMark) > timeStampInMs) {
      const error = ProtocolError.fromCode(
        new TimeoutWaitingForResponseErrorCode(
          'Timestamp is below the watermark. Retrying query.',
          requestId,
        ),
      );
      this.log.error('Timestamp is below', error, {
        timestamp,
        waterMark: this.waterMark,
      });
      if (tries < this.#retryTimes) {
        return await this.#requestAndRetryQuery({ ...args, tries: tries + 1 });
      }
      throw ProtocolError.fromCode(
        new TimeoutWaitingForResponseErrorCode(
          `Timestamp failed to pass the watermark after retrying the configured ${
            this.#retryTimes
          } times. We cannot guarantee the integrity of the response since it could be a replay attack.`,
          requestId,
        ),
      );
    }

    return response;
  }

  async #requestAndRetry(args: {
    request: () => Promise<Response>;
    backoff: BackoffStrategy;
    tries: number;
  }): Promise<Response> {
    const { request, backoff, tries } = args;
    const delay = tries === 0 ? 0 : backoff.next();

    // If delay is null, the backoff strategy is exhausted due to a maximum number of retries, duration, or other reason
    if (delay === null) {
      throw ProtocolError.fromCode(
        new TimeoutWaitingForResponseErrorCode(
          `Timestamp failed to pass the watermark after retrying the configured ${
            this.#retryTimes
          } times. We cannot guarantee the integrity of the response since it could be a replay attack.`,
        ),
      );
    }

    if (delay > 0) {
      await new Promise(resolve => setTimeout(resolve, delay));
    }

    let response: Response;
    try {
      response = await request();
    } catch (error) {
      if (this.#retryTimes > tries) {
        this.log.warn(
          `Caught exception while attempting to make request:\n` +
            `  ${error}\n` +
            `  Retrying request.`,
        );
        // Delay the request by the configured backoff strategy
        return await this.#requestAndRetry({ request, backoff, tries: tries + 1 });
      }
      throw TransportError.fromCode(new HttpFetchErrorCode(error));
    }
    if (response.ok) {
      return response;
    }

    const responseText = await response.clone().text();

    if (response.status === 404 && response.url.includes('api/v3')) {
      throw ProtocolError.fromCode(new HttpV3ApiNotSupportedErrorCode());
    }
    if (tries < this.#retryTimes) {
      return await this.#requestAndRetry({ request, backoff, tries: tries + 1 });
    }

    throw ProtocolError.fromCode(
      new HttpErrorCode(
        response.status,
        response.statusText,
        httpHeadersTransform(response.headers),
        responseText,
      ),
    );
  }

  public async query(
    canisterId: Principal | string,
    fields: QueryFields,
    identity?: Identity | Promise<Identity>,
  ): Promise<ApiQueryResponse> {
    await this.#rootKeyGuard();
    const backoff = this.#backoffStrategy();
    const ecid = fields.effectiveCanisterId
      ? Principal.from(fields.effectiveCanisterId)
      : Principal.from(canisterId);

    this.log.print(`ecid ${ecid.toString()}`);
    this.log.print(`canisterId ${canisterId.toString()}`);

    let transformedRequest: HttpAgentRequest | undefined;
    let queryResult;
    const id = await (identity ?? this.#identity);
    if (!id) {
      throw ExternalError.fromCode(new IdentityInvalidErrorCode());
    }

    const canister = Principal.from(canisterId);
    const sender = id.getPrincipal();

    const request: QueryRequest = {
      request_type: ReadRequestType.Query,
      canister_id: canister,
      method_name: fields.methodName,
      arg: fields.arg,
      sender,
      ingress_expiry: new Expiry(this.#maxIngressExpiryInMinutes * MINUTE_TO_MSECS),
    };

    const requestId = requestIdOf(request);

    // eslint-disable-next-line @typescript-eslint/no-explicit-any
    transformedRequest = await this._transform({
      request: {
        method: 'POST',
        headers: {
          'Content-Type': 'application/cbor',
          ...(this.#credentials ? { Authorization: 'Basic ' + btoa(this.#credentials) } : {}),
        },
      },
      endpoint: Endpoint.Query,
      body: request,
    });

    // Apply transform for identity.
    transformedRequest = (await id?.transformRequest(transformedRequest)) as HttpAgentRequest;

    const body = cbor.encode(transformedRequest.body);

    const args = {
      canister: canister.toText(),
      ecid,
      transformedRequest,
      body,
      requestId,
      backoff,
      tries: 0,
    };
    const makeQuery = async () => {
      return {
        requestDetails: request,
        query: await this.#requestAndRetryQuery(args),
      };
    };

    const getSubnetStatus = async (): Promise<SubnetStatus | void> => {
      if (!this.#verifyQuerySignatures) {
        return undefined;
      }
      const subnetStatus = this.#subnetKeys.get(ecid.toString());
      if (subnetStatus) {
        return subnetStatus;
      }
      await this.fetchSubnetKeys(ecid.toString());
      return this.#subnetKeys.get(ecid.toString());
    };
    // Attempt to make the query i=retryTimes times
    // Make query and fetch subnet keys in parallel

    try {
      const [_queryResult, subnetStatus] = await Promise.all([makeQuery(), getSubnetStatus()]);
      queryResult = _queryResult;
      const { requestDetails, query } = queryResult;

      const queryWithDetails = {
        ...query,
        requestDetails,
      };

      this.log.print('Query response:', queryWithDetails);
      // Skip verification if the user has disabled it
      if (!this.#verifyQuerySignatures) {
        return queryWithDetails;
      }

      try {
        return this.#verifyQueryResponse(queryWithDetails, subnetStatus);
      } catch {
        // In case the node signatures have changed, refresh the subnet keys and try again
        this.log.warn('Query response verification failed. Retrying with fresh subnet keys.');
        this.#subnetKeys.delete(canisterId.toString());
        await this.fetchSubnetKeys(ecid.toString());

        const updatedSubnetStatus = this.#subnetKeys.get(canisterId.toString());
        if (!updatedSubnetStatus) {
          throw TrustError.fromCode(new MissingSignatureErrorCode());
        }
        return this.#verifyQueryResponse(queryWithDetails, updatedSubnetStatus);
      }
    } catch (error) {
      let queryError: AgentError;
      if (error instanceof AgentError) {
        // override the error code to include the request details
        error.code = new WithRequestDetailsErrorCode(
          error.code,
          requestId,
          transformedRequest.body.sender_pubkey,
          transformedRequest.body.sender_sig,
          transformedRequest.body.content.ingress_expiry,
        );
        queryError = error;
      } else {
        queryError = UnknownError.fromCode(new UnexpectedErrorCode(error));
      }
      this.log.error(`Error while making query: ${queryError.message}`, queryError);
      throw queryError;
    }
  }

  /**
   * See https://internetcomputer.org/docs/current/references/ic-interface-spec/#http-query for details on validation
   * @param queryResponse - The response from the query
   * @param subnetStatus - The subnet status, including all node keys
   * @returns ApiQueryResponse
   */
  #verifyQueryResponse = (
    queryResponse: ApiQueryResponse,
    subnetStatus: SubnetStatus | void,
  ): ApiQueryResponse => {
    if (this.#verifyQuerySignatures === false) {
      // This should not be called if the user has disabled verification
      return queryResponse;
    }
    if (!subnetStatus) {
      throw TrustError.fromCode(new MissingSignatureErrorCode());
    }
    const { status, signatures = [], requestId } = queryResponse;

    const domainSeparator = bufFromBufLike(new TextEncoder().encode('\x0Bic-response'));
    for (const sig of signatures) {
      const { timestamp, identity } = sig;
      const nodeId = Principal.fromUint8Array(identity).toText();
      let hash: ArrayBuffer;

      // Hash is constructed differently depending on the status
      if (status === 'replied') {
        const { reply } = queryResponse;
        hash = hashOfMap({
          status: status,
          reply: reply,
          timestamp: BigInt(timestamp),
          request_id: requestId,
        });
      } else if (status === 'rejected') {
        const { reject_code, reject_message, error_code } = queryResponse;
        hash = hashOfMap({
          status: status,
          reject_code: reject_code,
          reject_message: reject_message,
          error_code: error_code,
          timestamp: BigInt(timestamp),
          request_id: requestId,
        });
      } else {
        throw UnknownError.fromCode(new UnexpectedErrorCode(`Unknown status: ${status}`));
      }

      const separatorWithHash = concat(
        bufFromBufLike(domainSeparator),
        bufFromBufLike(hash),
      );

      // FIX: check for match without verifying N times
      const pubKey = subnetStatus?.nodeKeys.get(nodeId);
      if (!pubKey) {
        throw ProtocolError.fromCode(new MalformedPublicKeyErrorCode());
      }
      const rawKey = Ed25519PublicKey.fromDer(pubKey).rawKey;
      const valid = ed25519.verify(
        sig.signature,
        new Uint8Array(separatorWithHash),
        new Uint8Array(rawKey),
      );
      if (valid) return queryResponse;

      throw TrustError.fromCode(new QuerySignatureVerificationFailedErrorCode(nodeId));
    }
    return queryResponse;
  };

  public async createReadStateRequest(
    fields: ReadStateOptions,
    identity?: Identity | Promise<Identity>,
    // eslint-disable-next-line @typescript-eslint/no-explicit-any
  ): Promise<any> {
    await this.#rootKeyGuard();
    const id = await (identity ?? this.#identity);
    if (!id) {
      throw ExternalError.fromCode(new IdentityInvalidErrorCode());
    }
    const sender = id.getPrincipal();

    // eslint-disable-next-line @typescript-eslint/no-explicit-any
    const transformedRequest = await this._transform({
      request: {
        method: 'POST',
        headers: {
          'Content-Type': 'application/cbor',
          ...(this.#credentials ? { Authorization: 'Basic ' + btoa(this.#credentials) } : {}),
        },
      },
      endpoint: Endpoint.ReadState,
      body: {
        request_type: ReadRequestType.ReadState,
        paths: fields.paths,
        sender,
        ingress_expiry: new Expiry(this.#maxIngressExpiryInMinutes * MINUTE_TO_MSECS),
      },
    });

    // Apply transform for identity.
    return id.transformRequest(transformedRequest);
  }

  public async readState(
    canisterId: Principal | string,
    fields: ReadStateOptions,
    identity?: Identity | Promise<Identity>,
    // eslint-disable-next-line
    request?: any,
  ): Promise<ReadStateResponse> {
    await this.#rootKeyGuard();
    const canister = Principal.from(canisterId);

    function getRequestId(fields: ReadStateOptions): RequestId | undefined {
      for (const path of fields.paths) {
        const [pathName, value] = path;

        const request_status = bufFromBufLike(new TextEncoder().encode('request_status'));
        if (bufEquals(pathName, request_status)) {
          return value as RequestId;
        }
      }
    }

    let transformedRequest: ReadStateRequest;
    let requestId: RequestId | undefined;

    // If a pre-signed request is provided, use it
    if (request) {
      // This is a pre-signed request
      transformedRequest = request;
      requestId = requestIdOf(transformedRequest);
    } else {
      // This is fields, we need to create a request
      requestId = getRequestId(fields);

      // Always create a fresh request with the current identity
      const identity = await this.#identity;
      if (!identity) {
        throw new IdentityInvalidError(
          "This identity has expired due this application's security policy. Please refresh your authentication.",
        );
      }
      transformedRequest = await this.createReadStateRequest(fields, identity);
    }

    this.log.print(
      `fetching "/api/v2/canister/${canister}/read_state" with request:`,
      transformedRequest,
    );

    const backoff = this.#backoffStrategy();
    try {
      const response = await this.#requestAndRetry({
        request: () =>
          this.#fetch(
            '' + new URL(`/api/v2/canister/${canister.toString()}/read_state`, this.host),
            {
              ...this.#fetchOptions,
              ...transformedRequest.request,
              body: cbor.encode(transformedRequest.body),
            },
          ),
        backoff,
        tries: 0,
      });

      if (!response.ok) {
        throw ProtocolError.fromCode(
          new HttpErrorCode(
            response.status,
            response.statusText,
            httpHeadersTransform(response.headers),
            await response.text(),
          ),
        );
      }
      const decodedResponse: ReadStateResponse = cbor.decode(await response.arrayBuffer());

      this.log.print('Read state response:', decodedResponse);
      const parsedTime = await this.parseTimeFromResponse(decodedResponse);
      if (parsedTime > 0) {
        this.log.print('Read state response time:', parsedTime);
        this.#waterMark = parsedTime;
      }

      return decodedResponse;
    } catch (error) {
      let readStateError: AgentError;
      if (error instanceof AgentError) {
        // override the error code to include the request details
        error.code = new WithRequestDetailsErrorCode(
          error.code,
          requestId,
          transformedRequest.body.sender_pubkey,
          transformedRequest.body.sender_sig,
          transformedRequest.body.content.ingress_expiry,
        );
        readStateError = error;
      } else {
        readStateError = UnknownError.fromCode(new UnexpectedErrorCode(error));
      }
      this.log.error(`Error while making read state: ${readStateError.message}`, readStateError);
      throw readStateError;
    }
  }

  public async parseTimeFromResponse(response: { certificate: ArrayBuffer }): Promise<number> {
    let tree: HashTree;
    if (response.certificate) {
      const decoded: { tree: HashTree } | undefined = cbor.decode(response.certificate);
      if (decoded && 'tree' in decoded) {
        tree = decoded.tree;
      } else {
        throw ProtocolError.fromCode(
          new HashTreeDecodeErrorCode('Could not decode time from response'),
        );
      }
      const timeLookup = lookup_path(['time'], tree);
      if (timeLookup.status !== LookupStatus.Found) {
        throw ProtocolError.fromCode(
          new LookupErrorCode(
            'Time was not found in the response or was not in its expected format.',
          ),
        );
      }

      if (!(timeLookup.value instanceof ArrayBuffer) && !ArrayBuffer.isView(timeLookup)) {
        throw ProtocolError.fromCode(
          new LookupErrorCode(
            'Time was not found in the response or was not in its expected format.',
          ),
        );
      }
      const date = decodeTime(bufFromBufLike(timeLookup.value as ArrayBuffer));
      this.log.print('Time from response:', date);
      this.log.print('Time from response in milliseconds:', Number(date));
      return Number(date);
    } else {
      this.log.warn('No certificate found in response');
    }
    return 0;
  }

  /**
   * Allows agent to sync its time with the network. Can be called during intialization or mid-lifecycle if the device's clock has drifted away from the network time. This is necessary to set the Expiry for a request
   * @param {Principal} canisterId - Pass a canister ID if you need to sync the time with a particular replica. Uses the management canister by default
   */
  public async syncTime(canisterId?: Principal): Promise<void> {
    await this.#rootKeyGuard();
    const CanisterStatus = await import('../../canisterStatus');
    const callTime = Date.now();
    try {
      if (!canisterId) {
        this.log.print(
          'Syncing time with the IC. No canisterId provided, so falling back to ryjl3-tyaaa-aaaaa-aaaba-cai',
        );
      }

      const anonymousAgent = HttpAgent.createSync({
        identity: new AnonymousIdentity(),
        host: this.host.toString(),
        fetch: this.#fetch,
        retryTimes: 0,
      });

      const status = await CanisterStatus.request({
        // Fall back with canisterId of the ICP Ledger
        canisterId: canisterId ?? Principal.from('ryjl3-tyaaa-aaaaa-aaaba-cai'),
        agent: anonymousAgent,
        paths: ['time'],
      });

      const replicaTime = status.get('time');
      if (replicaTime) {
        this.#timeDiffMsecs = Number(replicaTime as bigint) - Number(callTime);
        this.log.notify({
          message: `Syncing time: offset of ${this.#timeDiffMsecs}`,
          level: 'info',
        });
      }
    } catch (error) {
      let syncTimeError: AgentError;
      if (error instanceof AgentError) {
        syncTimeError = error;
      } else {
        syncTimeError = UnknownError.fromCode(new UnexpectedErrorCode(error));
      }
      this.log.error('Caught exception while attempting to sync time', syncTimeError);
    }
  }

  public async status(): Promise<JsonObject> {
    const headers: Record<string, string> = this.#credentials
      ? {
          Authorization: 'Basic ' + btoa(this.#credentials),
        }
      : {};

    this.log.print(`fetching "/api/v2/status"`);
    const backoff = this.#backoffStrategy();
    const response = await this.#requestAndRetry({
      backoff,
      request: () =>
        this.#fetch('' + new URL(`/api/v2/status`, this.host), { headers, ...this.#fetchOptions }),
      tries: 0,
    });
    return cbor.decode(await response.arrayBuffer());
  }

  public async fetchRootKey(): Promise<ArrayBuffer> {
    let result: ArrayBuffer;
    // Wait for already pending promise to avoid duplicate calls
    if (this.#rootKeyPromise) {
      result = await this.#rootKeyPromise;
    } else {
      // construct promise
      this.#rootKeyPromise = new Promise<ArrayBuffer>((resolve, reject) => {
        this.status()
          .then(value => {
            // Hex-encoded version of the replica root key
            const rootKey = (value as JsonObject & { root_key: ArrayBuffer }).root_key;
            this.rootKey = rootKey;
            resolve(rootKey);
          })
          .catch(reject);
      });
      result = await this.#rootKeyPromise;
    }
    // clear rootkey promise and return result
    this.#rootKeyPromise = null;
    return result;
  }

  async #rootKeyGuard(): Promise<void> {
    if (this.rootKey) {
      return;
    } else if (this.rootKey === null && this.#shouldFetchRootKey) {
      await this.fetchRootKey();
    } else {
      throw ExternalError.fromCode(new MissingRootKeyErrorCode(this.#shouldFetchRootKey));
    }
  }

  public invalidateIdentity(): void {
    this.#identity = null;
  }

  public replaceIdentity(identity: Identity): void {
    this.#identity = Promise.resolve(identity);
  }

  public async fetchSubnetKeys(canisterId: Principal | string) {
    await this.#rootKeyGuard();
    const effectiveCanisterId: Principal = Principal.from(canisterId);
    const response = await request({
      canisterId: effectiveCanisterId,
      paths: ['subnet'],
      agent: this,
    });

    const subnetResponse = response.get('subnet');
    if (subnetResponse && typeof subnetResponse === 'object' && 'nodeKeys' in subnetResponse) {
      this.#subnetKeys.set(effectiveCanisterId.toText(), subnetResponse as SubnetStatus);
      return subnetResponse as SubnetStatus;
    }
    // If the subnet status is not returned, return undefined
    return undefined;
  }

  protected _transform(request: HttpAgentRequest): Promise<HttpAgentRequest> {
    let p = Promise.resolve(request);
    if (request.endpoint === Endpoint.Call) {
      for (const fn of this.#updatePipeline) {
        p = p.then(r => fn(r).then(r2 => r2 || r));
      }
    } else {
      for (const fn of this.#queryPipeline) {
        p = p.then(r => fn(r).then(r2 => r2 || r));
      }
    }

    return p;
  }
}<|MERGE_RESOLUTION|>--- conflicted
+++ resolved
@@ -55,16 +55,7 @@
   ReadStateRequest,
 } from './types';
 import { SubnetStatus, request } from '../../canisterStatus';
-<<<<<<< HEAD
 import { HashTree, LookupStatus, lookup_path } from '../../certificate';
-=======
-import {
-  CertificateVerificationError,
-  HashTree,
-  lookup_path,
-  LookupStatus,
-} from '../../certificate';
->>>>>>> 880f18e1
 import { ed25519 } from '@noble/curves/ed25519';
 import { ExpirableMap } from '../../utils/expirableMap';
 import { Ed25519PublicKey } from '../../public_key';
@@ -1040,10 +1031,7 @@
         throw UnknownError.fromCode(new UnexpectedErrorCode(`Unknown status: ${status}`));
       }
 
-      const separatorWithHash = concat(
-        bufFromBufLike(domainSeparator),
-        bufFromBufLike(hash),
-      );
+      const separatorWithHash = concat(bufFromBufLike(domainSeparator), bufFromBufLike(hash));
 
       // FIX: check for match without verifying N times
       const pubKey = subnetStatus?.nodeKeys.get(nodeId);
@@ -1133,9 +1121,7 @@
       // Always create a fresh request with the current identity
       const identity = await this.#identity;
       if (!identity) {
-        throw new IdentityInvalidError(
-          "This identity has expired due this application's security policy. Please refresh your authentication.",
-        );
+        throw ExternalError.fromCode(new IdentityInvalidErrorCode());
       }
       transformedRequest = await this.createReadStateRequest(fields, identity);
     }
