--- conflicted
+++ resolved
@@ -917,15 +917,9 @@
       if (!(timeLookup.value instanceof ArrayBuffer) && !ArrayBuffer.isView(timeLookup)) {
         throw new Error('Time was not found in the response or was not in its expected format.');
       }
-<<<<<<< HEAD
-      const date = decodeTime(bufFromBufLike(timeLookup));
+      const date = decodeTime(bufFromBufLike(timeLookup.value as ArrayBuffer));
       this.log.print('Time from response:', date);
       this.log.print('Time from response in milliseconds:', Number(date));
-=======
-      const date = decodeTime(bufFromBufLike(timeLookup.value as ArrayBuffer));
-      this.log('Time from response:', date);
-      this.log('Time from response in milliseconds:', Number(date));
->>>>>>> fa0404b1
       return Number(date);
     } else {
       this.log.warn('No certificate found in response');
