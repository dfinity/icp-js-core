--- conflicted
+++ resolved
@@ -6,11 +6,6 @@
 //       actually return `new Buffer(pipe.buffer)`.
 // TODO: The best solution would be to have our own buffer type around
 //       Uint8Array which is standard.
-import BigNumber from 'bignumber.js';
-<<<<<<< HEAD
-=======
-import Pipe from 'buffer-pipe';
->>>>>>> 22390b49
 import { Buffer } from 'buffer/';
 import Pipe from './buffer-pipe';
 
