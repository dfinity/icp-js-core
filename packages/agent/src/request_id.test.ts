--- conflicted
+++ resolved
@@ -1,63 +1,8 @@
 // https://github.com/dfinity-lab/dfinity/blob/5fef1450c9ab16ccf18381379149e504b11c8218/docs/spec/public/index.adoc#request-ids
 import { Principal } from '@dfinity/principal';
-<<<<<<< HEAD
-import { hash, hashValue, requestIdOf } from './request_id';
-import borc from 'borc';
-import { bytesToHex, hexToBytes } from '@noble/hashes/utils';
-
-const testHashOfBlob = async (input: Uint8Array, expected: string) => {
-  const hashed = await hash(input);
-  const hex = bytesToHex(hashed);
-  expect(hex).toBe(expected);
-};
-
-const testHashOfString = async (input: string, expected: string) => {
-  const encoded: Uint8Array = new TextEncoder().encode(input);
-  return testHashOfBlob(encoded, expected);
-};
-
-// This is based on the intermediate hashes of the request components from
-// example in the spec.
-test('hash', async () => {
-  await testHashOfString(
-    'request_type',
-    '769e6f87bdda39c859642b74ce9763cdd37cb1cd672733e8c54efaa33ab78af9',
-  );
-  await testHashOfString(
-    'call',
-    '7edb360f06acaef2cc80dba16cf563f199d347db4443da04da0c8173e3f9e4ed',
-  );
-  await testHashOfString(
-    'callee', // The "canister_id" field was previously named "callee"
-    '92ca4c0ced628df1e7b9f336416ead190bd0348615b6f71a64b21d1b68d4e7e2',
-  );
-  await testHashOfString(
-    'canister_id',
-    '0a3eb2ba16702a387e6321066dd952db7a31f9b5cc92981e0a92dd56802d3df9',
-  );
-  await testHashOfBlob(
-    new Uint8Array([0, 0, 0, 0, 0, 0, 4, 210]),
-    '4d8c47c3c1c837964011441882d745f7e92d10a40cef0520447c63029eafe396',
-  );
-  await testHashOfString(
-    'method_name',
-    '293536232cf9231c86002f4ee293176a0179c002daa9fc24be9bb51acdd642b6',
-  );
-  await testHashOfString(
-    'hello',
-    '2cf24dba5fb0a30e26e83b2ac5b9e29e1b161e5c1fa7425e73043362938b9824',
-  );
-  await testHashOfString('arg', 'b25f03dedd69be07f356a06fe35c1b0ddc0de77dcd9066c4be0c6bbde14b23ff');
-  await testHashOfBlob(
-    new Uint8Array([68, 73, 68, 76, 0, 253, 42]),
-    '6c0b2ae49718f6995c02ac5700c9c789d7b7862a0d53e6d40a73f1fcd2f70189',
-  );
-});
-=======
 import { hashValue, requestIdOf } from './request_id';
 import borc from 'borc';
 import { bytesToHex, hexToBytes } from '@noble/hashes/utils';
->>>>>>> e014cb12
 
 // This is based on the example in the spec.
 test('requestIdOf', async () => {
