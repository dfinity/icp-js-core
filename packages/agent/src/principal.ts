--- conflicted
+++ resolved
@@ -1,10 +1,5 @@
 import base32 from 'base32.js';
-<<<<<<< HEAD
-import { SenderPubKey } from './auth';
-import { BinaryBlob, blobFromHex, blobFromUintArray, blobToHex } from './types';
-=======
 import { BinaryBlob, blobFromHex, blobFromUint8Array, blobToHex } from './types';
->>>>>>> efce86a5
 import { getCrc32 } from './utils/getCrc';
 import { sha224 } from './utils/sha224';
 
@@ -13,18 +8,12 @@
 
 export class Principal {
   public static anonymous(): Principal {
-    return new this(blobFromUintArray(new Uint8Array([ANONYMOUS_SUFFIX])));
+    return new this(blobFromUint8Array(new Uint8Array([ANONYMOUS_SUFFIX])));
   }
-<<<<<<< HEAD
-  public static selfAuthenticating(publicKey: SenderPubKey): Principal {
-    const sha = sha224(publicKey.toDer());
-    return new this(blobFromUintArray(new Uint8Array([...sha, SELF_AUTHENTICATING_SUFFIX])));
-=======
 
   public static selfAuthenticating(publicKey: BinaryBlob): Principal {
     const sha = sha224(publicKey);
     return new this(blobFromUint8Array(new Uint8Array([...sha, SELF_AUTHENTICATING_SUFFIX])));
->>>>>>> efce86a5
   }
 
   public static fromHex(hex: string): Principal {
@@ -39,7 +28,7 @@
     let arr = new Uint8Array(result);
     arr = arr.slice(4, arr.length);
 
-    return new this(blobFromUintArray(arr));
+    return new this(blobFromUint8Array(arr));
   }
 
   public static fromBlob(blob: BinaryBlob): Principal {
