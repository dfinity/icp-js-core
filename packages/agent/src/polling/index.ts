--- conflicted
+++ resolved
@@ -1,9 +1,3 @@
-<<<<<<< HEAD
-=======
-import { Principal } from '@dfinity/principal';
-import { Agent, RequestStatusResponseStatus } from '../agent';
-import { Certificate, CreateCertificateOptions, lookupResultToBuffer } from '../certificate';
->>>>>>> 524ba91c
 import { RequestId } from '../request_id';
 import { bufFromBufLike, toHex } from '../utils/buffer';
 import { CreateCertificateOptions, Certificate, lookupResultToBuffer } from '../certificate';
@@ -12,12 +6,9 @@
 
 export * as strategy from './strategy';
 import { defaultStrategy } from './strategy';
-<<<<<<< HEAD
 import { ReadRequestType, ReadStateRequest } from '../agent/http/types';
 import { CreateReadStateRequestError } from '../errors';
 import { RequestStatusResponseStatus } from '../agent';
-=======
->>>>>>> 524ba91c
 export { defaultStrategy } from './strategy';
 
 export type PollStrategy = (
@@ -28,7 +19,7 @@
 
 export type PollStrategyFactory = () => PollStrategy;
 
-<<<<<<< HEAD
+
 interface SignedReadStateRequestWithExpiry extends ReadStateRequest {
   body: {
     content: Pick<ReadStateRequest, 'request_type' | 'ingress_expiry'>;
@@ -104,8 +95,6 @@
   );
 }
 
-=======
->>>>>>> 524ba91c
 /**
  * Polls the IC to check the status of the given request then
  * returns the response bytes once the request has been processed.
