--- conflicted
+++ resolved
@@ -226,90 +226,6 @@
     return this.lookup([label]);
   }
 
-<<<<<<< HEAD
-=======
-  #toBigInt(n: MetricsResult): bigint {
-    if (typeof n === 'undefined') return BigInt(0);
-    if (typeof n === 'bigint') return n;
-    return BigInt(Number(n));
-  }
-
-  public cache_node_keys(root_key?: Uint8Array): SubnetStatus {
-    const tree = this.cert.tree;
-    let delegation = this.cert.delegation;
-    // On local replica, with System type subnet, there is no delegation
-    if (!delegation && typeof root_key !== 'undefined') {
-      delegation = {
-        subnet_id: Principal.selfAuthenticating(root_key).toUint8Array(),
-        certificate: new ArrayBuffer(0),
-      };
-    }
-    // otherwise use default NNS subnet id
-    else if (!delegation) {
-      delegation = {
-        subnet_id: Principal.fromText(
-          'tdb26-jop6k-aogll-7ltgs-eruif-6kk7m-qpktf-gdiqx-mxtrf-vb5e6-eqe',
-        ).toUint8Array(),
-        certificate: new ArrayBuffer(0),
-      };
-    }
-    const nodeTree = lookup_path(['subnet', delegation?.subnet_id as ArrayBuffer, 'node'], tree);
-    const nodeForks = flatten_forks(nodeTree as HashTree) as HashTree[];
-    nodeForks.length;
-
-    this.#nodeKeys = nodeForks.map(fork => {
-      const derEncodedPublicKey = lookup_path(['public_key'], fork[2] as HashTree) as ArrayBuffer;
-      if (derEncodedPublicKey.byteLength !== 44) {
-        throw new Error('Invalid public key length');
-      } else {
-        return toHex(derEncodedPublicKey);
-      }
-    });
-
-    const metricsTree = lookup_path(
-      ['subnet', delegation?.subnet_id as ArrayBuffer, 'metrics'],
-      tree,
-    );
-    let metrics: SubnetStatus['metrics'] | undefined = undefined;
-    if (metricsTree) {
-      const decoded = cbor.decode(metricsTree as ArrayBuffer) as Map<
-        number,
-        Map<number, number | bigint>
-      >;
-
-      // Cbor may decode values as either number or bigint. For consistency, we convert all numbers to bigint
-      const num_canisters = this.#toBigInt(decoded.get(0));
-      const canister_state_bytes = this.#toBigInt(decoded.get(1));
-      const current_consumed_cycles = this.#toBigInt(
-        (decoded.get(2) as Map<number, number>).get(0),
-      );
-      const deleted_consumed_cycles = this.#toBigInt(
-        (decoded.get(2) as Map<number, number>).get(1),
-      );
-      const update_transactions_total = this.#toBigInt(decoded.get(3));
-
-      metrics = {
-        num_canisters: num_canisters,
-        canister_state_bytes: canister_state_bytes,
-        consumed_cycles_total: {
-          current: current_consumed_cycles,
-          deleted: deleted_consumed_cycles,
-        },
-        update_transactions_total: update_transactions_total,
-      };
-    }
-
-    const result: SubnetStatus = {
-      subnetId: Principal.fromUint8Array(new Uint8Array(delegation.subnet_id)).toText(),
-      nodeKeys: this.#nodeKeys,
-    };
-    if (metrics) {
-      result.metrics = metrics;
-    }
-    return result;
-  }
-
->>>>>>> 842b2397
   private async verify(): Promise<void> {
     const rootHash = await reconstruct(this.cert.tree);
     const derKey = await this._checkDelegationAndGetKey(this.cert.delegation);
