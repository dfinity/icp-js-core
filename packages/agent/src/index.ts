--- conflicted
+++ resolved
@@ -2,20 +2,8 @@
 
 export * from './actor';
 export * from './agent';
-<<<<<<< HEAD
-export {
-  KeyPair,
-  SenderPubKey,
-  SenderSecretKey,
-  SenderSig,
-  generateEd25519KeyPair as generateKeyPair,
-  makeAuthTransform,
-  makeEd25519KeyPair as makeKeyPair,
-} from './auth';
 export * from './certificate';
-=======
 export * from './auth';
->>>>>>> 0287aed6
 export * from './http_agent_transforms';
 export * from './http_agent_types';
 export * from './principal';
