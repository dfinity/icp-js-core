--- conflicted
+++ resolved
@@ -9,6 +9,14 @@
 import { Principal } from './principal';
 
 /**
+ * A Key Pair, containing a secret and public key.
+ */
+export interface KeyPair {
+  secretKey: BinaryBlob;
+  publicKey: PublicKey;
+}
+
+/**
  * A Public Key implementation.
  */
 export interface PublicKey {
@@ -16,141 +24,6 @@
   toRaw(): BinaryBlob;
 
   // Get the public key bytes encoded with DER.
-<<<<<<< HEAD
-  toDer(): BinaryBlob;
-}
-export type SenderSecretKey = BinaryBlob & { __senderSecretKey__: void };
-export type SenderSig = BinaryBlob & { __senderSig__: void };
-
-export interface KeyPair {
-  publicKey: SenderPubKey;
-  secretKey: SenderSecretKey;
-}
-
-export function sign(requestId: RequestId, secretKey: SenderSecretKey): SenderSig {
-  const bufA = Buffer.concat([domainSeparator, requestId]);
-  const signature = tweetnacl.sign.detached(bufA, secretKey);
-  return Buffer.from(signature) as SenderSig;
-}
-
-export function verify(
-  requestId: RequestId,
-  senderSig: SenderSig,
-  senderPubKey: SenderPubKey,
-): boolean {
-  const bufA = Buffer.concat([domainSeparator, requestId]);
-  return tweetnacl.sign.detached.verify(bufA, senderSig, senderPubKey.toRaw());
-}
-
-export const createKeyPairFromSeed = (seed: Uint8Array): KeyPair => {
-  const { publicKey, secretKey } = tweetnacl.sign.keyPair.fromSeed(seed);
-  return makeEd25519KeyPair(publicKey, secretKey);
-};
-
-// Derive an Ed25519 key pair according to SLIP 0010: https://github.com/satoshilabs/slips/blob/master/slip-0010.md
-export const deriveEd25519KeyPairFromSeed = async (seed: Uint8Array): Promise<KeyPair> => {
-  const encoder = new TextEncoder();
-  const rawKey = encoder.encode("ed25519 seed");
-  const key = await window.crypto.subtle.importKey("raw", rawKey, {
-    "name": "HMAC",
-    "hash": { "name": "SHA-512" }
-  }, false, ["sign"]);
-  const result = await window.crypto.subtle.sign("HMAC", key, seed.buffer);
-  const slipSeed = new Uint8Array(result.slice(0, 32));
-  return createKeyPairFromSeed(slipSeed);
-}
-
-// TODO/Note/XXX(eftychis): Unused for the first pass. This provides
-// us with key generation for the client.
-export function generateEd25519KeyPair(): KeyPair {
-  const { publicKey, secretKey } = tweetnacl.sign.keyPair();
-  return makeEd25519KeyPair(publicKey, secretKey);
-}
-
-export function makeEd25519KeyPair(publicKey: Uint8Array, secretKey: Uint8Array): KeyPair {
-  return {
-    publicKey: Ed25519PublicKey.fromRaw(Buffer.from(publicKey) as BinaryBlob),
-    secretKey: Buffer.from(secretKey) as SenderSecretKey,
-  } as KeyPair;
-}
-
-export type SigningConstructedFn = (requestId: RequestId, secretKey: SenderSecretKey) => SenderSig;
-
-export function makeAuthTransform(
-  keyPair: KeyPair,
-  senderSigFn: SigningConstructedFn = sign,
-): AuthHttpAgentRequestTransformFn {
-  const { publicKey, secretKey } = keyPair;
-
-  const fn = async (r: HttpAgentRequest) => {
-    const { body, ...fields } = r;
-    const requestId = await requestIdOf(body);
-    return {
-      ...fields,
-      body: {
-        content: body,
-        sender_pubkey: publicKey.toDer(),
-        sender_sig: senderSigFn(requestId, secretKey),
-      },
-    } as SignedHttpAgentRequest;
-  };
-
-  return fn;
-}
-
-export function makeAnonymousAuthTransform(): AuthHttpAgentRequestTransformFn {
-  const fn = async (r: HttpAgentRequest) => {
-    const { body, ...fields } = r;
-    return {
-      ...fields,
-      body: {
-        content: body,
-      },
-    } as SignedHttpAgentRequest;
-  };
-
-  return fn;
-}
-
-export class Ed25519PublicKey implements SenderPubKey {
-  public static fromRaw(rawKey: BinaryBlob): Ed25519PublicKey {
-    return new Ed25519PublicKey(rawKey);
-  }
-
-  public static fromDer(derKey: BinaryBlob): Ed25519PublicKey {
-    return new Ed25519PublicKey(this.derDecode(derKey));
-  }
-
-  // The length of Ed25519 public keys is always 32 bytes.
-  private static RAW_KEY_LENGTH = 32;
-
-  // Adding this prefix to a raw public key is sufficient to DER-encode it.
-  // See https://github.com/dfinity/agent-js/issues/42#issuecomment-716356288
-  private static DER_PREFIX = Uint8Array.from([
-    ...[48, 42], // SEQUENCE
-    ...[48, 5], // SEQUENCE
-    ...[6, 3], // OBJECT
-    ...[43, 101, 112], // Ed25519 OID
-    ...[3], // OBJECT
-    ...[Ed25519PublicKey.RAW_KEY_LENGTH + 1], // BIT STRING
-    ...[0], // 'no padding'
-  ]);
-
-  private static derEncode(publicKey: BinaryBlob): BinaryBlob {
-    if (publicKey.byteLength !== Ed25519PublicKey.RAW_KEY_LENGTH) {
-      throw new TypeError(
-        `ed25519 public key must be ${Ed25519PublicKey.RAW_KEY_LENGTH} bytes long`,
-      );
-    }
-
-    // https://github.com/dfinity/agent-js/issues/42#issuecomment-716356288
-    const derPublicKey = Uint8Array.from([
-      ...Ed25519PublicKey.DER_PREFIX,
-      ...new Uint8Array(publicKey),
-    ]);
-
-    return Buffer.from(derPublicKey) as BinaryBlob;
-=======
   toDer(): DerEncodedBlob;
 }
 
@@ -176,7 +49,6 @@
 export class AnonymousIdentity implements Identity {
   public getPrincipal(): Principal {
     return Principal.anonymous();
->>>>>>> 0287aed6
   }
 
   public async transformRequest(request: HttpAgentRequest): Promise<any> {
