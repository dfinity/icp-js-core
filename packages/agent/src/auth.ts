--- conflicted
+++ resolved
@@ -2,13 +2,7 @@
 import { HttpAgentRequest } from './agent/http/types';
 import { requestIdOf } from './request_id';
 import { bytesToHex, concatBytes } from '@noble/hashes/utils';
-<<<<<<< HEAD
-
-const domainSeparator = new TextEncoder().encode('\x0Aic-request');
-
-=======
 import { IC_REQUEST_DOMAIN_SEPARATOR } from './constants';
->>>>>>> e014cb12
 /**
  * A Key Pair, containing a secret and public key.
  */
@@ -98,11 +92,7 @@
       body: {
         content: body,
         sender_pubkey: this.getPublicKey().toDer(),
-<<<<<<< HEAD
-        sender_sig: await this.sign(concatBytes(domainSeparator, requestId)),
-=======
         sender_sig: await this.sign(concatBytes(IC_REQUEST_DOMAIN_SEPARATOR, requestId)),
->>>>>>> e014cb12
       },
     };
   }
