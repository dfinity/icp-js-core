--- conflicted
+++ resolved
@@ -1,17 +1,6 @@
-import { Buffer } from 'buffer/';
-import {
-  AuthHttpAgentRequestTransformFn,
-  HttpAgentRequest,
-  SignedHttpAgentRequest,
-} from './http_agent_types';
+import { HttpAgentRequest } from './http_agent_types';
 import { Principal } from './principal';
-import { RequestId, requestIdOf } from './request_id';
-<<<<<<< HEAD
-import { BinaryBlob, blobFromHex, blobFromUintArray } from './types';
-import { entropyToMnemonic, mnemonicToEntropy} from 'bip39';
-=======
-import { BinaryBlob, blobFromUint8Array, DerEncodedBlob } from './types';
->>>>>>> efce86a5
+import { BinaryBlob, DerEncodedBlob } from './types';
 
 /**
  * A Key Pair, containing a secret and public key.
@@ -29,158 +18,6 @@
   toRaw(): BinaryBlob;
 
   // Get the public key bytes encoded with DER.
-<<<<<<< HEAD
-  toDer(): BinaryBlob;
-}
-export type SenderSecretKey = BinaryBlob & { __senderSecretKey__: void };
-export type SenderSig = BinaryBlob & { __senderSig__: void };
-
-export interface KeyPair {
-  publicKey: SenderPubKey;
-  secretKey: SenderSecretKey;
-}
-
-export function sign(requestId: RequestId, secretKey: SenderSecretKey): SenderSig {
-  const bufA = Buffer.concat([domainSeparator, requestId]);
-  const signature = tweetnacl.sign.detached(bufA, secretKey);
-  return Buffer.from(signature) as SenderSig;
-}
-
-export function verify(
-  requestId: RequestId,
-  senderSig: SenderSig,
-  senderPubKey: SenderPubKey,
-): boolean {
-  const bufA = Buffer.concat([domainSeparator, requestId]);
-  return tweetnacl.sign.detached.verify(bufA, senderSig, senderPubKey.toRaw());
-}
-
-export const createKeyPairFromSeed = (seed: Uint8Array): KeyPair => {
-  const { publicKey, secretKey } = tweetnacl.sign.keyPair.fromSeed(seed);
-  return makeEd25519KeyPair(publicKey, secretKey);
-};
-
-// Derive an Ed25519 key pair according to SLIP 0010: https://github.com/satoshilabs/slips/blob/master/slip-0010.md
-export const deriveEd25519KeyPairFromSeed = async (seed: Uint8Array): Promise<KeyPair> => {
-  const encoder = new TextEncoder();
-  const rawKey = encoder.encode("ed25519 seed");
-  const key = await window.crypto.subtle.importKey("raw", rawKey, {
-    "name": "HMAC",
-    "hash": { "name": "SHA-512" }
-  }, false, ["sign"]);
-  const result = await window.crypto.subtle.sign("HMAC", key, seed.buffer);
-  const slipSeed = new Uint8Array(result.slice(0, 32));
-  return createKeyPairFromSeed(slipSeed);
-}
-
-// TODO/Note/XXX(eftychis): Unused for the first pass. This provides
-// us with key generation for the client.
-export function generateEd25519KeyPair(): KeyPair {
-  const { publicKey, secretKey } = tweetnacl.sign.keyPair();
-  return makeEd25519KeyPair(publicKey, secretKey);
-}
-
-export function makeEd25519KeyPair(publicKey: Uint8Array, secretKey: Uint8Array): KeyPair {
-  return {
-    publicKey: Ed25519PublicKey.fromRaw(Buffer.from(publicKey) as BinaryBlob),
-    secretKey: Buffer.from(secretKey) as SenderSecretKey,
-  } as KeyPair;
-}
-
-export type SigningConstructedFn = (requestId: RequestId, secretKey: SenderSecretKey) => SenderSig;
-
-export function makeAuthTransform(
-  keyPair: KeyPair,
-  senderSigFn: SigningConstructedFn = sign,
-): AuthHttpAgentRequestTransformFn {
-  const { publicKey, secretKey } = keyPair;
-
-  const fn = async (r: HttpAgentRequest) => {
-    const { body, ...fields } = r;
-    const requestId = await requestIdOf(body);
-    return {
-      ...fields,
-      body: {
-        content: body,
-        sender_pubkey: publicKey.toDer(),
-        sender_sig: senderSigFn(requestId, secretKey),
-      },
-    } as SignedHttpAgentRequest;
-  };
-
-  return fn;
-}
-
-export function makeAnonymousAuthTransform(): AuthHttpAgentRequestTransformFn {
-  const fn = async (r: HttpAgentRequest) => {
-    const { body, ...fields } = r;
-    return {
-      ...fields,
-      body: {
-        content: body,
-      },
-    } as SignedHttpAgentRequest;
-  };
-
-  return fn;
-}
-
-export class Ed25519PublicKey implements SenderPubKey {
-  public static fromRaw(rawKey: BinaryBlob): Ed25519PublicKey {
-    return new Ed25519PublicKey(rawKey);
-  }
-
-  public static fromDer(derKey: BinaryBlob): Ed25519PublicKey {
-    return new Ed25519PublicKey(this.derDecode(derKey));
-  }
-
-  // The length of Ed25519 public keys is always 32 bytes.
-  private static RAW_KEY_LENGTH = 32;
-
-  // Adding this prefix to a raw public key is sufficient to DER-encode it.
-  // See https://github.com/dfinity/agent-js/issues/42#issuecomment-716356288
-  private static DER_PREFIX = Uint8Array.from([
-    ...[48, 42], // SEQUENCE
-    ...[48, 5], // SEQUENCE
-    ...[6, 3], // OBJECT
-    ...[43, 101, 112], // Ed25519 OID
-    ...[3], // OBJECT
-    ...[Ed25519PublicKey.RAW_KEY_LENGTH + 1], // BIT STRING
-    ...[0], // 'no padding'
-  ]);
-
-  private static derEncode(publicKey: BinaryBlob): BinaryBlob {
-    if (publicKey.byteLength !== Ed25519PublicKey.RAW_KEY_LENGTH) {
-      throw new TypeError(
-        `ed25519 public key must be ${Ed25519PublicKey.RAW_KEY_LENGTH} bytes long`,
-      );
-    }
-
-    // https://github.com/dfinity/agent-js/issues/42#issuecomment-716356288
-    const derPublicKey = Uint8Array.from([
-      ...Ed25519PublicKey.DER_PREFIX,
-      ...new Uint8Array(publicKey),
-    ]);
-
-    return Buffer.from(derPublicKey) as BinaryBlob;
-  }
-
-  private static derDecode(key: BinaryBlob): BinaryBlob {
-    const expectedLength = Ed25519PublicKey.DER_PREFIX.length + Ed25519PublicKey.RAW_KEY_LENGTH;
-    if (key.byteLength !== expectedLength) {
-      throw new TypeError(`Ed25519 DER-encoded public key must be ${expectedLength} bytes long`);
-    }
-
-    const rawKey = key.subarray(Ed25519PublicKey.DER_PREFIX.length) as BinaryBlob;
-    if (!this.derEncode(rawKey).equals(key)) {
-      throw new TypeError(
-        'Ed25519 DER-encoded public key is invalid. A valid Ed25519 DER-encoded public key ' +
-          `must have the following prefix: ${Ed25519PublicKey.DER_PREFIX}`,
-      );
-    }
-
-    return rawKey;
-=======
   toDer(): DerEncodedBlob;
 }
 
@@ -206,7 +43,6 @@
 export class AnonymousIdentity implements Identity {
   public getPrincipal(): Principal {
     return Principal.anonymous();
->>>>>>> efce86a5
   }
 
   public async transformRequest(request: HttpAgentRequest): Promise<any> {
@@ -215,22 +51,4 @@
       body: { content: request.body },
     };
   }
-}
-
-export function bip39MnemonicToEntropy(mnemonic: string): BinaryBlob {
-  return blobFromHex(mnemonicToEntropy(mnemonic));
-};
-
-export function bip39EntropyToMnemonic(seed: BinaryBlob): string {
-  if (seed.byteLength != 32) {
-    throw new Error("Entropy for BIP-39 must be 32 bytes");
-  }
-
-  return entropyToMnemonic(seed.toString('hex'));
-}
-
-export function bip39GenerateMnemonic(): string {
-  var entropy = new Uint32Array(32);
-  crypto.getRandomValues(entropy);
-  return bip39EntropyToMnemonic(blobFromUintArray(entropy));
 }