--- conflicted
+++ resolved
@@ -1,10 +1,6 @@
 {
   "name": "@dfinity/identity-ledgerhq",
-<<<<<<< HEAD
-  "version": "0.8.5",
-=======
   "version": "0.8.6",
->>>>>>> f73966b7
   "author": "DFINITY Stiftung <sdk@dfinity.org>",
   "license": "Apache-2.0",
   "description": "JavaScript and TypeScript library to manage identity and authentication with the Internet Computer",
@@ -45,13 +41,8 @@
     "test:coverage": "jest --verbose --collectCoverage"
   },
   "dependencies": {
-<<<<<<< HEAD
-    "@dfinity/agent": "^0.8.5",
-    "@dfinity/identity": "^0.8.5",
-=======
     "@dfinity/agent": "^0.8.6",
     "@dfinity/identity": "^0.8.6",
->>>>>>> f73966b7
     "@ledgerhq/hw-transport": "^5.49.0",
     "@ledgerhq/hw-transport-webusb": "^5.49.0",
     "@zondax/ledger-dfinity": "0.2.1"
