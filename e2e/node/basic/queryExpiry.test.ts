import { beforeEach, describe, it, vi, expect } from 'vitest';
import {
  MockReplica,
  mockSyncTimeResponse,
  prepareV3QueryResponse,
  prepareV3ReadStateSubnetResponse,
} from '../utils/mock-replica.ts';
import { IDL } from '@icp-sdk/core/candid';
import { Principal } from '@icp-sdk/core/principal';
import { randomIdentity, randomKeyPair } from '../utils/identity.ts';
import {
  CertificateOutdatedErrorCode,
  CertificateTimeErrorCode,
  HttpAgent,
  requestIdOf,
  TrustError,
} from '@icp-sdk/core/agent';
import { createActor } from '../canisters/counter.ts';

const MINUTE_TO_MSECS = 60 * 1_000;

const ICP_LEDGER = 'ryjl3-tyaaa-aaaaa-aaaba-cai';

describe('queryExpiry', () => {
  const now = new Date('2025-05-01T12:34:56.789Z');
  const canisterId = Principal.fromText('uxrrr-q7777-77774-qaaaq-cai');

  const greetMethodName = 'queryGreet';
  const greetReq = 'world';
  const greetRes = 'Hello, world!';
  const greetArgs = IDL.encode([IDL.Text], [greetReq]);
  const greetReply = IDL.encode([IDL.Text], [greetRes]);

  const subnetKeyPair = randomKeyPair();
  const nodeIdentity = randomIdentity();
  const identity = randomIdentity();

  let mockReplica: MockReplica;

  beforeEach(async () => {
    mockReplica = await MockReplica.create();

    vi.setSystemTime(now);
  });

  it('should not retry if the timestamp is within the max ingress expiry', async () => {
    const agent = await HttpAgent.create({
      host: mockReplica.address,
      rootKey: subnetKeyPair.publicKeyDer,
      identity,
    });
    const actor = await createActor(canisterId, { agent });
    const sender = identity.getPrincipal();

    const { responseBody, requestId } = await prepareV3QueryResponse({
      canisterId,
      methodName: greetMethodName,
      arg: greetArgs,
      sender,
      reply: greetReply,
      nodeIdentity,
      date: now,
    });
    mockReplica.setV3QuerySpyImplOnce(canisterId.toString(), (_req, res) => {
      res.status(200).send(responseBody);
    });

    const { responseBody: subnetResponseBody } = await prepareV3ReadStateSubnetResponse({
      nodeIdentity,
      canisterRanges: [[canisterId.toUint8Array(), canisterId.toUint8Array()]],
      keyPair: subnetKeyPair,
    });
    mockReplica.setV3ReadStateSpyImplOnce(canisterId.toString(), (_req, res) => {
      res.status(200).send(subnetResponseBody);
    });

    const actorResponse = await actor[greetMethodName](greetReq);

    expect(actorResponse).toEqual(greetRes);
    expect(mockReplica.getV3QuerySpy(canisterId.toString())).toHaveBeenCalledTimes(1);
    expect(mockReplica.getV3ReadStateSpy(canisterId.toString())).toHaveBeenCalledTimes(1);

    const req = mockReplica.getV3QueryReq(canisterId.toString(), 0);
    expect(requestIdOf(req.content)).toEqual(requestId);
  });

  it('should fail if the timestamp is outside the max ingress expiry (no retry)', async () => {
    const timeDiffMsecs = 6 * MINUTE_TO_MSECS;
    const futureDate = new Date(now.getTime() + timeDiffMsecs);

    // advance to go over the max ingress expiry (5 minutes)
    advanceTimeByMilliseconds(timeDiffMsecs);

    const agent = await HttpAgent.create({
      host: mockReplica.address,
      rootKey: subnetKeyPair.publicKeyDer,
      identity,
      retryTimes: 0,
    });
    const actor = await createActor(canisterId, { agent });
    const sender = identity.getPrincipal();

    const { responseBody } = await prepareV3QueryResponse({
      canisterId,
      methodName: greetMethodName,
      arg: greetArgs,
      sender,
      reply: greetReply,
      nodeIdentity,
      date: now,
    });
    mockReplica.setV3QuerySpyImplOnce(canisterId.toString(), (_req, res) => {
      res.status(200).send(responseBody);
    });
    const { responseBody: subnetResponseBody } = await prepareV3ReadStateSubnetResponse({
      nodeIdentity,
      canisterRanges: [[canisterId.toUint8Array(), canisterId.toUint8Array()]],
      keyPair: subnetKeyPair,
      date: futureDate, // make sure the certificate is fresh for this call
    });
    mockReplica.setV3ReadStateSpyImplOnce(canisterId.toString(), (_req, res) => {
      res.status(200).send(subnetResponseBody);
    });

    expect.assertions(4);

    try {
      await actor[greetMethodName](greetReq);
    } catch (e) {
      expectCertificateOutdatedError(e);
    }

    expect(mockReplica.getV3QuerySpy(canisterId.toString())).toHaveBeenCalledTimes(1);
  });

  it('should retry and fail if the timestamp is outside the max ingress expiry (with retry)', async () => {
    const timeDiffMsecs = 6 * MINUTE_TO_MSECS;
    const futureDate = new Date(now.getTime() + timeDiffMsecs);

    const agent = await HttpAgent.create({
      host: mockReplica.address,
      rootKey: subnetKeyPair.publicKeyDer,
      identity,
      retryTimes: 3,
    });
    const actor = await createActor(canisterId, { agent });
    const sender = identity.getPrincipal();

    const { responseBody } = await prepareV3QueryResponse({
      canisterId,
      methodName: greetMethodName,
      arg: greetArgs,
      sender,
      reply: greetReply,
      nodeIdentity,
      date: now,
    });
    mockReplica.setV3QuerySpyImplOnce(canisterId.toString(), (_req, res) => {
      res.status(200).send(responseBody);
    });

    // advance to go over the max ingress expiry (5 minutes)
    advanceTimeByMilliseconds(timeDiffMsecs);

    const { responseBody: subnetResponseBody } = await prepareV3ReadStateSubnetResponse({
      nodeIdentity,
      canisterRanges: [[canisterId.toUint8Array(), canisterId.toUint8Array()]],
      keyPair: subnetKeyPair,
      date: now,
    });
    // fetch subnet keys, fails for certificate freshness checks
    mockReplica.setV3ReadStateSpyImplOnce(canisterId.toString(), (_req, res) => {
      res.status(200).send(subnetResponseBody);
    });
    // sync time, keeping a date in the future to make sure the agent still has outdated time
    await mockSyncTimeResponse({
      mockReplica,
      keyPair: subnetKeyPair,
      date: futureDate,
      canisterId,
    });

    expect.assertions(5);

    try {
      await actor[greetMethodName](greetReq);
    } catch (e) {
      expect(e).toBeInstanceOf(TrustError);
      const err = e as TrustError;
      expect(err.cause.code).toBeInstanceOf(CertificateTimeErrorCode);
      expect(err.message).toContain('Certificate is signed more than 5 minutes in the past.');
    }

    expect(mockReplica.getV3QuerySpy(canisterId.toString())).toHaveBeenCalledTimes(1);
    expect(mockReplica.getV3ReadStateSpy(canisterId.toString())).toHaveBeenCalledTimes(4);
  });

  it('should not retry if the timestamp is outside the max ingress expiry (verifyQuerySignatures=false)', async () => {
    const agent = await HttpAgent.create({
      host: mockReplica.address,
      rootKey: subnetKeyPair.publicKeyDer,
      identity,
      retryTimes: 3,
      verifyQuerySignatures: false,
    });
    const actor = await createActor(canisterId, { agent });
    const sender = identity.getPrincipal();

    const { responseBody } = await prepareV3QueryResponse({
      canisterId,
      methodName: greetMethodName,
      arg: greetArgs,
      sender,
      reply: greetReply,
      nodeIdentity,
      date: now,
    });
    mockReplica.setV3QuerySpyImplOnce(canisterId.toString(), (_req, res) => {
      res.status(200).send(responseBody);
    });

    // advance to go over the max ingress expiry (5 minutes)
    advanceTimeByMilliseconds(6 * MINUTE_TO_MSECS);

    mockReplica.setV3ReadStateSpyImplOnce(canisterId.toString(), (_req, res) => {
      res.status(500).send('Should not be called');
    });

    const actorResponse = await actor[greetMethodName](greetReq);

    expect(actorResponse).toEqual(greetRes);
    expect(mockReplica.getV3QuerySpy(canisterId.toString())).toHaveBeenCalledTimes(1);
    expect(mockReplica.getV3ReadStateSpy(canisterId.toString())).toHaveBeenCalledTimes(0);
  });

  it.each([
    ['past', -(6 * MINUTE_TO_MSECS)],
    ['future', 6 * MINUTE_TO_MSECS],
  ])(
    'should account for local clock drift (more than 5 minutes in the %s)',
    async (_, timeDiffMsecs) => {
      const replicaDate = new Date(now.getTime() + timeDiffMsecs);
      await mockSyncTimeResponse({
        mockReplica,
        keyPair: subnetKeyPair,
        date: replicaDate,
        canisterId: ICP_LEDGER,
      });

      const agent = await HttpAgent.create({
        host: mockReplica.address,
        rootKey: subnetKeyPair.publicKeyDer,
        identity,
        shouldSyncTime: true,
        retryTimes: 0,
      });
      const actor = await createActor(canisterId, { agent });
      const sender = identity.getPrincipal();

      const { responseBody, requestId } = await prepareV3QueryResponse({
        canisterId,
        methodName: greetMethodName,
        arg: greetArgs,
        sender,
        reply: greetReply,
        nodeIdentity,
        timeDiffMsecs,
        date: replicaDate,
      });
      mockReplica.setV3QuerySpyImplOnce(canisterId.toString(), (_req, res) => {
        res.status(200).send(responseBody);
      });

      const { responseBody: subnetResponseBody } = await prepareV3ReadStateSubnetResponse({
        nodeIdentity,
        canisterRanges: [[canisterId.toUint8Array(), canisterId.toUint8Array()]],
        keyPair: subnetKeyPair,
        date: replicaDate,
      });
      mockReplica.setV3ReadStateSpyImplOnce(canisterId.toString(), (_req, res) => {
        res.status(200).send(subnetResponseBody);
      });

      const actorResponse = await actor[greetMethodName](greetReq);

      expect(actorResponse).toEqual(greetRes);
      expect(mockReplica.getV3QuerySpy(canisterId.toString())).toHaveBeenCalledTimes(1);
      expect(mockReplica.getV3ReadStateSpy(canisterId.toString())).toHaveBeenCalledTimes(1);

      const req = mockReplica.getV3QueryReq(canisterId.toString(), 0);
      expect(requestIdOf(req.content)).toEqual(requestId);
    },
  );

  it('should fail if clock is drifted by more than 5 minutes in the past without syncing it', async () => {
    const timeDiffMsecs = -(6 * MINUTE_TO_MSECS);
    const replicaDate = new Date(now.getTime() + timeDiffMsecs);

    const agent = await HttpAgent.create({
      host: mockReplica.address,
      rootKey: subnetKeyPair.publicKeyDer,
      identity,
      shouldSyncTime: false,
      retryTimes: 0,
    });
    const actor = await createActor(canisterId, { agent });
    const sender = identity.getPrincipal();

    const { responseBody } = await prepareV3QueryResponse({
      canisterId,
      methodName: greetMethodName,
      arg: greetArgs,
      sender,
      reply: greetReply,
      nodeIdentity,
      timeDiffMsecs: 0, // sync time is disabled
      date: replicaDate,
    });
    mockReplica.setV3QuerySpyImplOnce(canisterId.toString(), (_req, res) => {
      res.status(200).send(responseBody);
    });

    expect.assertions(4);

    try {
      await actor[greetMethodName](greetReq);
    } catch (e) {
      expectCertificateOutdatedError(e);
    }

    expect(mockReplica.getV3QuerySpy(canisterId.toString())).toHaveBeenCalledTimes(1);
  });

  it('should succeed if clock is drifted by more than 5 minutes in the future without syncing it', async () => {
    const timeDiffMsecs = 6 * MINUTE_TO_MSECS;
    const replicaDate = new Date(now.getTime() + timeDiffMsecs);

    const agent = await HttpAgent.create({
      host: mockReplica.address,
      rootKey: subnetKeyPair.publicKeyDer,
      identity,
      shouldSyncTime: false,
      retryTimes: 0,
    });
    const actor = await createActor(canisterId, { agent });
    const sender = identity.getPrincipal();

    const { responseBody, requestId } = await prepareV3QueryResponse({
      canisterId,
      methodName: greetMethodName,
      arg: greetArgs,
      sender,
      reply: greetReply,
      nodeIdentity,
      timeDiffMsecs: 0, // sync time is disabled
      date: replicaDate,
    });
    mockReplica.setV3QuerySpyImplOnce(canisterId.toString(), (_req, res) => {
      res.status(200).send(responseBody);
    });

    const { responseBody: subnetResponseBody } = await prepareV3ReadStateSubnetResponse({
      nodeIdentity,
      canisterRanges: [[canisterId.toUint8Array(), canisterId.toUint8Array()]],
      keyPair: subnetKeyPair,
      date: replicaDate,
    });
    mockReplica.setV3ReadStateSpyImplOnce(canisterId.toString(), (_req, res) => {
      res.status(200).send(subnetResponseBody);
    });
    await mockSyncTimeResponse({
      mockReplica,
      keyPair: subnetKeyPair,
      date: replicaDate,
      canisterId,
    });
<<<<<<< HEAD
    mockReplica.setV3ReadStateSpyImplOnce(canisterId.toString(), (_req, res) => {
      res.status(200).send(subnetResponseBody);
    });
=======
>>>>>>> 2a8cea79

    const actorResponse = await actor[greetMethodName](greetReq);

    expect(actorResponse).toEqual(greetRes);
    expect(mockReplica.getV3QuerySpy(canisterId.toString())).toHaveBeenCalledTimes(1);
    expect(mockReplica.getV3ReadStateSpy(canisterId.toString())).toHaveBeenCalledTimes(4);

    const req = mockReplica.getV3QueryReq(canisterId.toString(), 0);
    expect(requestIdOf(req.content)).toEqual(requestId);
  });
});

function advanceTimeByMilliseconds(milliseconds: number) {
  const currentTime = vi.getMockedSystemTime()!;
  vi.setSystemTime(new Date(currentTime.getTime() + milliseconds));
}

function expectCertificateOutdatedError(e: unknown) {
  expect(e).toBeInstanceOf(TrustError);
  const err = e as TrustError;
  expect(err.cause.code).toBeInstanceOf(CertificateOutdatedErrorCode);
  expect(err.message).toContain('Certificate is stale');
}<|MERGE_RESOLUTION|>--- conflicted
+++ resolved
@@ -374,12 +374,6 @@
       date: replicaDate,
       canisterId,
     });
-<<<<<<< HEAD
-    mockReplica.setV3ReadStateSpyImplOnce(canisterId.toString(), (_req, res) => {
-      res.status(200).send(subnetResponseBody);
-    });
-=======
->>>>>>> 2a8cea79
 
     const actorResponse = await actor[greetMethodName](greetReq);
 
