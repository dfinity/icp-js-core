--- conflicted
+++ resolved
@@ -15,11 +15,7 @@
 import { Principal } from '@dfinity/principal';
 import { describe, it, expect, vi, test } from 'vitest';
 import { makeAgent } from '../utils/agent';
-<<<<<<< HEAD
 import { waitForAndRunTimers } from '../utils/test';
-=======
-import { AgentLog } from '@dfinity/agent';
->>>>>>> 1a3cc3a1
 import { hexToBytes } from '@noble/hashes/utils';
 
 const { pollForResponse } = polling;
