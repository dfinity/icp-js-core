<<<<<<< HEAD
import {
  Actor,
  AnonymousIdentity,
  HttpAgent,
  Identity,
  CanisterStatus,
  getManagementCanister,
  fromHex,
  polling,
  requestIdOf,
} from '@dfinity/agent';
=======
import { Actor, AnonymousIdentity, HttpAgent, Identity, CanisterStatus } from '@dfinity/agent';
>>>>>>> 796fcefd
import { IDL } from '@dfinity/candid';
import { Ed25519KeyIdentity } from '@dfinity/identity';
import { Principal } from '@dfinity/principal';
import { describe, it, expect, vi } from 'vitest';
import { makeAgent } from '../utils/agent';

const { defaultStrategy, pollForResponse } = polling;

const createWhoamiActor = async (identity: Identity) => {
  const canisterId = 'ivcos-eqaaa-aaaab-qablq-cai';
  const idlFactory = () => {
    return IDL.Service({
      whoami: IDL.Func([], [IDL.Principal], ['query']),
    });
  };
  vi.useFakeTimers();
  new Date(Date.now());

  const agent = await makeAgent({ host: 'https://icp-api.io', identity });

  return Actor.createActor(idlFactory, {
    agent,
    canisterId,
  });
};

describe('certified query', () => {
  it('should verify a query certificate', async () => {
    const actor = await createWhoamiActor(new AnonymousIdentity());
    const result = await actor.whoami();
    expect(Principal.from(result)).toBeInstanceOf(Principal);
  }, 10_000);
  it('should verify lots of query certificates', async () => {
    let count = 1;
    const identities = Array.from({ length: 20 }).map(() => {
      const newIdentity = Ed25519KeyIdentity.generate(new Uint8Array(32).fill(count));
      count++;
      return newIdentity;
    });
    const actors = await identities.map(async identity => await createWhoamiActor(identity));

    const promises = actors.map(async actor => (await actor).whoami());

    const results = await Promise.all(promises);
    results.forEach(result => {
      expect(Principal.from(result)).toBeInstanceOf(Principal);
    });
    expect(results.length).toBe(20);

    expect(results).toMatchInlineSnapshot(`
      [
        {
          "__principal__": "wf3fv-4c4nr-7ks2b-xa4u7-kf3no-32glf-lf7e4-4ng4a-wwtlu-a2vnq-nae",
        },
        {
          "__principal__": "52mr2-fw2ng-2ofst-7jekz-xbymo-3ysz7-itwdk-bgstz-r7g4g-oz5vi-pqe",
        },
        {
          "__principal__": "skpwg-42fe4-eyep5-nfyz7-66wvg-hthea-q3eek-vonbv-5wpxs-nxhmh-fqe",
        },
        {
          "__principal__": "ghaya-cncjm-ntxgt-af5pp-6hzsz-tvwlv-hrlfc-ocq3t-ai7vk-vyixr-cqe",
        },
        {
          "__principal__": "ebtho-zkeqd-ebs74-f5if3-lk6js-3a5q5-37xt4-3ylns-h7r4n-tkhly-aqe",
        },
        {
          "__principal__": "5zqn5-627q2-spx2w-mt6bm-llsnz-gipvv-5femn-3box4-vzuh6-bn723-sae",
        },
        {
          "__principal__": "tek7g-2zmny-nzjwg-ansf7-rkxv6-z32x6-3flbb-ous5d-pygjx-wkhlc-jae",
        },
        {
          "__principal__": "jjn6g-sh75l-r3cxb-wxrkl-frqld-6p6qq-d4ato-wske5-op7s5-n566f-bqe",
        },
        {
          "__principal__": "447dk-byguq-fqkfn-7h4r6-lpk74-itbnh-mkutj-m6tmy-igaff-hmfel-cqe",
        },
        {
          "__principal__": "muo3f-ines5-bxbwm-6wi5e-z663m-3zte2-r7d4x-pleey-xqvxt-scwc5-jae",
        },
        {
          "__principal__": "snzff-yj2qd-fjns7-lqhvw-rsgq7-tohk2-fjnw4-uq3d6-wtk56-pxgry-mqe",
        },
        {
          "__principal__": "pb54o-aqais-24v7j-msopl-bqeuv-paefp-vuoqc-gkezk-grujb-oetl6-sae",
        },
        {
          "__principal__": "bf37n-7ybos-wmqt6-yiov5-24q4m-ajpjk-madkr-snuj2-ngruk-tspnh-aqe",
        },
        {
          "__principal__": "tbjmy-vay5e-hqvv6-sval4-zfxmm-aii6f-b7p55-hwtz5-dejtl-qcuh2-aqe",
        },
        {
          "__principal__": "7d3pe-dh4ov-fp5xz-nctjc-5rduh-gzv3t-5ioyh-4dvx3-x4lgj-hz63t-dqe",
        },
        {
          "__principal__": "37axv-sazcg-75pi3-owhxr-kollq-xnzjz-zfxsv-nzdbp-yaelp-shcul-jae",
        },
        {
          "__principal__": "r772c-4dz5f-rpg4e-qzxgg-7bxlb-67zpu-bitgb-vsx7k-mmagd-6zk3d-4qe",
        },
        {
          "__principal__": "knkon-d3kx7-du4wt-r2fo6-uwc5a-hwhkk-m7snf-nxfhu-6bhgb-k6dn5-wae",
        },
        {
          "__principal__": "entn3-mas6a-37smu-vadtg-wgsno-zokif-vyphu-umase-lfwqe-dmcrk-kae",
        },
        {
          "__principal__": "hy3bf-xpwhn-ru6bb-lhqol-wrjew-j2xqi-gb4gb-muivw-d6bkg-q3tp4-lqe",
        },
      ]
    `);
  });
});

describe('controllers', () => {
  it('should return the controllers of a canister with multiple controllers', async () => {
    const agent = new HttpAgent({ host: 'https://icp-api.io' });
    const status = await CanisterStatus.request({
      // Whoami canister
      canisterId: Principal.from('ivcos-eqaaa-aaaab-qablq-cai'),
      agent: agent,
      paths: ['controllers'],
    });
    expect((status.get('controllers') as Principal[]).map(p => p.toText())).toMatchInlineSnapshot(`
    [
      "hgfyw-myaaa-aaaab-qaaoa-cai",
      "b73qn-rqaaa-aaaap-aazvq-cai",
      "5vdms-kaaaa-aaaap-aa3uq-cai",
      "aux4w-bi6yf-a3bhr-zydhx-qvf2p-ymdeg-ddvg6-gmobi-ct4dk-wf4xd-nae",
      "jhnlf-yu2dz-v7beb-c77gl-76tj7-shaqo-5qfvi-htvel-gzamb-bvzx6-yqe",
    ]
  `);
  });
  it('should return the controllers of a canister with one controller', async () => {
    const agent = new HttpAgent({ host: 'https://icp-api.io' });
    const status = await CanisterStatus.request({
      // NNS Governance Canister
      canisterId: Principal.from('rrkah-fqaaa-aaaaa-aaaaq-cai'),
      agent: agent,
      paths: ['controllers'],
    });
    // Should be root canister
    expect((status.get('controllers') as Principal[]).map(p => p.toText())).toMatchInlineSnapshot(`
    [
      "r7inp-6aaaa-aaaaa-aaabq-cai",
    ]
  `);
  });
  it('should return the controllers of a canister with no controllers', async () => {
    const agent = new HttpAgent({ host: 'https://icp-api.io' });
    const status = await CanisterStatus.request({
      // nomeata's capture-the-ic-token canister
      canisterId: Principal.from('fj6bh-taaaa-aaaab-qaacq-cai'),
      agent: agent,
      paths: ['controllers'],
    });
    expect((status.get('controllers') as Principal[]).map(p => p.toText())).toMatchInlineSnapshot(`
    []
  `);
  });
});
<<<<<<< HEAD

describe('bitcoin query', async () => {
  it('should return the balance of a bitcoin address', async () => {
    // TODO - verify node signature for bitcoin once supported
    const agent = await makeAgent({ host: 'https://icp-api.io', verifyQuerySignatures: false });
    const management = getManagementCanister({
      agent,
    });

    const result = await management.bitcoin_get_balance_query({
      address: 'bc1qxy2kgdygjrsqtzq2n0yrf2493p83kkfjhx0wlh',
      network: { mainnet: null },
      min_confirmations: [6],
    });
    console.log(`balance for address: ${result}`);
    expect(result).toBeGreaterThan(0n);
  });
});
describe('call forwarding', () => {
  it('should handle call forwarding', async () => {
    vi.useRealTimers();
    const forwardedOptions = {
      canisterId: 'tnnnb-2yaaa-aaaab-qaiiq-cai',
      methodName: 'inc_read',
      arg: '4449444c0000',
      effectiveCanisterId: 'tnnnb-2yaaa-aaaab-qaiiq-cai',
    };

    const agent = new HttpAgent({ host: 'https://icp-api.io' });
    const { requestId, requestDetails } = await agent.call(
      Principal.fromText(forwardedOptions.canisterId),
      {
        methodName: forwardedOptions.methodName,
        arg: fromHex(forwardedOptions.arg),
        effectiveCanisterId: Principal.fromText(forwardedOptions.effectiveCanisterId),
      },
    );

    expect(requestIdOf(requestDetails!)).toStrictEqual(requestId);

    const { certificate, reply } = await pollForResponse(
      agent,
      Principal.fromText(forwardedOptions.effectiveCanisterId),
      requestId,
      defaultStrategy(),
    );
    certificate; // Certificate
    reply; // ArrayBuffer
  }, 15_000);
});
=======
>>>>>>> 796fcefd
<|MERGE_RESOLUTION|>--- conflicted
+++ resolved
@@ -1,18 +1,13 @@
-<<<<<<< HEAD
 import {
   Actor,
   AnonymousIdentity,
   HttpAgent,
   Identity,
   CanisterStatus,
-  getManagementCanister,
   fromHex,
   polling,
   requestIdOf,
 } from '@dfinity/agent';
-=======
-import { Actor, AnonymousIdentity, HttpAgent, Identity, CanisterStatus } from '@dfinity/agent';
->>>>>>> 796fcefd
 import { IDL } from '@dfinity/candid';
 import { Ed25519KeyIdentity } from '@dfinity/identity';
 import { Principal } from '@dfinity/principal';
@@ -176,25 +171,7 @@
   `);
   });
 });
-<<<<<<< HEAD
-
-describe('bitcoin query', async () => {
-  it('should return the balance of a bitcoin address', async () => {
-    // TODO - verify node signature for bitcoin once supported
-    const agent = await makeAgent({ host: 'https://icp-api.io', verifyQuerySignatures: false });
-    const management = getManagementCanister({
-      agent,
-    });
-
-    const result = await management.bitcoin_get_balance_query({
-      address: 'bc1qxy2kgdygjrsqtzq2n0yrf2493p83kkfjhx0wlh',
-      network: { mainnet: null },
-      min_confirmations: [6],
-    });
-    console.log(`balance for address: ${result}`);
-    expect(result).toBeGreaterThan(0n);
-  });
-});
+
 describe('call forwarding', () => {
   it('should handle call forwarding', async () => {
     vi.useRealTimers();
@@ -226,6 +203,4 @@
     certificate; // Certificate
     reply; // ArrayBuffer
   }, 15_000);
-});
-=======
->>>>>>> 796fcefd
+});