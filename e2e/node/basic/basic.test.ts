import {
  ActorMethod,
  Certificate,
  LookupResultFound,
  LookupStatus,
  bufFromBufLike,
  getManagementCanister,
  strToUtf8,
} from '@dfinity/agent';
import { IDL } from '@dfinity/candid';
import { Principal } from '@dfinity/principal';
import agent from '../utils/agent';
import { test, expect } from 'vitest';
import { strToUtf8 } from '@dfinity/agent/src';

/**
 * Util for determining the default effective canister id, necessary for pocketic
 * @returns the default effective canister id
 */
export async function getDefaultEffectiveCanisterId() {
  const res = await fetch('http://localhost:4943/_/topology'); //?
<<<<<<< HEAD
  const data = await res.json();
=======
  const data = await res.json(); //?
>>>>>>> 524ba91c
  const id = data['default_effective_canister_id']['canister_id'];
  // decode from base64
  const decoded = Buffer.from(id, 'base64').toString('hex');

  return Principal.fromHex(decoded);
}

test('createCanister', async () => {
  // Make sure this doesn't fail.
  await getManagementCanister({
    agent: await agent,
  }).provisional_create_canister_with_cycles({
    amount: [BigInt(1e12)],
    settings: [],
    specified_id: [],
    sender_canister_version: [],
  });
});
test('read_state', async () => {
  const ecid = await getDefaultEffectiveCanisterId();
  const resolvedAgent = await agent;
  const now = Date.now() / 1000;
<<<<<<< HEAD
  const path = [strToUtf8('time')];
=======
  const path = [new TextEncoder().encode('time')];
>>>>>>> 524ba91c
  const response = await resolvedAgent.readState(ecid, {
    paths: [path],
  });
  if (resolvedAgent.rootKey == null) throw new Error(`The agent doesn't have a root key yet`);
  const cert = await Certificate.create({
    certificate: response.certificate,
    rootKey: resolvedAgent.rootKey,
    canisterId: ecid,
<<<<<<< HEAD
  });
  expect(cert.lookup([strToUtf8('Time')])).toEqual({
    status: LookupStatus.Unknown,
  });
  expect(cert.lookup([strToUtf8('Time')])).toEqual({ status: LookupStatus.Unknown });
=======
  });
  expect(cert.lookup([new TextEncoder().encode('Time')])).toEqual({
    status: LookupStatus.Unknown,
  });
>>>>>>> 524ba91c

  let rawTime = cert.lookup(path);

  expect(rawTime.status).toEqual(LookupStatus.Found);
  rawTime = rawTime as LookupResultFound;

  expect(rawTime.value).toBeInstanceOf(ArrayBuffer);
  rawTime.value = rawTime.value as ArrayBuffer;

  const decoded = IDL.decode(
    [IDL.Nat],
    bufFromBufLike(
      new Uint8Array([
        ...new TextEncoder().encode('DIDL\x00\x01\x7d'),
        ...(new Uint8Array(rawTime.value) || []),
      ]),
    ),
  )[0];
  // eslint-disable-next-line @typescript-eslint/no-explicit-any
  const time = Number(decoded as any) / 1e9;
  // The diff between decoded time and local time is within 5s
  expect(Math.abs(time - now) < 5).toBe(true);
});

test('read_state with passed request', async () => {
  const resolvedAgent = await agent;
  const now = Date.now() / 1000;
<<<<<<< HEAD
  const path = [strToUtf8('time')];
=======
  const path = [new TextEncoder().encode('time')];
>>>>>>> 524ba91c
  const canisterId = await getDefaultEffectiveCanisterId();
  const request = await resolvedAgent.createReadStateRequest({ paths: [path] });
  const response = await resolvedAgent.readState(canisterId, { paths: [path] }, undefined, request);
  if (resolvedAgent.rootKey == null) throw new Error(`The agent doesn't have a root key yet`);
  const cert = await Certificate.create({
    certificate: response.certificate,
    rootKey: resolvedAgent.rootKey,
    canisterId: canisterId,
  });
<<<<<<< HEAD
  expect(cert.lookup([strToUtf8('Time')])).toEqual({
=======
  expect(cert.lookup([new TextEncoder().encode('Time')])).toEqual({
>>>>>>> 524ba91c
    status: LookupStatus.Unknown,
  });

  let rawTime = cert.lookup(path);

  expect(rawTime.status).toEqual(LookupStatus.Found);
  rawTime = rawTime as LookupResultFound;

  expect(rawTime.value).toBeInstanceOf(ArrayBuffer);
  rawTime.value = rawTime.value as ArrayBuffer;

  const decoded = IDL.decode(
    [IDL.Nat],
    bufFromBufLike(
      new Uint8Array([
        ...new TextEncoder().encode('DIDL\x00\x01\x7d'),
        ...(new Uint8Array(rawTime.value) || []),
      ]),
    ),
  )[0];
  // eslint-disable-next-line @typescript-eslint/no-explicit-any
  const time = Number(decoded as any) / 1e9;
  // The diff between decoded time and local time is within 5s
  expect(Math.abs(time - now) < 5).toBe(true);
});

test('withOptions', async () => {
  // Make sure this fails.
  await expect(
    (async () => {
      const canisterActor = await getManagementCanister({
        agent: await agent,
      });
      await (canisterActor.provisional_create_canister_with_cycles as ActorMethod).withOptions({
        canisterId: 'abcde-gghhi',
      })({ amount: [BigInt(1e12)], settings: [] });
    })(),
  ).rejects.toThrow();

  // Make sure this doesn't fail.
  await getManagementCanister({
    agent: await agent,
  }).provisional_create_canister_with_cycles({
    amount: [BigInt(1e12)],
    settings: [],
    specified_id: [],
    sender_canister_version: [],
  });
});<|MERGE_RESOLUTION|>--- conflicted
+++ resolved
@@ -18,12 +18,8 @@
  * @returns the default effective canister id
  */
 export async function getDefaultEffectiveCanisterId() {
-  const res = await fetch('http://localhost:4943/_/topology'); //?
-<<<<<<< HEAD
+  const res = await fetch('http://localhost:4943/_/topology');
   const data = await res.json();
-=======
-  const data = await res.json(); //?
->>>>>>> 524ba91c
   const id = data['default_effective_canister_id']['canister_id'];
   // decode from base64
   const decoded = Buffer.from(id, 'base64').toString('hex');
@@ -46,11 +42,7 @@
   const ecid = await getDefaultEffectiveCanisterId();
   const resolvedAgent = await agent;
   const now = Date.now() / 1000;
-<<<<<<< HEAD
   const path = [strToUtf8('time')];
-=======
-  const path = [new TextEncoder().encode('time')];
->>>>>>> 524ba91c
   const response = await resolvedAgent.readState(ecid, {
     paths: [path],
   });
@@ -59,18 +51,11 @@
     certificate: response.certificate,
     rootKey: resolvedAgent.rootKey,
     canisterId: ecid,
-<<<<<<< HEAD
   });
   expect(cert.lookup([strToUtf8('Time')])).toEqual({
     status: LookupStatus.Unknown,
   });
   expect(cert.lookup([strToUtf8('Time')])).toEqual({ status: LookupStatus.Unknown });
-=======
-  });
-  expect(cert.lookup([new TextEncoder().encode('Time')])).toEqual({
-    status: LookupStatus.Unknown,
-  });
->>>>>>> 524ba91c
 
   let rawTime = cert.lookup(path);
 
@@ -98,11 +83,7 @@
 test('read_state with passed request', async () => {
   const resolvedAgent = await agent;
   const now = Date.now() / 1000;
-<<<<<<< HEAD
   const path = [strToUtf8('time')];
-=======
-  const path = [new TextEncoder().encode('time')];
->>>>>>> 524ba91c
   const canisterId = await getDefaultEffectiveCanisterId();
   const request = await resolvedAgent.createReadStateRequest({ paths: [path] });
   const response = await resolvedAgent.readState(canisterId, { paths: [path] }, undefined, request);
@@ -112,11 +93,7 @@
     rootKey: resolvedAgent.rootKey,
     canisterId: canisterId,
   });
-<<<<<<< HEAD
   expect(cert.lookup([strToUtf8('Time')])).toEqual({
-=======
-  expect(cert.lookup([new TextEncoder().encode('Time')])).toEqual({
->>>>>>> 524ba91c
     status: LookupStatus.Unknown,
   });
 
