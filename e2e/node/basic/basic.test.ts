--- conflicted
+++ resolved
@@ -1,18 +1,7 @@
-<<<<<<< HEAD
-import {
-  blobFromText,
-  Certificate,
-  getManagementCanister,
-  IDL,
-} from "@dfinity/agent";
-import { Principal } from "@dfinity/principal";
-import agent from "../utils/agent";
-import { Buffer } from "buffer/";
-=======
-import { blobFromText, Certificate, getManagementCanister, IDL, Principal } from '@dfinity/agent';
+import { blobFromText, Certificate, getManagementCanister, IDL } from '@dfinity/agent';
+import { Principal } from '@dfinity/principal';
 import agent from '../utils/agent';
 import { Buffer } from 'buffer/';
->>>>>>> 4164ea98
 
 test('read_state', async () => {
   const resolvedAgent = await agent;
