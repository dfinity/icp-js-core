// Vitest Snapshot v1, https://vitest.dev/guide/snapshot.html

exports[`syncTime > on async creation > should sync time on when enabled > V4 read state body one 1`] = `
{
  "content": {
    "ingress_expiry": 1746103140000000000n,
    "paths": [
      [
        {
          "data": [
            116,
            105,
            109,
            101,
          ],
          "type": "Buffer",
        },
      ],
    ],
    "request_type": "read_state",
    "sender": Any<Uint8Array>,
  },
}
`;

exports[`syncTime > on async creation > should sync time on when enabled > V4 read state body three 1`] = `
{
  "content": {
    "ingress_expiry": 1746103140000000000n,
    "paths": [
      [
        {
          "data": [
            116,
            105,
            109,
            101,
          ],
          "type": "Buffer",
        },
      ],
    ],
    "request_type": "read_state",
    "sender": Any<Uint8Array>,
  },
}
`;

exports[`syncTime > on async creation > should sync time on when enabled > V4 read state body two 1`] = `
{
  "content": {
    "ingress_expiry": 1746103140000000000n,
    "paths": [
      [
        {
          "data": [
            116,
            105,
            109,
            101,
          ],
          "type": "Buffer",
        },
      ],
    ],
    "request_type": "read_state",
    "sender": Any<Uint8Array>,
  },
}
`;

exports[`syncTime > on error > should not sync time by default > V4 call body 1`] = `
{
  "content": {
    "arg": {
      "data": [
        68,
        73,
        68,
        76,
        0,
        1,
        113,
        5,
        119,
        111,
        114,
        108,
        100,
      ],
      "type": "Buffer",
    },
    "canister_id": {
      "data": [
        255,
        255,
        255,
        255,
        255,
        144,
        0,
        1,
        1,
        1,
      ],
      "type": "Buffer",
    },
    "ingress_expiry": 1746103140000000000n,
    "method_name": "greet",
    "nonce": Any<Uint8Array>,
    "request_type": "call",
    "sender": Any<Uint8Array>,
  },
  "sender_pubkey": Any<Uint8Array>,
  "sender_sig": Any<Uint8Array>,
}
`;

<<<<<<< HEAD
exports[`syncTime > on error > should sync time when the local time does not match the subnet time > V3 call body 1`] = `
=======
exports[`syncTime > on error > should sync time when the local time does not match the subnet time > V2 read state body one 1`] = `
{
  "content": {
    "ingress_expiry": 1746103140000000000n,
    "paths": [
      [
        {
          "data": [
            116,
            105,
            109,
            101,
          ],
          "type": "Buffer",
        },
      ],
    ],
    "request_type": "read_state",
    "sender": Any<Uint8Array>,
  },
}
`;

exports[`syncTime > on error > should sync time when the local time does not match the subnet time > V4 call body 1`] = `
>>>>>>> 80c86bd4
{
  "content": {
    "arg": {
      "data": [
        68,
        73,
        68,
        76,
        0,
        1,
        113,
        5,
        119,
        111,
        114,
        108,
        100,
      ],
      "type": "Buffer",
    },
    "canister_id": {
      "data": [
        255,
        255,
        255,
        255,
        255,
        144,
        0,
        1,
        1,
        1,
      ],
      "type": "Buffer",
    },
    "ingress_expiry": 1746103140000000000n,
    "method_name": "greet",
    "nonce": Any<Uint8Array>,
    "request_type": "call",
    "sender": Any<Uint8Array>,
  },
  "sender_pubkey": Any<Uint8Array>,
  "sender_sig": Any<Uint8Array>,
}
`;

<<<<<<< HEAD
exports[`syncTime > on error > should sync time when the local time does not match the subnet time > V3 read state body one 1`] = `
{
  "content": {
    "ingress_expiry": 1746103140000000000n,
    "paths": [
      [
        {
          "data": [
            116,
            105,
            109,
            101,
          ],
          "type": "Buffer",
        },
      ],
    ],
    "request_type": "read_state",
    "sender": Any<Uint8Array>,
  },
}
`;

exports[`syncTime > on error > should sync time when the local time does not match the subnet time > V3 read state body three 1`] = `
=======
exports[`syncTime > on error > should sync time when the local time does not match the subnet time > V4 read state body three 1`] = `
>>>>>>> 80c86bd4
{
  "content": {
    "ingress_expiry": 1746103140000000000n,
    "paths": [
      [
        {
          "data": [
            116,
            105,
            109,
            101,
          ],
          "type": "Buffer",
        },
      ],
    ],
    "request_type": "read_state",
    "sender": Any<Uint8Array>,
  },
}
`;

exports[`syncTime > on error > should sync time when the local time does not match the subnet time > V4 read state body two 1`] = `
{
  "content": {
    "ingress_expiry": 1746103140000000000n,
    "paths": [
      [
        {
          "data": [
            116,
            105,
            109,
            101,
          ],
          "type": "Buffer",
        },
      ],
    ],
    "request_type": "read_state",
    "sender": Any<Uint8Array>,
  },
}
`;

exports[`syncTime > on first call > should not sync time by default > V4 call body 1`] = `
{
  "content": {
    "arg": {
      "data": [
        68,
        73,
        68,
        76,
        0,
        1,
        113,
        5,
        119,
        111,
        114,
        108,
        100,
      ],
      "type": "Buffer",
    },
    "canister_id": {
      "data": [
        255,
        255,
        255,
        255,
        255,
        144,
        0,
        1,
        1,
        1,
      ],
      "type": "Buffer",
    },
    "ingress_expiry": 1746103140000000000n,
    "method_name": "greet",
    "nonce": Any<Uint8Array>,
    "request_type": "call",
    "sender": Any<Uint8Array>,
  },
  "sender_pubkey": Any<Uint8Array>,
  "sender_sig": Any<Uint8Array>,
}
`;

exports[`syncTime > on first call > should not sync time when explicitly disabled > V4 call body 1`] = `
{
  "content": {
    "arg": {
      "data": [
        68,
        73,
        68,
        76,
        0,
        1,
        113,
        5,
        119,
        111,
        114,
        108,
        100,
      ],
      "type": "Buffer",
    },
    "canister_id": {
      "data": [
        255,
        255,
        255,
        255,
        255,
        144,
        0,
        1,
        1,
        1,
      ],
      "type": "Buffer",
    },
    "ingress_expiry": 1746103140000000000n,
    "method_name": "greet",
    "nonce": Any<Uint8Array>,
    "request_type": "call",
    "sender": Any<Uint8Array>,
  },
  "sender_pubkey": Any<Uint8Array>,
  "sender_sig": Any<Uint8Array>,
}
`;

exports[`syncTime > on first call > should sync time when enabled > V4 call body 1`] = `
{
  "content": {
    "arg": {
      "data": [
        68,
        73,
        68,
        76,
        0,
        1,
        113,
        5,
        119,
        111,
        114,
        108,
        100,
      ],
      "type": "Buffer",
    },
    "canister_id": {
      "data": [
        255,
        255,
        255,
        255,
        255,
        144,
        0,
        1,
        1,
        1,
      ],
      "type": "Buffer",
    },
    "ingress_expiry": 1746103140000000000n,
    "method_name": "greet",
    "nonce": Any<Uint8Array>,
    "request_type": "call",
    "sender": Any<Uint8Array>,
  },
  "sender_pubkey": Any<Uint8Array>,
  "sender_sig": Any<Uint8Array>,
}
`;

exports[`syncTime > on first call > should sync time when enabled > V4 read state body one 1`] = `
{
  "content": {
    "ingress_expiry": 1746103140000000000n,
    "paths": [
      [
        {
          "data": [
            116,
            105,
            109,
            101,
          ],
          "type": "Buffer",
        },
      ],
    ],
    "request_type": "read_state",
    "sender": Any<Uint8Array>,
  },
}
`;

exports[`syncTime > on first call > should sync time when enabled > V4 read state body three 1`] = `
{
  "content": {
    "ingress_expiry": 1746103140000000000n,
    "paths": [
      [
        {
          "data": [
            116,
            105,
            109,
            101,
          ],
          "type": "Buffer",
        },
      ],
    ],
    "request_type": "read_state",
    "sender": Any<Uint8Array>,
  },
}
`;

exports[`syncTime > on first call > should sync time when enabled > V4 read state body two 1`] = `
{
  "content": {
    "ingress_expiry": 1746103140000000000n,
    "paths": [
      [
        {
          "data": [
            116,
            105,
            109,
            101,
          ],
          "type": "Buffer",
        },
      ],
    ],
    "request_type": "read_state",
    "sender": Any<Uint8Array>,
  },
}
`;<|MERGE_RESOLUTION|>--- conflicted
+++ resolved
@@ -24,29 +24,6 @@
 `;
 
 exports[`syncTime > on async creation > should sync time on when enabled > V4 read state body three 1`] = `
-{
-  "content": {
-    "ingress_expiry": 1746103140000000000n,
-    "paths": [
-      [
-        {
-          "data": [
-            116,
-            105,
-            109,
-            101,
-          ],
-          "type": "Buffer",
-        },
-      ],
-    ],
-    "request_type": "read_state",
-    "sender": Any<Uint8Array>,
-  },
-}
-`;
-
-exports[`syncTime > on async creation > should sync time on when enabled > V4 read state body two 1`] = `
 {
   "content": {
     "ingress_expiry": 1746103140000000000n,
@@ -116,9 +93,29 @@
 }
 `;
 
-<<<<<<< HEAD
-exports[`syncTime > on error > should sync time when the local time does not match the subnet time > V3 call body 1`] = `
-=======
+exports[`syncTime > on error > should sync time when the local time does not match the subnet time > V3 read state body one 1`] = `
+{
+  "content": {
+    "ingress_expiry": 1746103140000000000n,
+    "paths": [
+      [
+        {
+          "data": [
+            116,
+            105,
+            109,
+            101,
+          ],
+          "type": "Buffer",
+        },
+      ],
+    ],
+    "request_type": "read_state",
+    "sender": Any<Uint8Array>,
+  },
+}
+`;
+
 exports[`syncTime > on error > should sync time when the local time does not match the subnet time > V2 read state body one 1`] = `
 {
   "content": {
@@ -143,7 +140,6 @@
 `;
 
 exports[`syncTime > on error > should sync time when the local time does not match the subnet time > V4 call body 1`] = `
->>>>>>> 80c86bd4
 {
   "content": {
     "arg": {
@@ -190,34 +186,7 @@
 }
 `;
 
-<<<<<<< HEAD
-exports[`syncTime > on error > should sync time when the local time does not match the subnet time > V3 read state body one 1`] = `
-{
-  "content": {
-    "ingress_expiry": 1746103140000000000n,
-    "paths": [
-      [
-        {
-          "data": [
-            116,
-            105,
-            109,
-            101,
-          ],
-          "type": "Buffer",
-        },
-      ],
-    ],
-    "request_type": "read_state",
-    "sender": Any<Uint8Array>,
-  },
-}
-`;
-
-exports[`syncTime > on error > should sync time when the local time does not match the subnet time > V3 read state body three 1`] = `
-=======
 exports[`syncTime > on error > should sync time when the local time does not match the subnet time > V4 read state body three 1`] = `
->>>>>>> 80c86bd4
 {
   "content": {
     "ingress_expiry": 1746103140000000000n,
