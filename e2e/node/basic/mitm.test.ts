--- conflicted
+++ resolved
@@ -11,7 +11,6 @@
 if (!process.env['MITM']) {
   mitmTest = test.skip;
 }
-<<<<<<< HEAD
 
 mitmTest('mitm greet', { timeout: 30000 }, async () => {
   const counter = createActor('tnnnb-2yaaa-aaaab-qaiiq-cai', {
@@ -29,28 +28,6 @@
   }
   expect(await counter.queryGreet('counter')).toEqual('Hullo, counter!');
 });
-=======
-mitmTest(
-  'mitm greet',
-  async () => {
-    const counter = createActor('tnnnb-2yaaa-aaaab-qaiiq-cai', {
-      agent: await makeAgent({
-        host: 'http://127.0.0.1:8888',
-        verifyQuerySignatures: false,
-      }),
-    });
-    expect.assertions(3);
-    try {
-      await counter.greet('counter');
-    } catch (error) {
-      expect(error).toBeInstanceOf(TrustError);
-      expect(error.cause.code).toBeInstanceOf(CertificateVerificationErrorCode);
-    }
-    expect(await counter.queryGreet('counter')).toEqual('Hullo, counter!');
-  },
-  { timeout: 30000 },
-);
->>>>>>> 5fa17f1c
 
 mitmTest('mitm with query verification', async () => {
   const counter = createActor('tnnnb-2yaaa-aaaab-qaiiq-cai', {
