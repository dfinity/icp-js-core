import {
  EmptyHashTree,
  ForkHashTree,
  HashTree,
  LabeledHashTree,
  LeafHashTree,
  NodeHash,
  NodeLabel,
  NodeType,
  NodeValue,
  PrunedHashTree,
  RequestId,
  RequestStatusResponseStatus,
<<<<<<< HEAD
  Cbor,
} from '@dfinity/icp/agent';
import { lebEncode } from '@dfinity/icp/candid';
import { Ed25519KeyIdentity } from '@dfinity/icp/identity';
=======
} from '@icp-sdk/core/agent';
import { lebEncode } from '@icp-sdk/core/candid';
>>>>>>> 282fef96
import { hexToBytes, utf8ToBytes } from '@noble/hashes/utils';

/**
 * Creates an empty hash tree.
 * @returns {EmptyHashTree} An empty hash tree.
 */
export function empty(): EmptyHashTree {
  return [NodeType.Empty];
}

/**
 * Creates a fork hash tree with two branches.
 * @param {HashTree} l - The left branch of the fork.
 * @param {HashTree} r - The right branch of the fork.
 * @returns {ForkHashTree} A fork hash tree.
 */
export function fork(l: HashTree, r: HashTree): ForkHashTree {
  return [NodeType.Fork, l, r];
}

/**
 * Creates a labeled hash tree.
 * @param {string | Uint8Array | NodeLabel} l - The label for the tree.
 * @param {HashTree} e - The subtree associated with the label.
 * @returns {LabeledHashTree} A labeled hash tree.
 */
export function labeled(l: string | Uint8Array | NodeLabel, e: HashTree): LabeledHashTree {
  const coerced = (typeof l === 'string' ? utf8ToBytes(l) : l) as NodeLabel;

  return [NodeType.Labeled, coerced, e];
}

/**
 * Creates a leaf hash tree.
 * @param {string | Uint8Array | NodeValue} e - The value of the leaf.
 * @returns {LeafHashTree} A leaf hash tree.
 */
export function leaf(e: string | Uint8Array | NodeValue): LeafHashTree {
  const coerced = (typeof e === 'string' ? utf8ToBytes(e) : e) as NodeValue;

  return [NodeType.Leaf, coerced];
}

/**
 * Creates a pruned hash tree.
 * @param {string} e - The hexadecimal string representing the pruned node.
 * @returns {PrunedHashTree} A pruned hash tree.
 */
export function pruned(e: string): PrunedHashTree {
  return [NodeType.Pruned, hexToBytes(e) as NodeHash];
}

/**
 * Encodes a date into a LEB128 encoded Uint8Array.
 * @param {Date} date - The date to encode.
 * @returns {Uint8Array} A LEB128 encoded Uint8Array.
 */
export function time(date: Date): Uint8Array {
  return new Uint8Array(lebEncode(date.getTime() * 1_000_000));
}

interface ReplyTreeOptions {
  requestId: string | Uint8Array | RequestId;
  reply: string | Uint8Array;
  date: Date;
}

/**
 * Creates a reply hash tree for a request.
 * @param {ReplyTreeOptions} options - The options for the reply tree.
 * @param {string | Uint8Array | RequestId} options.requestId - The ID of the request.
 * @param {string | Uint8Array} options.reply - The reply content.
 * @param {Date} options.date - The timestamp of the reply.
 * @returns {HashTree} A reply hash tree.
 */
export function createReplyTree({ requestId, reply, date }: ReplyTreeOptions): HashTree {
  // prettier-ignore
  return fork(
    labeled('request_status',
      labeled(requestId,
        fork(
          labeled('status', leaf(RequestStatusResponseStatus.Replied)),
          labeled('reply', leaf(reply)),
        ),
      ),
    ),
    createTimeTree(date),
  );
}

/**
 * Creates a time hash tree.
 * @param {Date} date - The timestamp for the tree.
 * @returns {HashTree} A time hash tree.
 */
export function createTimeTree(date: Date): HashTree {
  return labeled('time', leaf(time(date)));
}

interface SubnetTreeOptions {
  subnetId: Uint8Array;
  nodeIdentity: Ed25519KeyIdentity;
  canisterRanges: Array<[Uint8Array, Uint8Array]>;
  date: Date;
}

/**
 * Creates a subnet hash tree.
 * @param {SubnetTreeOptions} options - The options for the subnet tree.
 * @param {Uint8Array} options.subnetId - The ID of the subnet.
 * @param {Ed25519KeyIdentity} options.nodeIdentity - The identity of the node.
 * @param {Array<[Uint8Array, Uint8Array]>} options.canisterRanges - The canister ranges for the subnet.
 * @param {Date} options.date - The timestamp for the tree.
 * @returns {HashTree} A subnet hash tree.
 */
export function createSubnetTree({
  subnetId,
  nodeIdentity,
  canisterRanges,
  date,
}: SubnetTreeOptions): HashTree {
  // prettier-ignore
  return fork(
    labeled('subnet',
      labeled(subnetId,
        fork(
          labeled('canister_ranges', leaf(Cbor.encode(canisterRanges))),
          labeled('node',
            labeled(nodeIdentity.getPrincipal().toUint8Array(),
              labeled('public_key', leaf(nodeIdentity.getPublicKey().toDer())),
            ),
          ),
        ),
      ),
    ),
    createTimeTree(date),
  );
}<|MERGE_RESOLUTION|>--- conflicted
+++ resolved
@@ -11,15 +11,10 @@
   PrunedHashTree,
   RequestId,
   RequestStatusResponseStatus,
-<<<<<<< HEAD
   Cbor,
-} from '@dfinity/icp/agent';
-import { lebEncode } from '@dfinity/icp/candid';
-import { Ed25519KeyIdentity } from '@dfinity/icp/identity';
-=======
 } from '@icp-sdk/core/agent';
 import { lebEncode } from '@icp-sdk/core/candid';
->>>>>>> 282fef96
+import { Ed25519KeyIdentity } from '@icp-sdk/core/identity';
 import { hexToBytes, utf8ToBytes } from '@noble/hashes/utils';
 
 /**
