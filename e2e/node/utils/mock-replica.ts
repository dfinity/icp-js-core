import express, { Express, Request, Response } from 'express';
import {
  CallRequest,
  Cbor,
  requestIdOf,
  SubmitRequestType,
  v3ResponseBody,
  calculateIngressExpiry,
  Cert,
  reconstruct,
  domain_sep,
  Nonce,
  RequestId,
  ReadStateResponse,
  HashTree,
  Signed,
  UnSigned,
  ReadStateRequest,
<<<<<<< HEAD
  QueryRequest,
  hashOfMap,
  QueryResponseReplied,
  IC_RESPONSE_DOMAIN_SEPARATOR,
  QueryResponseStatus,
  ReadRequestType,
} from '@dfinity/agent';
import { Principal } from '@dfinity/principal';
=======
} from '@dfinity/icp/agent';
import { Principal } from '@dfinity/icp/principal';
>>>>>>> c5dfbe4c
import { Mock, vi } from 'vitest';
import { createReplyTree, createSubnetTree, createTimeTree } from './tree';
import { randomKeyPair, signBls, KeyPair } from './identity';
import { concatBytes, toBytes } from '@noble/hashes/utils';
import { Ed25519KeyIdentity } from '@dfinity/identity';

export enum MockReplicaSpyType {
  CallV3 = 'CallV3',
  ReadStateV2 = 'ReadStateV2',
  QueryV2 = 'QueryV2',
}

export type MockReplicaRequest = Request<{ canisterId: string }, Uint8Array, Uint8Array>;
export type MockReplicaResponse = Response<Uint8Array | string>;

export type MockReplicaSpyImpl = (req: MockReplicaRequest, res: MockReplicaResponse) => void;
export type MockReplicaSpy = Mock<MockReplicaSpyImpl>;

export interface MockReplicaSpies {
  [MockReplicaSpyType.CallV3]?: MockReplicaSpy;
  [MockReplicaSpyType.ReadStateV2]?: MockReplicaSpy;
  [MockReplicaSpyType.QueryV2]?: MockReplicaSpy;
}

function fallbackSpyImpl(spyType: MockReplicaSpyType, canisterId: string): MockReplicaSpyImpl {
  return (_req, res) => {
    res
      .status(500)
      .send(`No implementation defined for ${spyType} spy on canisterId: ${canisterId}.`);
  };
}

export class MockReplica {
  readonly #listeners: Map<string, MockReplicaSpies> = new Map();

  private constructor(
    app: Express,
    public readonly address: string,
  ) {
    app.use(express.raw({ type: 'application/cbor' }));
    app.post(
      '/api/v3/canister/:canisterId/call',
      this.#createEndpointSpy(MockReplicaSpyType.CallV3),
    );
    app.post(
      '/api/v2/canister/:canisterId/read_state',
      this.#createEndpointSpy(MockReplicaSpyType.ReadStateV2),
    );
    app.post(
      '/api/v2/canister/:canisterId/query',
      this.#createEndpointSpy(MockReplicaSpyType.QueryV2),
    );
  }

  public static async create(): Promise<MockReplica> {
    const app = express();

    return new Promise(resolve => {
      const server = app.listen(0, 'localhost', () => {
        const address = server.address();
        if (address === null) {
          throw new Error('Failed to get server address.');
        }

        const strAddress =
          typeof address === 'string' ? address : `http://localhost:${address.port}`;

        const mockReplica = new MockReplica(app, strAddress);
        resolve(mockReplica);
      });
    });
  }

  public setV3CallSpyImplOnce(canisterId: string, impl: MockReplicaSpyImpl): void {
    this.#setSpyImplOnce(canisterId, MockReplicaSpyType.CallV3, impl);
  }

  public setV2ReadStateSpyImplOnce(canisterId: string, impl: MockReplicaSpyImpl): void {
    this.#setSpyImplOnce(canisterId, MockReplicaSpyType.ReadStateV2, impl);
  }

  public setV2QuerySpyImplOnce(canisterId: string, impl: MockReplicaSpyImpl): void {
    this.#setSpyImplOnce(canisterId, MockReplicaSpyType.QueryV2, impl);
  }

  public getV3CallSpy(canisterId: string): MockReplicaSpy {
    return this.#getSpy(canisterId, MockReplicaSpyType.CallV3);
  }

  public getV2ReadStateSpy(canisterId: string): MockReplicaSpy {
    return this.#getSpy(canisterId, MockReplicaSpyType.ReadStateV2);
  }

  public getV2QuerySpy(canisterId: string): MockReplicaSpy {
    return this.#getSpy(canisterId, MockReplicaSpyType.QueryV2);
  }

  public getV3CallReq(canisterId: string, callNumber: number): Signed<CallRequest> {
    const [req] = this.#getCallParams(canisterId, callNumber, MockReplicaSpyType.CallV3);

    return Cbor.decode<Signed<CallRequest>>(req.body);
  }

  public getV2ReadStateReq(canisterId: string, callNumber: number): UnSigned<ReadStateRequest> {
    const [req] = this.#getCallParams(canisterId, callNumber, MockReplicaSpyType.ReadStateV2);

    return Cbor.decode<UnSigned<ReadStateRequest>>(req.body);
  }

  public getV2QueryReq(canisterId: string, callNumber: number): UnSigned<QueryRequest> {
    const [req] = this.#getCallParams(canisterId, callNumber, MockReplicaSpyType.QueryV2);

    return Cbor.decode<UnSigned<QueryRequest>>(req.body);
  }

  #createEndpointSpy(spyType: MockReplicaSpyType): MockReplicaSpyImpl {
    return (req, res) => {
      const { canisterId } = req.params;

      const canisterSpies = this.#listeners.get(canisterId);
      if (!canisterSpies) {
        res.status(500).send(`No listeners defined for canisterId: ${canisterId}.`);
        return;
      }

      const spy = canisterSpies[spyType];
      if (!spy) {
        res.status(500).send(`No ${spyType} spy defined for canisterId: ${canisterId}.`);
        return;
      }

      // add fallback implementation to return 500 if the spy runs out of implementations
      spy.mockImplementation(fallbackSpyImpl(spyType, canisterId));

      spy(req, res);
    };
  }

  #setSpyImplOnce(canisterId: string, spyType: MockReplicaSpyType, impl: MockReplicaSpyImpl): void {
    const map: MockReplicaSpies = this.#listeners.get(canisterId.toString()) ?? {};
    const spy = map[spyType] ?? vi.fn();

    spy.mockImplementationOnce(impl);

    map[spyType] = spy;
    this.#listeners.set(canisterId.toString(), map);
  }

  #getSpy(canisterId: string, spyType: MockReplicaSpyType): MockReplicaSpy {
    const canisterSpies = this.#listeners.get(canisterId);
    if (!canisterSpies) {
      throw new Error(`No listeners defined for canisterId: ${canisterId}.`);
    }

    const spy = canisterSpies[spyType];
    if (!spy) {
      throw new Error(`No ${spyType} spy defined for canisterId: ${canisterId}.`);
    }

    return spy;
  }

  #getCallParams(
    canisterId: string,
    callNumber: number,
    spyType: MockReplicaSpyType,
  ): [MockReplicaRequest, MockReplicaResponse] {
    const spy = this.#getSpy(canisterId, spyType);
    if (!spy.mock.calls.length) {
      throw new Error(`No calls found for canisterId: ${canisterId}.`);
    }

    const callParams = spy.mock.calls[callNumber];
    if (!callParams) {
      throw new Error(
        `No call params found for canisterId: ${canisterId}, callNumber: ${callNumber}. Actual number of calls is ${spy.mock.calls.length}.`,
      );
    }
    if (!callParams[0]) {
      throw new Error(`No request found for canisterId: ${canisterId}, callNumber: ${callNumber}.`);
    }
    if (!callParams[1]) {
      throw new Error(
        `No response found for canisterId: ${canisterId}, callNumber: ${callNumber}.`,
      );
    }

    return callParams;
  }
}

interface V3ResponseOptions {
  canisterId: Principal | string;
  methodName: string;
  arg: Uint8Array;
  sender: Principal | string;
  ingressExpiryInMinutes?: number;
  timeDiffMsecs?: number;
  reply?: string | Uint8Array;
  keyPair?: KeyPair;
  date?: Date;
  nonce?: Nonce;
}

interface V3Response {
  responseBody: Uint8Array;
  requestId: RequestId;
}

/**
 * Prepares a version 3 response for a canister call.
 * @param {V3ResponseOptions} options - The options for preparing the response.
 * @param {string} options.canisterId - The ID of the canister.
 * @param {string} options.methodName - The name of the method being called.
 * @param {Uint8Array} options.arg - The arguments for the method call.
 * @param {string} options.sender - The principal ID of the sender.
 * @param {number} options.ingressExpiryInMinutes - The ingress expiry time in minutes.
 * @param {number} options.timeDiffMsecs - The time difference in milliseconds.
 * @param {Uint8Array} options.reply - The reply payload.
 * @param {KeyPair} options.keyPair - The key pair for signing.
 * @param {Date} options.date - The date of the request.
 * @param {Uint8Array} options.nonce - The nonce for the request.
 * @returns {Promise<V3Response>} A promise that resolves to the prepared response.
 */
export async function prepareV3Response({
  canisterId,
  methodName,
  arg,
  sender,
  ingressExpiryInMinutes,
  timeDiffMsecs,
  reply,
  keyPair,
  date,
  nonce,
}: V3ResponseOptions): Promise<V3Response> {
  canisterId = Principal.from(canisterId);
  sender = Principal.from(sender);
  ingressExpiryInMinutes = ingressExpiryInMinutes ?? 5;
  timeDiffMsecs = timeDiffMsecs ?? 0;
  reply = reply ?? new Uint8Array();
  keyPair = keyPair ?? randomKeyPair();
  date = date ?? new Date();

  const ingressExpiry = calculateIngressExpiry(ingressExpiryInMinutes, timeDiffMsecs);
  const callRequest: CallRequest = {
    request_type: SubmitRequestType.Call,
    canister_id: canisterId,
    method_name: methodName,
    arg,
    sender,
    ingress_expiry: ingressExpiry,
    nonce,
  };
  const requestId = requestIdOf(callRequest);

  const tree = createReplyTree({
    requestId,
    reply,
    date,
  });
  const signature = await signTree(tree, keyPair);

  const cert: Cert = {
    tree,
    signature,
  };
  const responseBody: v3ResponseBody = {
    certificate: Cbor.encode(cert),
  };

  return {
    responseBody: Cbor.encode(responseBody),
    requestId,
  };
}

export interface V2ReadStateTimeOptions {
  keyPair?: KeyPair;
  date?: Date;
}

export interface V2ReadStateResponse {
  responseBody: Uint8Array;
}

/**
 * Prepares a version 2 read state time response.
 * @param {V2ReadStateTimeOptions} options - The options for preparing the response.
 * @param {Date} options.date - The date for the response.
 * @param {KeyPair} options.keyPair - The key pair for signing.
 * @returns {Promise<V2ReadStateResponse>} A promise that resolves to the prepared response.
 */
export async function prepareV2ReadStateTimeResponse({
  date,
  keyPair,
}: V2ReadStateTimeOptions): Promise<V2ReadStateResponse> {
  keyPair = keyPair ?? randomKeyPair();
  date = date ?? new Date();

  const tree = createTimeTree(date);
  const signature = await signTree(tree, keyPair);

  const cert: Cert = {
    tree,
    signature,
  };
  const responseBody: ReadStateResponse = {
    certificate: Cbor.encode(cert),
  };

  return {
    responseBody: Cbor.encode(responseBody),
  };
}

interface V2ReadStateSubnetOptions {
  nodeIdentity: Ed25519KeyIdentity;
  canisterRanges: Array<[Uint8Array, Uint8Array]>;
  keyPair?: KeyPair;
  date?: Date;
}

/**
 * Prepares a version 2 read state subnet response.
 * @param {V2ReadStateSubnetOptions} options - The options for preparing the response.
 * @param {Ed25519KeyIdentity} options.nodeIdentity - The identity of the node.
 * @param {Array<[Uint8Array, Uint8Array]>} options.canisterRanges - The canister ranges for the subnet.
 * @param {KeyPair} options.keyPair - The key pair for signing.
 * @param {Date} options.date - The date for the response.
 * @returns {Promise<V2ReadStateResponse>} A promise that resolves to the prepared response.
 */
export async function prepareV2ReadStateSubnetResponse({
  nodeIdentity,
  canisterRanges,
  keyPair,
  date,
}: V2ReadStateSubnetOptions): Promise<V2ReadStateResponse> {
  keyPair = keyPair ?? randomKeyPair();
  date = date ?? new Date();

  const subnetId = Principal.selfAuthenticating(keyPair.publicKeyDer).toUint8Array();

  const tree = createSubnetTree({
    subnetId,
    nodeIdentity,
    canisterRanges,
    date,
  });
  const signature = await signTree(tree, keyPair);

  const cert: Cert = {
    tree,
    signature,
  };
  const responseBody: ReadStateResponse = {
    certificate: Cbor.encode(cert),
  };

  return {
    responseBody: Cbor.encode(responseBody),
  };
}

interface V2QueryResponseOptions {
  canisterId: Principal | string;
  methodName: string;
  arg: Uint8Array;
  sender: Principal | string;
  nodeIdentity: Ed25519KeyIdentity;
  ingressExpiryInMinutes?: number;
  reply?: string | Uint8Array;
  date?: Date;
}

interface V2QueryResponse {
  responseBody: Uint8Array;
  requestId: RequestId;
}

/**
 * Prepares a version 2 query response.
 * @param {V2QueryResponseOptions} options - The options for preparing the response.
 * @param {string} options.canisterId - The ID of the canister.
 * @param {string} options.methodName - The name of the method being called.
 * @param {Uint8Array} options.arg - The arguments for the method call.
 * @param {string} options.sender - The principal ID of the sender.
 * @param {Ed25519KeyIdentity} options.nodeIdentity - The identity of the node.
 * @param {number} options.ingressExpiryInMinutes - The ingress expiry time in minutes.
 * @param {Uint8Array} options.reply - The reply payload.
 * @param {Date} options.date - The date for the response.
 * @returns {Promise<V2QueryResponse>} A promise that resolves to the prepared response.
 */
export async function prepareV2QueryResponse({
  canisterId,
  methodName,
  arg,
  sender,
  nodeIdentity,
  ingressExpiryInMinutes,
  reply,
  date,
}: V2QueryResponseOptions): Promise<V2QueryResponse> {
  canisterId = Principal.from(canisterId);
  sender = Principal.from(sender);
  ingressExpiryInMinutes = ingressExpiryInMinutes ?? 5;
  const coercedReply = reply ? toBytes(reply) : new Uint8Array();
  date = date ?? new Date();

  const ingressExpiry = calculateIngressExpiry(ingressExpiryInMinutes, 0);
  const queryRequest: QueryRequest = {
    request_type: ReadRequestType.Query,
    canister_id: canisterId,
    method_name: methodName,
    arg,
    sender,
    ingress_expiry: ingressExpiry,
  };

  const requestId = requestIdOf(queryRequest);
  const timestamp = BigInt(date.getTime() * 1_000_000);

  const message = createQueryReplyMessage({
    requestId,
    status: QueryResponseStatus.Replied,
    reply: coercedReply,
    timestamp,
  });
  const signature = await nodeIdentity.sign(message);

  const body: QueryResponseReplied = {
    status: QueryResponseStatus.Replied,
    reply: { arg: coercedReply },
    signatures: [
      {
        timestamp,
        signature,
        identity: nodeIdentity.getPrincipal().toUint8Array(),
      },
    ],
  };

  return {
    responseBody: Cbor.encode(body),
    requestId,
  };
}

function createQueryReplyMessage({
  requestId,
  status,
  reply,
  timestamp,
}: {
  requestId: RequestId;
  status: QueryResponseStatus;
  reply: Uint8Array;
  timestamp: bigint;
}): Uint8Array {
  const hash = hashOfMap({
    status,
    reply: { arg: reply },
    timestamp,
    request_id: requestId,
  });

  return concatBytes(IC_RESPONSE_DOMAIN_SEPARATOR, hash);
}

async function signTree(tree: HashTree, keyPair: KeyPair): Promise<Uint8Array> {
  const rootHash = await reconstruct(tree);
  const msg = concatBytes(domain_sep('ic-state-root'), rootHash);
  return signBls(msg, keyPair.privateKey);
}<|MERGE_RESOLUTION|>--- conflicted
+++ resolved
@@ -16,24 +16,19 @@
   Signed,
   UnSigned,
   ReadStateRequest,
-<<<<<<< HEAD
   QueryRequest,
   hashOfMap,
   QueryResponseReplied,
   IC_RESPONSE_DOMAIN_SEPARATOR,
   QueryResponseStatus,
   ReadRequestType,
-} from '@dfinity/agent';
-import { Principal } from '@dfinity/principal';
-=======
 } from '@dfinity/icp/agent';
 import { Principal } from '@dfinity/icp/principal';
->>>>>>> c5dfbe4c
+import { Ed25519KeyIdentity } from '@dfinity/icp/identity';
 import { Mock, vi } from 'vitest';
 import { createReplyTree, createSubnetTree, createTimeTree } from './tree';
 import { randomKeyPair, signBls, KeyPair } from './identity';
 import { concatBytes, toBytes } from '@noble/hashes/utils';
-import { Ed25519KeyIdentity } from '@dfinity/identity';
 
 export enum MockReplicaSpyType {
   CallV3 = 'CallV3',
