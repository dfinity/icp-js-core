--- conflicted
+++ resolved
@@ -1,11 +1,7 @@
 {
   "private": true,
   "name": "@do-not-publish/ic-node-e2e-tests",
-<<<<<<< HEAD
-  "version": "2.2.1",
-=======
   "version": "2.3.0",
->>>>>>> 2e9efe25
   "type": "module",
   "scripts": {
     "ci": "npm run e2e",
@@ -20,17 +16,10 @@
     "test": ""
   },
   "dependencies": {
-<<<<<<< HEAD
-    "@dfinity/agent": "^2.2.1",
-    "@dfinity/assets": "^2.2.1",
-    "@dfinity/identity": "^2.2.1",
-    "@dfinity/principal": "^2.2.1",
-=======
     "@dfinity/agent": "^2.3.0",
     "@dfinity/assets": "^2.3.0",
     "@dfinity/identity": "^2.3.0",
     "@dfinity/principal": "^2.3.0",
->>>>>>> 2e9efe25
     "whatwg-fetch": "^3.6.2"
   },
   "devDependencies": {
