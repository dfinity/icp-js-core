--- conflicted
+++ resolved
@@ -1,11 +1,7 @@
 {
   "private": true,
   "name": "@do-not-publish/ic-cypress-e2e-tests",
-<<<<<<< HEAD
-  "version": "0.16.1",
-=======
   "version": "0.18.1",
->>>>>>> 67b1e38e
   "scripts": {
     "ci": "npm run e2e",
     "pree2e": "dfx deploy; dfx generate; pm2 --name parcel start npm -- start",
@@ -33,17 +29,10 @@
     "size-limit": "^8.1.0"
   },
   "dependencies": {
-<<<<<<< HEAD
-    "@dfinity/agent": "^0.16.1",
-    "@dfinity/authentication": "^0.14.1",
-    "@dfinity/identity": "^0.16.1",
-    "@dfinity/principal": "^0.16.1",
-=======
     "@dfinity/agent": "^0.18.1",
     "@dfinity/authentication": "^0.14.1",
     "@dfinity/identity": "^0.18.1",
     "@dfinity/principal": "^0.18.1",
->>>>>>> 67b1e38e
     "idb-keyval": "^6.2.0"
   }
 }