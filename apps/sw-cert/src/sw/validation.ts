import {
  blobFromUint8Array,
  blobToUint8Array,
  Cbor as cbor,
  Certificate,
  HashTree,
  HttpAgent,
  lookupPathEx,
  reconstruct,
  Principal,
} from "@dfinity/agent";

/**
 * Validate whether a body is properly certified.
 * @param canisterId The canister ID that provided the resource.
 * @param path The path of the resource requested to be validated (including the prefix `/`).
 * @param body An asset body, as it appears on the HTTP response (not decoded)
 * @param certificate The certificate to validate the .
 * @param tree The merkle tree returned by the canister.
 * @param agent A JavaScript agent that can validate certificates.
 * @param shouldFetchRootKey Whether should fetch the root key if it isn't available.
 * @returns True if the body is valid.
 */
export async function validateBody(
  canisterId: Principal,
  path: string,
  body: ArrayBuffer,
  certificate: ArrayBuffer,
  tree: ArrayBuffer,
  agent: HttpAgent,
  shouldFetchRootKey = false,
): Promise<boolean> {
  const cert = new Certificate({ certificate: blobFromUint8Array(new Uint8Array(certificate)) }, agent);

  // If we're running locally, update the key manually.
<<<<<<< HEAD
  if (isLocal) {
    await agent.fetchRootKey();
=======
  if (shouldFetchRootKey) {
    await cert.fetchRootKey();
>>>>>>> 1fe22e59
  }

  // Make sure the certificate is valid.
  if (!(await cert.verify())) {
    return false;
  }

  const hashTree: HashTree = cbor.decode(new Uint8Array(tree));
  const reconstructed = await reconstruct(hashTree);
  const witness = cert.lookupEx(["canister", blobToUint8Array(canisterId.toBlob()), "certified_data"]);

  if (!witness) {
    throw new Error('Could not find certified data for this canister in the certificate.');
  }

  // First validate that the Tree is as good as the certification.
  if (!equal(witness, reconstructed)) {
    console.error('Witness != Tree passed in ic-certification');
    return false;
  }

  // Next, calculate the SHA of the content.
  const sha = await crypto.subtle.digest("SHA-256", body);
  let treeSha = lookupPathEx(["http_assets", path], hashTree);

  if (!treeSha) {
    // Allow fallback to `index.html`.
    treeSha = lookupPathEx(["http_assets", "/index.html"], hashTree);
  }

  if (!treeSha) {
    // The tree returned in the certification header is wrong. Return false.
    // We don't throw here, just invalidate the request.
    console.error(`Invalid Tree in the header. Does not contain path ${JSON.stringify(path)}`);
    return false;
  }

  return !!treeSha && equal(sha, treeSha);
}

function equal(buf1: ArrayBuffer, buf2: ArrayBuffer): boolean {
  if (buf1.byteLength !== buf2.byteLength) {
    return false;
  }

  const a1 = new Uint8Array(buf1);
  const a2 = new Uint8Array(buf2);
  for (let i = 0; i < a1.length; i++) {
    if (a1[i] != a2[i]) {
      return false;
    }
  }

  return true;
}<|MERGE_RESOLUTION|>--- conflicted
+++ resolved
@@ -33,13 +33,8 @@
   const cert = new Certificate({ certificate: blobFromUint8Array(new Uint8Array(certificate)) }, agent);
 
   // If we're running locally, update the key manually.
-<<<<<<< HEAD
-  if (isLocal) {
+  if (shouldFetchRootKey) {
     await agent.fetchRootKey();
-=======
-  if (shouldFetchRootKey) {
-    await cert.fetchRootKey();
->>>>>>> 1fe22e59
   }
 
   // Make sure the certificate is valid.
