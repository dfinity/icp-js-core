import {
  blobFromUint8Array,
  blobToUint8Array,
  Cbor as cbor,
  Certificate,
  HashTree,
  HttpAgent,
  lookupPathEx,
  reconstruct,
<<<<<<< HEAD
} from '@dfinity/agent';
import { Principal } from '@dfinity/principal';
=======
  Principal,
} from '@dfinity/agent';
>>>>>>> 4164ea98

/**
 * Validate whether a body is properly certified.
 * @param canisterId The canister ID that provided the resource.
 * @param path The path of the resource requested to be validated (including the prefix `/`).
 * @param body An asset body, as it appears on the HTTP response (not decoded)
 * @param certificate The certificate to validate the .
 * @param tree The merkle tree returned by the canister.
 * @param agent A JavaScript agent that can validate certificates.
 * @param shouldFetchRootKey Whether should fetch the root key if it isn't available.
 * @returns True if the body is valid.
 */
export async function validateBody(
  canisterId: Principal,
  path: string,
  body: ArrayBuffer,
  certificate: ArrayBuffer,
  tree: ArrayBuffer,
  agent: HttpAgent,
  shouldFetchRootKey = false,
): Promise<boolean> {
  const cert = new Certificate(
    { certificate: blobFromUint8Array(new Uint8Array(certificate)) },
    agent,
  );

  // If we're running locally, update the key manually.
  if (shouldFetchRootKey) {
    await agent.fetchRootKey();
  }

  // Make sure the certificate is valid.
  if (!(await cert.verify())) {
    return false;
  }

  const hashTree: HashTree = cbor.decode(new Uint8Array(tree));
  const reconstructed = await reconstruct(hashTree);
<<<<<<< HEAD
  const witness = cert.lookupEx(['canister', canisterId.toUint8Array(), 'certified_data']);
=======
  const witness = cert.lookupEx([
    'canister',
    blobToUint8Array(canisterId.toBlob()),
    'certified_data',
  ]);
>>>>>>> 4164ea98

  if (!witness) {
    throw new Error('Could not find certified data for this canister in the certificate.');
  }

  // First validate that the Tree is as good as the certification.
  if (!equal(witness, reconstructed)) {
    console.error('Witness != Tree passed in ic-certification');
    return false;
  }

  // Next, calculate the SHA of the content.
  const sha = await crypto.subtle.digest('SHA-256', body);
  let treeSha = lookupPathEx(['http_assets', path], hashTree);

  if (!treeSha) {
    // Allow fallback to `index.html`.
    treeSha = lookupPathEx(['http_assets', '/index.html'], hashTree);
  }

  if (!treeSha) {
    // The tree returned in the certification header is wrong. Return false.
    // We don't throw here, just invalidate the request.
    console.error(`Invalid Tree in the header. Does not contain path ${JSON.stringify(path)}`);
    return false;
  }

  return !!treeSha && equal(sha, treeSha);
}

function equal(buf1: ArrayBuffer, buf2: ArrayBuffer): boolean {
  if (buf1.byteLength !== buf2.byteLength) {
    return false;
  }

  const a1 = new Uint8Array(buf1);
  const a2 = new Uint8Array(buf2);
  for (let i = 0; i < a1.length; i++) {
    if (a1[i] != a2[i]) {
      return false;
    }
  }

  return true;
}<|MERGE_RESOLUTION|>--- conflicted
+++ resolved
@@ -7,13 +7,8 @@
   HttpAgent,
   lookupPathEx,
   reconstruct,
-<<<<<<< HEAD
 } from '@dfinity/agent';
 import { Principal } from '@dfinity/principal';
-=======
-  Principal,
-} from '@dfinity/agent';
->>>>>>> 4164ea98
 
 /**
  * Validate whether a body is properly certified.
@@ -52,15 +47,11 @@
 
   const hashTree: HashTree = cbor.decode(new Uint8Array(tree));
   const reconstructed = await reconstruct(hashTree);
-<<<<<<< HEAD
-  const witness = cert.lookupEx(['canister', canisterId.toUint8Array(), 'certified_data']);
-=======
   const witness = cert.lookupEx([
     'canister',
     blobToUint8Array(canisterId.toBlob()),
     'certified_data',
   ]);
->>>>>>> 4164ea98
 
   if (!witness) {
     throw new Error('Could not find certified data for this canister in the certificate.');
