--- conflicted
+++ resolved
@@ -11,13 +11,8 @@
         ghc: ['8.8.4']
         spec: ['release-0.15']
         node:
-<<<<<<< HEAD
-        - 12
-        - 14
-=======
           - 12
           - 14
->>>>>>> 0c2c158b
 
     steps:
     - uses: actions/checkout@v2
@@ -27,19 +22,11 @@
         node-version: ${{ matrix.node }}
 
     # See if we can lint before full build/test
-<<<<<<< HEAD
-    - run: npm install --ignore-scripts
-    - run: npm run lint --if-present
-
-    # full install, including npm postinstall, prepare
-    - run: npm install
-=======
     - run: npm ci --ignore-scripts
     - run: npm run lint --if-present
 
     # full install, including npm postinstall, prepare
     - run: npm ci
->>>>>>> 0c2c158b
     # build monorepo incl. each subpackage
     - run: npm run build --if-present
 
