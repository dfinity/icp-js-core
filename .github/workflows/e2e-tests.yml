name: End to End

on:
  pull_request:
    types:
      - opened
      - reopened
      - edited
      - synchronize

jobs:
  test:
    runs-on: ${{ matrix.os }}
    strategy:
      fail-fast: false
      matrix:
        os: [ubuntu-20.04]
        ghc: ['8.8.4']
        spec:
          - '0.16.1'
        node:
          - 18

    steps:
      - uses: actions/checkout@v4
      - name: Use Node.js ${{ matrix.node }}
        uses: actions/setup-node@v4
        with:
          node-version: ${{ matrix.node }}

      - name: Cache node modules
        id: cache-npm
        uses: actions/cache@v4
        env:
          cache-name: cache-node-modules
        with:
          # npm cache files are stored in `~/.npm` on Linux/macOS
          path: ~/.npm
          key: ${{ runner.os }}-build-${{ env.cache-name }}-${{ hashFiles('**/package-lock.json') }}
          restore-keys: |
            ${{ runner.os }}-build-${{ env.cache-name }}-
            ${{ runner.os }}-build-
            ${{ runner.os }}-
      - if: ${{ steps.cache-npm.outputs.cache-hit != 'true' }}
        name: List the state of node modules
        continue-on-error: true
        run: npm list
      - run: npm ci
      - run: npm run build -ws

      # build monorepo incl. each subpackage
      - run: npm run build --workspaces --if-present

      - uses: dfinity/setup-dfx@main

      - name: running dfx
        id: dfx
        run: |
          dfx start --background

      - name: setup
        id: setup
        run: npm run setup --workspaces --if-present

<<<<<<< HEAD
      # - run: npm run e2e --workspace e2e/node
      #   env:
      #     CI: true
      #     REPLICA_PORT: 4943

      - name: Cypress run
        uses: cypress-io/github-action@v6
        with:
          install: false
          project: ./e2e/browser
          working-directory: e2e/browser
          start: |
            npm run setup --workspace e2e/browser
            npm run e2e --workspace e2e/browser
          wait-on: 'http://localhost:1234'
          wait-on-timeout: 120
=======
      - name: Node.js e2e tests
        run: npm run e2e --workspace e2e/node
        env:
          CI: true
          REPLICA_PORT: 4943
>>>>>>> 01fab142

      - name: Cypress e2e tests
        uses: cypress-io/github-action@v6
        with:
          install: false
          project: ./e2e/browser
          start: |
            npm run e2e --workspace e2e/node
          wait-on: 'http://localhost:1234'
          wait-on-timeout: 120

  aggregate:
    name: e2e:required
    if: ${{ always() }}
    needs: [test]
    runs-on: ubuntu-latest
    steps:
      - name: check e2e test result
        if: ${{ needs.test.result != 'success' }}
        run: exit 1<|MERGE_RESOLUTION|>--- conflicted
+++ resolved
@@ -62,7 +62,6 @@
         id: setup
         run: npm run setup --workspaces --if-present
 
-<<<<<<< HEAD
       # - run: npm run e2e --workspace e2e/node
       #   env:
       #     CI: true
@@ -79,13 +78,6 @@
             npm run e2e --workspace e2e/browser
           wait-on: 'http://localhost:1234'
           wait-on-timeout: 120
-=======
-      - name: Node.js e2e tests
-        run: npm run e2e --workspace e2e/node
-        env:
-          CI: true
-          REPLICA_PORT: 4943
->>>>>>> 01fab142
 
       - name: Cypress e2e tests
         uses: cypress-io/github-action@v6
