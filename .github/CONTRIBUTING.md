--- conflicted
+++ resolved
@@ -1,12 +1,6 @@
 # Contribution guidelines
 
-<<<<<<< HEAD
-Before you make your changes, check to see if an [issue exists](https://github.com/dfinity/agent-js/issues). If there isn't one, you can [create one](https://github.com/dfinity/agent-js/issues/new/choose) to discuss your proposed changes.
-=======
-Directions to set up your project are available in the [README](../README.md).
-
 Before you make your changes, check to see if an [issue exists](https://github.com/dfinity/icp-js-core/issues). If there isn't one, you can [create one](https://github.com/dfinity/icp-js-core/issues/new/choose) to discuss your proposed changes.
->>>>>>> 0180aa51
 
 ## Development Setup
 
