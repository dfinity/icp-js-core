# Changelog

## [Unreleased]

<<<<<<< HEAD
*   feat: adds `fromPem` method for `identity-secp256k1`
*   feat: allow passing `DBCreateOptions` to `IdbStorage` constructor
=======
### Added

* feat: adds `fromPem` method for `identity-secp256k1`
* feat: HttpAgent tracks a watermark from the latest readState call. Queries with signatures made before the watermark will be automatically retried, and rejected if they are still behind.
>>>>>>> a38cb18f

## [1.0.1] - 2024-02-20

### Changed

*   fix: `Ed25519KeyIdentity` was not generating unique identities when no seed was provided. This issue was introduced in `v0.20.0-beta.0`. If your code was affected please upgrade to `>=1.0.1`
*   chore: export `AuthClientStorage` to aid with custom implementations

## [1.0.0]

### Added

- feat: new `CustomPath` class, better docs, and deprecating metadata path type for `CanisterStatus`

### Changed

*   chore: npm audit fix
*   fix: adds npm run build to publish script
*   chore: update Management Canister interface
*   feat: new `CustomPath` class, better docs, and deprecating metadata path type for `CanisterStatus`
*   chore: adding new controller to snapshot for e2e canister status

## [0.21.4]

### Changed

*   fix: edit to the post-release script
*   fix: export partial identity from index of @dfinity/identity
*   chore: npm update & bumping jest-environment-jsdom
*   feat: release automation changes
*   fix: distinguish remote dev environments from known hosts

## [0.21.0]

### Added

*   feat: introduces `ObservableLog` to `HttpAgent`. Allows subscribers to be notified of events from the agent without sending them directly to the console
*   feat: enhances `.from` methods on public key classes to support unknown types, including PublicKey instances, ArrayBuffer-like objects, DER encoded public keys, and hex strings. Also introduces a new `bufFromBufLike` util

### Changed

*   chore: exporting http errors
*   chore: cleaning up lint warnings
*   chore: cleans up github actions linting warnings
*   feat: replaces `secp256k1` npm package with `@noble/curves`
*   feat: introduces partial identities from public keys for authentication flows
*   fix: honor disableIdle flag
*   fix: add `github.dev` and `gitpod.io` to known hosts

## [0.20.2]

### Changed

*   chore: lowering prettier version for CI
*   fix: restoring localhost to list of known hosts

## [0.20.1]

### Changed

*   feat: retry query signature verification in case cache is stale

## [0.20.0]

### Added

*   feat: uses expirable map for subnet keys in `agent-js`, with a timeout of 1 hour
*   **feat!: node signature verification**  
This feature includes additional changes in support of testing and releasing the feature:  
    *   Mainnet e2e tests for queries and calls
    *   published counter canister
    *   New `HttpAgent` option - `verifyQuerySignatures`. Defaults to true, but allows you to opt out of verification. Useful for testing against older replica versions
    *   Introducing `ed25519` logic to agent for validating node signatures
    *   Standardizing around `@noble/curves` instead of tweetnacl in `@dfinity/identity`
    *   new export - hashOfMap from agent, matching the naming used in the interface specification
    *   new unit tests
    *   new Verify export on ed25519 because why not
    *   Adds support for `Uint8Arrays` in `Principal.from()`
    *   feat: introduces `ExpirableMap`, a utility class that will return values up until a configured expiry
    *   chore: increases size limit for `agent-js` to allow for `Ed25519` support for node key signature verification
    *   feat!: replaces `disableNonce` feature with `useQueryNonces`. Going forward, updates will use nonces, but queries and readstate calls will not. Queries and readsatate calls will use nonces if `useQueryNonces` is set to true
    *   feat: adds subnet metrics decoding to canisterStatus for `/subnet` path
    *   feat!: sets expiry to 1 minute less than the configured expiry, and then down to the nearest second. This matches existing behaviour, but adds the rounding

### Changed

*   chore: cleanup for node 20 development in `agent-js`
*   fix: `canisterStatus` returns full list of controllers
*   chore: replaces use of `localhost` with `127.0.0.1`for better node 18 support. Also swaps Jest for vitest, runs mitm against mainnet, and updates some packages
*   feat: retry logic will catch and retry for thrown errors
*   feat!: adds certificate logic to decode subnet and node key paths from the hashtree. Changes the interface for `lookup\_path` to allow returning a `HashTree`, but also constrains `lookup` response to an `ArrayBuffer` using a new `lookupResultToBuffer` export

## [0.19.3]

### Changed

*   fix: `Principal` JSON is compatible with `@dfinity/utils ``jsonReviver` helper
*   chore: npm audit
*   feat: `Principal` class serializes to JSON
*   feat: certificate checks validate that certificate time is not more than 5 minutes ahead of or behind system time.
*   feat: two new `leb` decoding utils added to `@dfinity/agent/utils/leb` to make it simpler to decode leb values and time from a certificate tree
*   chore: limit npm version to 9 in ci for compatibility with node 16
*   Adds more helpful error message for when principal is undefined during actor creation

## [0.19.2]

### Changed

*   fix: subdomains on `icp0.io` and `ic0.app` were incorrectly sending requests to `icp-api` and encountering CSP issues

## [0.19.1]

### Changed

*   fix: default host logic fixed and tests added

## [0.19.0]

### Changed

*   feat: replaces the `js-sha256` library with `@noble/hashes` due to a breaking bug in Chrome
*   Fix: add `@dfinity/principal` as a peerDependency to `assets` and `candid`.
*   Feat: `HttpAgent` now uses a default address of https://icp-api.io. Users will be warned for not setting a host, but the code will default to mainnet.
*   Feat: use webcrypto or node crypto instead of Math.random for nonce generation if available

## [0.18.1]

### Changed

*   fix: fix composite query in actor.ts
*   fix: handle new update call errors ([IC-1462](https://github.com/dfinity/interface-spec/pull/143))
*   chore: updates engines in package.json and recommended node version for development in nvmrc to support node 18+
*   chore: corrections to publishing docs
*   fix: typo in `JsonnableWebAuthnIdentitiy`, breaking change that requires users to update their imports to `JsonnableWebAuthnIdentity` when this type is used
*   fix: fix a bug in decoding service types, when function types come after the service type in the type table
*   feat: support `composite_query` in candid
*   fix: fix a bug in decoding service types, when function types come after the service type in the type table
*   feat: include boundary node http details to query and update calls
*   feat: adds method for actor creation that includes boundary node http details

## [0.15.7]

### Changed

*   Do not use `Headers` struct during init of HttpAgent for Node compatibility. Note: still supports use of Headers in application code

*   fix: finish all tasks before calling onSuccess auth callback in `@dfinity/auth-client`

## [0.15.6]

### Changed

*   feat: retry failed `read\_state` requests

## [0.15.5]

### Changed

*   add support for WebAuthn level 3 [authenticatorAttachment](https://w3c.github.io/webauthn/#dom-publickeycredential-authenticatorattachment)

## [0.15.4]

### Changed

*   removes more circular dependencies in agent, actor, proxy, and pollingstrategy
*   chore: updates distro for lint and prettier checks
*   removes more circular dependencies in agent, actor, proxy, and pollingstrategy
*   feat: adds keyType option for `AuthClient`, allowing users to specify whether to use an `ed25519` or `ECDSAKey`. This is important for custom storage providers that can't store `CryptoKey` objects
*   chore: removes a circular dependency on index for canisterStatus
*   chore: documents usage of fetch and fetchOptions for `HttpAgent`

## [0.15.3]

### Changed

*   reverts the `X-IC-Request-ID header` until we coordinate cors support with icx-proxy

## [0.15.2]

### Changed

*   Corrects some dev dependencies incorrectly listed as dependencies in `auth-client` package.json
*   introduces `X-IC-Request-ID header` to more easily identify retried requests. Also uses a standard Headers constructor to manage headers

Changes default stored key for `auth-client` to use ECDSAKey*   Also updates the storage interface types to support `CryptoKeyPair`

*   updates link to `identity-secp256k1` in docs site

## [0.15.1]

### Changed

*   fixes a package configuration issue with `@dfinity/identity-secp256k1`

## [0.15.0]

### Changed

*   _Breaking change:_ Moves `Secp256k1KeyIdentity` to its own package. `@dfinity/identity-secp256k1`
*   _Breaking change:_ Deprecates `@dfinity/authentication`. If you relied on the `isDelegationValid` check, it has been moved to `@dfinity/identity`
    
*   Deprecates `@dfinity/identity-ledgerhq`. Use `@zondax/ledger-icp` instead.
*   chore: links assets docs in index
*   chore: sets up new size-limit job for packages, in preparation for CI

## [0.14.1]

### Changed

*   feat: `secp256k1` now supports a `fromSeedPhrase` method that will reproduce the same identity across `agent-js`, `dfx`, and `quill`
*   chore: configures `unpkg` to use esmodules
*   chore: removes unused lint shell script
*   chore: adds `js-sha256` dependency to principal
*   bug: fixes idlemanager initializing - now either requires `createOptions.identity` or `authClient.login` to be called before starting idle timeout

## [0.14.0]

### Changed

*   Adds retry logic to `HttpAgent`. By default, retries three times before throwing an error, to offer a more cohesive workflow
*   Improves and truncates error messages in Candid
*   fixes flaky tests for syncTime
*   Adds a top-level `fetchCandid()` function which retrieves the Candid interface for a given canister id.
*   chore: `auth-client` expose storage constant keys
*   bug: `auth-client` resolves window.open issue in login function in safari due to async storage call
*   New package: @dfinity/assets. This package provides an asset manager to manage assets on an assets canister.
*   bug: `auth-client` storage wrapper returns after resolve to avoid idb to be recreated

## [0.13.3]

### Changed

*   New package: `@dfinity/bls-verify`. This package provides a pure-js implementation of BLS verification using the `miracl-core` package. This can be used to polyfill BLS verification for `agent-js`, but it is notably very slow (~3s per verification). Optimization may be possible with a significant refactoring
*   adds ability to polyfill bls verification in Certificate
*   Auth Client moves key fallback generation to the create method instead of login and makes the `\_key` non-nullable. This fixes a regression with async window.open behavior in Safari
*   `HttpAgent` now offers a method to sync time with the replica, provided a specific canister. This can be used to set proper `Expiry` times when a device has fallen out of sync with the replica.
*   Fixes a candid bug where when decoding, optional fields could be skipped if the data on the wire contains additional fields.

## [0.13.2]

### Changed

*   `auth-client` avoids localstorage global and can be used in a web worker or nodejs
*   bug: `auth-client` logout now awaits clearing storage

## [0.13.1]

### Changed

*   fixes a bug with the localstorage migration strategy

## [0.13.0]

### Changed

*   AuthClient now uses `IndexedDb` by default. To use localStorage, import LocalStorage provider and pass it during `AuthClient.create()`.

*   Also offers a generic `IndexedDb` keyval store, `IdbKeyVal`

*   `AuthClient` migrates gracefully from localstorage to IDB when upgrading

## [0.12.2]

### Changed

*   Support for the `SubtleCrypto` interface in `@dfinity/identity` using the new `ECDSAKeyIdentity`
*   `CanisterStatus` no longer suppresses rootKey errors
*   Readme's point to https://agent-js.icp.xyz

## [0.12.1]

### Changed

*   Adds inline sourcemaps to packages
*   Pulls lint out to a separate job now that Node 12 is failing with latest eslint dependencies
*   Adds `UTF-8` as an encoding option for `CanisterStatus` custom paths
*   Adds a public method `createReadStateRequest` that creates the request for `readState`.
*   Add an extra parameter to `readState` to pass a created request. If this parameter is passed, the method does the request directly without creating a new one.
*   Use the `createReadStateRequest` and the extra parameter when polling for the response to avoid signing requests during polling.
*   Adds `derivationOrigin` to `auth-client` login to support the ability to login using the identity derived from a different origin. See [proposed changes](https://github.com/dfinity/internet-identity/pull/724/files#diff-44c106928503ccfb1b3f09f02513578552f66b68dea01c5ec4bd2de858bbba1a)

## [0.12.0]

### Changed

*   Changed the certificate verification interface and fixed its logic. The public constructor is now static and asynchronous. There is no separate verification method, the check is done automatically in the constructor and newly also checks that the delegation is authoritative for the given canister ID, as required by the Internet Computer interface specification.

## [0.11.2]

### Changed

*   Adds a default callback to the `IdleManager` that will refresh the page after clearing the storage
*   Adds a new utility method, `canisterStatus`, to `agent-js`. Canister status now allows you to query paths from the canister certificate with a simple interface, using the API from the[interface specification](https://internetcomputer.org/docs/current/references/ic-interface-spec#state-tree-canister-information)  
    Comes with nicely configured options for
    
    `time`, `controllers`, `subnet`, `module_hash`, `candid`. Additionally, has a utility for reading custom MetaData set using [ic-wasm](https://github.com/dfinity/ic-wasm), as well as generic custom paths in the format of ArrayBuffers.
*   updates to package.json files for metadata in npm

## [0.11.1]

### Changed

*   Fix for a corner case that could lead to incorrect decoding of record types.

## [0.11.0]

### Changed

*   makeNonce now returns unique values. Previously only the first byte of the nonce was populated.
*   Introduces `IdleManager` to the `auth-client`. You can now use it to detect when the user has been idle for a configurable amount of time, and then to register callbacks for the sake of logging the user out and prompting re-authentication. See the `@dfinity/auth-client` Readme for more details
*   Reduces the `maxTimeToLive` default setting from 24 hours to 8
*   Versioning tool now sets patch version to 0 for minor version updates, or patch and minor versions to 0 for major version updates
*   Removes jest-expect-message, which was making test error messages less useful
*   `HttpAgent` now generates a nonce to ensure that calls are unique by default. If you want to opt out or provide your own nonce logic, you can now pass an option of `disableNonce: true`during the agent initialization.
    
    If you are currently using `agent.addTransform(makeNonceTransform())` , please note that you should remove that logic, or add the `disableNonce` option to your agent when upgrading.
    

## [0.10.3]

### Changed

*   Candid now allows optional records to be omitted. See https://github.com/dfinity/agent-js/issues/524
*   In `auth-client`, login `onSuccess` callback and `onError` callback now supports async pattern.
*   Updates npm dependencies to resolve warnings for typedoc and node-fetch. No runtime dependencies were affected.

## [0.10.2]

### Changed

*   Security enhancement - adds a rewrite for urls to subdomains of
    
    `\*.ic0.app/api`
    
    to
    
    `ic0.app/api`
    
*   Improves error messages for when `HttpAgent` cannot infer `fetch` implementation

## [0.10.1]

### Changed

*   Fix for the `auth-client` identity option and added JSDOC comment for the `timeToLive` option
*   Sets the default Internet Identity expiration to 1 day for the `authClient`, up from 15 minutes
*   No longer checks instanceof `Principal` in `@dfinity/agent`, which should allow non-identical versions of packages to interoperate, as long as they share the same API

## [0.10.0]

### Changed

*   Adds changelog for `agent-js` packages
*   `Buffer` and `Pipe` refactor
    *   In previous versions of dfinity packages, we relied on `Buffer`, a polyfilled version of the Node.js `Buffer` utility. In a significant refactor, we have removed all cases of this, along with `Pipe` and the nonstandard `Blob` packages, in favor of `ArrayBuffer`, `Uint8Array`, and `DataView`
    *   Utility methods such as `blobToUint8Array` have been removed.
    *   Interfaces that relied on `Buffer` and related packages have been updated to accept `ArrayBuffer`, and the type interfaces are updated to reflect this
*   `Secp256k1` Support
    *   Adds two new exports to `@dfinity/identity` - `Secp256k1KeyIdentity` and `Secp256k1PublicKey`
    *   API mirrors the `ed25519` components, and relies on the [secp256k1](https://www.npmjs.com/package/secp256k1) npm package for signing and verification.<|MERGE_RESOLUTION|>--- conflicted
+++ resolved
@@ -2,15 +2,11 @@
 
 ## [Unreleased]
 
-<<<<<<< HEAD
-*   feat: adds `fromPem` method for `identity-secp256k1`
-*   feat: allow passing `DBCreateOptions` to `IdbStorage` constructor
-=======
 ### Added
 
 * feat: adds `fromPem` method for `identity-secp256k1`
 * feat: HttpAgent tracks a watermark from the latest readState call. Queries with signatures made before the watermark will be automatically retried, and rejected if they are still behind.
->>>>>>> a38cb18f
+* feat: allow passing `DBCreateOptions` to `IdbStorage` constructor
 
 ## [1.0.1] - 2024-02-20
 
