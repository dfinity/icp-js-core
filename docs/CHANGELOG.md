# Changelog

## [Unreleased]

### Added

- shouldFetchRootKey option added to `HttpAgent` constructor

### Changed

- chore: bumps .nvmrc and nodejs version in CI to 22
<<<<<<< HEAD
- HttpAgent now awaits fetching rootkey before making network calls if `shouldFetchRootKey` is set
=======
- chore: npm audit fixes
>>>>>>> 9ab893dd

## [2.2.0] - 2024-12-12

### Added

- fix: `target_canister` is used only for `install_chunked_code` of management canister, complying with internet computer specification
- feat: Add support for effective target canister ID in management canister calls.

### Changed

- chore: pins nanoid dev dependency version to override warning
- chore: Removes warning that users found unhelpful, when a message originates from other sources than the identity provider in `AuthClient` during authentication. 
- chore: fixes typo in DelegationIdentity jsdoc comment
- chore: Removes warning that users found unhelpful, when a message originates from other sources than the identity provider in `AuthClient` during authentication.
- fix: Make pollForResponse typesafe to avoid exceptions from unknown requests

## [2.1.3] - 2024-10-23

### Added

- feat: allow for setting HttpAgent ingress expiry using `ingressExpiryInMinutes` option

- feat: improved assertion options for agent errors using `prototype`, `name`, and `instanceof`

### Changed

- test: automatically deploys trap canister if it doesn't exist yet during e2e
- fix: handle v3 traps correctly, pulling the reject_code and message from the certificate in the error response like v2.
Example trap error message:
```txt
AgentError: Call failed:
  Canister: hbrpn-74aaa-aaaaa-qaaxq-cai
  Method: Throw (update)
  "Request ID": "ae107dfd7c9be168a8ebc122d904900a95e3f15312111d9e0c08f136573c5f13"
  "Error code": "IC0406"
  "Reject code": "4"
  "Reject message": "foo"
```
- feat: the `UpdateCallRejected` error now exposes  `reject_code: ReplicaRejectCode`, `reject_message: string`, and `error_code?: string` properties directly on the error object.
- fix: recalculates body to use a fresh `Expiry` when polling for `read_state` requests. This prevents the request from exceeding the `maximum_ingress_expiry` when the replica is slow to respond.

## [2.1.2] - 2024-09-30
- fix: revert https://github.com/dfinity/agent-js/pull/923 allow option to set agent replica time

## [2.1.1] - 2024-09-13

### Added

- fix: support for headers during upload with `@dfinity/assets`

## [2.1.0] - 2024-09-12

### Added

- chore: awaits prettier formatting in release automation
- feat: expose inner certificate in `Certificate` for inspection or use in raw calls. `Certificate.cert` is now a public property
- feat: allow creation of multiple Actors in `useAuthClient` by passing a record to `actorOptions` with the actor name as the key, and `CreateActorOptions` as the value
- feat: sync_call support in HttpAgent and Actor
  - Skips polling if the sync call succeeds and provides a certificate
  - Falls back to v2 api if the v3 endpoint 404's
  - Adds certificate to SubmitResponse endpoint
  - adds callSync option to `HttpAgent.call`, which defaults to `true`
- feat: management canister interface updates for schnorr signatures
- feat: ensure that identity-secp256k1 seed phrase must produce a 64 byte seed
- docs: documentation and metadata for use-auth-client
- feat: adds optional `rootKey` to `HttpAgentOptions` to allow for a custom root key to be used for verifying signatures from other networks
- chore: npm audit bumping micromatch
- feat: exports polling utilities from `@dfinity/agent` for use in other packages
  - `pollForResponse` now uses the default strategy by default
  - Updated the `bls-verify` jsdoc comment to accurately reflect that the default strategy now uses @noble/curves
- docs: clarifies meaning of `effectiveCanisterId` in `CallOptions`

### Changed

- feat: adds management canister support for canister snapshots
- feat: replaces hdkey and bip32 implementations with `@scure/bip39` and `@scure/bip32` due to vulnerability and lack of maintenance for `elliptic`
- chore: bumps dev dependency versions to remove warnings
- chore: addresses eslint errors uncovered by bumping eslint version

## [2.0.0] - 2024-07-16

### Changed

- fix: passing `request` correctly during pollForResponse `Processing` status
  - credit: [Senior Joinu](https://forum.dfinity.org/t/timestamp-failed-to-pass-the-watermark-after-retrying-the-configured-3-times/29180/11?)
- ci: removing headless browser tests pending a rewrite
- ci: changing token for creating release

### Added

- test: adding test for backwards compatibility with actor for v1 agents
- feat!: deprecate `HttpAgent` constructor in favor of new `create` and `createSync` methods.
  - `create` is async and returns a promise. It will sync time with the replica and fetch the root key if the host is not `https://icp-api.io`
  - Replaces `source` option with a `from` and `fromSync` methods, similar to `Principal.from`


## [1.4.0] - 2024-06-17

### Added

- feat!: add support for proof of absence in Certificate lookups
- feat: `update-management-idl` automation to update the management canister IDL in `@dfinity/agent`

### Changed

- fix: ObservableLog no longer extends Function and class instance can no longer be called. Fixes an issue when running in a browser extension context.
- feat!: ObservableLog's `log` method is renamed to `print` to avoind calling `log.log`.
- chore: update management canister interface with latest bitcoin features
- fix: publish script will correctly update the `package-lock.json` file with the correct dependencies when making a new release
- chore: updates agent error response to read "Gateway returns error" instead of "Server"`
- chore: updates dfinity/conventional-pr-title-action to v4.0.0
- chore: updates dfinity/conventional-pr-title-action to v3.2.0

## [1.3.0] - 2024-05-01

### Added

- docs: adds instructions on how to run unit and e2e tests to the README
- chore: adds required `npm audit` check to PRs
- new `HttpAgent` option: `backoffStrategy` - allows you to set a custom delay strategy for retries. The default is a newly exported `exponentialBackoff`, but you can pass your own function to customize the delay between retries.

### Changed

- chore: upgrades github actions to v4
- fix: retry logic now includes delays with exponential backoff matching the dfx strategy. Retries should no longer happen too quickly for the replica to catch up.

## [1.2.1] - 2024-04-25

### Added

- feat: make `IdbStorage` `get/set` methods generic
- chore: add context to errors thrown when failing to decode CBOR values.
- chore: replaces global npm install with setup-node for size-limit action

## [1.2.0] - 2024-03-25

### Added

* feat: adds support for verified queries against management canister
  * includes support for `fetch_canister_logs` in the actor provided by `getManagementCanister`
  * also includes support for bitcoin queries

Logging

```ts
// Agent should not use an anonymous identity for this call, and should ideally be a canister controller
const management = await getManagementCanister({ agent });
const logs = await management.fetch_canister_logs({ canister_id: canisterId });
```

Bitcoin

```ts
// For now, the verifyQuerySignatures option must be set to false
const agent = await makeAgent({ host: 'https://icp-api.io', verifyQuerySignatures: false });
const management = getManagementCanister({
    agent
});

const result = await management.bitcoin_get_balance_query({
    address: 'bc1qxy2kgdygjrsqtzq2n0yrf2493p83kkfjhx0wlh',
    network: { mainnet: null },
    min_confirmations: [6],
});
```

### Changed

* chore: npm audit fix
* feat!: support for restricting II auth methods
    * New login option: `allowPinAuthentication?: boolean;`
    * Response from II includes `authnMethod: 'passkey' | 'pin' | 'recovery';`
    * OnSuccess now optionally passes the message directly from the IDP provider
    * Support for arbitrary login values passed to IDP through `customValues` option
* fix: pads date numbers in changelog automation. E.G. 2024-3-1 -> 2024-03-01

* feat: allow passing `DBCreateOptions` to `IdbStorage` constructor
* updated management canister interface

## [1.1.1] - 2024-03-19

* fix: work around `PublicKeyCredential` not being enumerable

## [1.1.0] - 2024-03-18

### Added

* feat: adds `fromPem` method for `identity-secp256k1`
* feat: HttpAgent tracks a watermark from the latest readState call. Queries with signatures made before the watermark will be automatically retried, and rejected if they are still behind.
* fix: remove `ArrrayBuffer` checks from `WebAuthnIdentity` to resolve issues with the Bitwarden password manager

## [1.0.1] - 2024-02-20

### Changed

*   fix: `Ed25519KeyIdentity` was not generating unique identities when no seed was provided. This issue was introduced in `v0.20.0-beta.0`. If your code was affected please upgrade to `>=1.0.1`
*   chore: export `AuthClientStorage` to aid with custom implementations

## [1.0.0]

### Added

- feat: new `CustomPath` class, better docs, and deprecating metadata path type for `CanisterStatus`

### Changed

*   chore: npm audit fix
*   fix: adds npm run build to publish script
*   chore: update Management Canister interface
*   feat: new `CustomPath` class, better docs, and deprecating metadata path type for `CanisterStatus`
*   chore: adding new controller to snapshot for e2e canister status

## [0.21.4]

### Changed

*   fix: edit to the post-release script
*   fix: export partial identity from index of @dfinity/identity
*   chore: npm update & bumping jest-environment-jsdom
*   feat: release automation changes
*   fix: distinguish remote dev environments from known hosts

## [0.21.0]

### Added

*   feat: introduces `ObservableLog` to `HttpAgent`. Allows subscribers to be notified of events from the agent without sending them directly to the console
*   feat: enhances `.from` methods on public key classes to support unknown types, including PublicKey instances, ArrayBuffer-like objects, DER encoded public keys, and hex strings. Also introduces a new `bufFromBufLike` util

### Changed

*   chore: exporting http errors
*   chore: cleaning up lint warnings
*   chore: cleans up github actions linting warnings
*   feat: replaces `secp256k1` npm package with `@noble/curves`
*   feat: introduces partial identities from public keys for authentication flows
*   fix: honor disableIdle flag
*   fix: add `github.dev` and `gitpod.io` to known hosts

## [0.20.2]

### Changed

*   chore: lowering prettier version for CI
*   fix: restoring localhost to list of known hosts

## [0.20.1]

### Changed

*   feat: retry query signature verification in case cache is stale

## [0.20.0]

### Added

*   feat: uses expirable map for subnet keys in `agent-js`, with a timeout of 1 hour
*   **feat!: node signature verification**
This feature includes additional changes in support of testing and releasing the feature:
    *   Mainnet e2e tests for queries and calls
    *   published counter canister
    *   New `HttpAgent` option - `verifyQuerySignatures`. Defaults to true, but allows you to opt out of verification. Useful for testing against older replica versions
    *   Introducing `ed25519` logic to agent for validating node signatures
    *   Standardizing around `@noble/curves` instead of tweetnacl in `@dfinity/identity`
    *   new export - hashOfMap from agent, matching the naming used in the interface specification
    *   new unit tests
    *   new Verify export on ed25519 because why not
    *   Adds support for `Uint8Arrays` in `Principal.from()`
    *   feat: introduces `ExpirableMap`, a utility class that will return values up until a configured expiry
    *   chore: increases size limit for `agent-js` to allow for `Ed25519` support for node key signature verification
    *   feat!: replaces `disableNonce` feature with `useQueryNonces`. Going forward, updates will use nonces, but queries and readstate calls will not. Queries and readsatate calls will use nonces if `useQueryNonces` is set to true
    *   feat: adds subnet metrics decoding to canisterStatus for `/subnet` path
    *   feat!: sets expiry to 1 minute less than the configured expiry, and then down to the nearest second. This matches existing behaviour, but adds the rounding

### Changed

*   chore: cleanup for node 20 development in `agent-js`
*   fix: `canisterStatus` returns full list of controllers
*   chore: replaces use of `localhost` with `127.0.0.1`for better node 18 support. Also swaps Jest for vitest, runs mitm against mainnet, and updates some packages
*   feat: retry logic will catch and retry for thrown errors
*   feat!: adds certificate logic to decode subnet and node key paths from the hashtree. Changes the interface for `lookup\_path` to allow returning a `HashTree`, but also constrains `lookup` response to an `ArrayBuffer` using a new `lookupResultToBuffer` export

## [0.19.3]

### Changed

*   fix: `Principal` JSON is compatible with `@dfinity/utils ``jsonReviver` helper
*   chore: npm audit
*   feat: `Principal` class serializes to JSON
*   feat: certificate checks validate that certificate time is not more than 5 minutes ahead of or behind system time.
*   feat: two new `leb` decoding utils added to `@dfinity/agent/utils/leb` to make it simpler to decode leb values and time from a certificate tree
*   chore: limit npm version to 9 in ci for compatibility with node 16
*   Adds more helpful error message for when principal is undefined during actor creation

## [0.19.2]

### Changed

*   fix: subdomains on `icp0.io` and `ic0.app` were incorrectly sending requests to `icp-api` and encountering CSP issues

## [0.19.1]

### Changed

*   fix: default host logic fixed and tests added

## [0.19.0]

### Changed

*   feat: replaces the `js-sha256` library with `@noble/hashes` due to a breaking bug in Chrome
*   Fix: add `@dfinity/principal` as a peerDependency to `assets` and `candid`.
*   Feat: `HttpAgent` now uses a default address of https://icp-api.io. Users will be warned for not setting a host, but the code will default to mainnet.
*   Feat: use webcrypto or node crypto instead of Math.random for nonce generation if available

## [0.18.1]

### Changed

*   fix: fix composite query in actor.ts
*   fix: handle new update call errors ([IC-1462](https://github.com/dfinity/interface-spec/pull/143))
*   chore: updates engines in package.json and recommended node version for development in nvmrc to support node 18+
*   chore: corrections to publishing docs
*   fix: typo in `JsonnableWebAuthnIdentitiy`, breaking change that requires users to update their imports to `JsonnableWebAuthnIdentity` when this type is used
*   fix: fix a bug in decoding service types, when function types come after the service type in the type table
*   feat: support `composite_query` in candid
*   fix: fix a bug in decoding service types, when function types come after the service type in the type table
*   feat: include boundary node http details to query and update calls
*   feat: adds method for actor creation that includes boundary node http details

## [0.15.7]

### Changed

*   Do not use `Headers` struct during init of HttpAgent for Node compatibility. Note: still supports use of Headers in application code

*   fix: finish all tasks before calling onSuccess auth callback in `@dfinity/auth-client`

## [0.15.6]

### Changed

*   feat: retry failed `read\_state` requests

## [0.15.5]

### Changed

*   add support for WebAuthn level 3 [authenticatorAttachment](https://w3c.github.io/webauthn/#dom-publickeycredential-authenticatorattachment)

## [0.15.4]

### Changed

*   removes more circular dependencies in agent, actor, proxy, and pollingstrategy
*   chore: updates distro for lint and prettier checks
*   removes more circular dependencies in agent, actor, proxy, and pollingstrategy
*   feat: adds keyType option for `AuthClient`, allowing users to specify whether to use an `ed25519` or `ECDSAKey`. This is important for custom storage providers that can't store `CryptoKey` objects
*   chore: removes a circular dependency on index for canisterStatus
*   chore: documents usage of fetch and fetchOptions for `HttpAgent`

## [0.15.3]

### Changed

*   reverts the `X-IC-Request-ID header` until we coordinate cors support with icx-proxy

## [0.15.2]

### Changed

*   Corrects some dev dependencies incorrectly listed as dependencies in `auth-client` package.json
*   introduces `X-IC-Request-ID header` to more easily identify retried requests. Also uses a standard Headers constructor to manage headers

Changes default stored key for `auth-client` to use ECDSAKey*   Also updates the storage interface types to support `CryptoKeyPair`

*   updates link to `identity-secp256k1` in docs site

## [0.15.1]

### Changed

*   fixes a package configuration issue with `@dfinity/identity-secp256k1`

## [0.15.0]

### Changed

*   _Breaking change:_ Moves `Secp256k1KeyIdentity` to its own package. `@dfinity/identity-secp256k1`
*   _Breaking change:_ Deprecates `@dfinity/authentication`. If you relied on the `isDelegationValid` check, it has been moved to `@dfinity/identity`

*   Deprecates `@dfinity/identity-ledgerhq`. Use `@zondax/ledger-icp` instead.
*   chore: links assets docs in index
*   chore: sets up new size-limit job for packages, in preparation for CI

## [0.14.1]

### Changed

*   feat: `secp256k1` now supports a `fromSeedPhrase` method that will reproduce the same identity across `agent-js`, `dfx`, and `quill`
*   chore: configures `unpkg` to use esmodules
*   chore: removes unused lint shell script
*   chore: adds `js-sha256` dependency to principal
*   bug: fixes idlemanager initializing - now either requires `createOptions.identity` or `authClient.login` to be called before starting idle timeout

## [0.14.0]

### Changed

*   feat: strips out bitcoin query methods from management canister IDL
*   Adds retry logic to `HttpAgent`. By default, retries three times before throwing an error, to offer a more cohesive workflow
*   Improves and truncates error messages in Candid
*   fixes flaky tests for syncTime
*   Adds a top-level `fetchCandid()` function which retrieves the Candid interface for a given canister id.
*   chore: `auth-client` expose storage constant keys
*   bug: `auth-client` resolves window.open issue in login function in safari due to async storage call
*   New package: @dfinity/assets. This package provides an asset manager to manage assets on an assets canister.
*   bug: `auth-client` storage wrapper returns after resolve to avoid idb to be recreated

## [0.13.3]

### Changed

*   New package: `@dfinity/bls-verify`. This package provides a pure-js implementation of BLS verification using the `miracl-core` package. This can be used to polyfill BLS verification for `agent-js`, but it is notably very slow (~3s per verification). Optimization may be possible with a significant refactoring
*   adds ability to polyfill bls verification in Certificate
*   Auth Client moves key fallback generation to the create method instead of login and makes the `\_key` non-nullable. This fixes a regression with async window.open behavior in Safari
*   `HttpAgent` now offers a method to sync time with the replica, provided a specific canister. This can be used to set proper `Expiry` times when a device has fallen out of sync with the replica.
*   Fixes a candid bug where when decoding, optional fields could be skipped if the data on the wire contains additional fields.

## [0.13.2]

### Changed

*   `auth-client` avoids localstorage global and can be used in a web worker or nodejs
*   bug: `auth-client` logout now awaits clearing storage

## [0.13.1]

### Changed

*   fixes a bug with the localstorage migration strategy

## [0.13.0]

### Changed

*   AuthClient now uses `IndexedDb` by default. To use localStorage, import LocalStorage provider and pass it during `AuthClient.create()`.

*   Also offers a generic `IndexedDb` keyval store, `IdbKeyVal`

*   `AuthClient` migrates gracefully from localstorage to IDB when upgrading

## [0.12.2]

### Changed

*   Support for the `SubtleCrypto` interface in `@dfinity/identity` using the new `ECDSAKeyIdentity`
*   `CanisterStatus` no longer suppresses rootKey errors
*   Readme's point to https://agent-js.icp.xyz

## [0.12.1]

### Changed

*   Adds inline sourcemaps to packages
*   Pulls lint out to a separate job now that Node 12 is failing with latest eslint dependencies
*   Adds `UTF-8` as an encoding option for `CanisterStatus` custom paths
*   Adds a public method `createReadStateRequest` that creates the request for `readState`.
*   Add an extra parameter to `readState` to pass a created request. If this parameter is passed, the method does the request directly without creating a new one.
*   Use the `createReadStateRequest` and the extra parameter when polling for the response to avoid signing requests during polling.
*   Adds `derivationOrigin` to `auth-client` login to support the ability to login using the identity derived from a different origin. See [proposed changes](https://github.com/dfinity/internet-identity/pull/724/files#diff-44c106928503ccfb1b3f09f02513578552f66b68dea01c5ec4bd2de858bbba1a)

## [0.12.0]

### Changed

*   Changed the certificate verification interface and fixed its logic. The public constructor is now static and asynchronous. There is no separate verification method, the check is done automatically in the constructor and newly also checks that the delegation is authoritative for the given canister ID, as required by the Internet Computer interface specification.

## [0.11.2]

### Changed

*   Adds a default callback to the `IdleManager` that will refresh the page after clearing the storage
*   Adds a new utility method, `canisterStatus`, to `agent-js`. Canister status now allows you to query paths from the canister certificate with a simple interface, using the API from the[interface specification](https://internetcomputer.org/docs/current/references/ic-interface-spec#state-tree-canister-information)
    Comes with nicely configured options for

    `time`, `controllers`, `subnet`, `module_hash`, `candid`. Additionally, has a utility for reading custom MetaData set using [ic-wasm](https://github.com/dfinity/ic-wasm), as well as generic custom paths in the format of ArrayBuffers.
*   updates to package.json files for metadata in npm

## [0.11.1]

### Changed

*   Fix for a corner case that could lead to incorrect decoding of record types.

## [0.11.0]

### Changed

*   makeNonce now returns unique values. Previously only the first byte of the nonce was populated.
*   Introduces `IdleManager` to the `auth-client`. You can now use it to detect when the user has been idle for a configurable amount of time, and then to register callbacks for the sake of logging the user out and prompting re-authentication. See the `@dfinity/auth-client` Readme for more details
*   Reduces the `maxTimeToLive` default setting from 24 hours to 8
*   Versioning tool now sets patch version to 0 for minor version updates, or patch and minor versions to 0 for major version updates
*   Removes jest-expect-message, which was making test error messages less useful
*   `HttpAgent` now generates a nonce to ensure that calls are unique by default. If you want to opt out or provide your own nonce logic, you can now pass an option of `disableNonce: true`during the agent initialization.

    If you are currently using `agent.addTransform(makeNonceTransform())` , please note that you should remove that logic, or add the `disableNonce` option to your agent when upgrading.


## [0.10.3]

### Changed

*   Candid now allows optional records to be omitted. See https://github.com/dfinity/agent-js/issues/524
*   In `auth-client`, login `onSuccess` callback and `onError` callback now supports async pattern.
*   Updates npm dependencies to resolve warnings for typedoc and node-fetch. No runtime dependencies were affected.

## [0.10.2]

### Changed

*   Security enhancement - adds a rewrite for urls to subdomains of

    `\*.ic0.app/api`

    to

    `ic0.app/api`

*   Improves error messages for when `HttpAgent` cannot infer `fetch` implementation

## [0.10.1]

### Changed

*   Fix for the `auth-client` identity option and added JSDOC comment for the `timeToLive` option
*   Sets the default Internet Identity expiration to 1 day for the `authClient`, up from 15 minutes
*   No longer checks instanceof `Principal` in `@dfinity/agent`, which should allow non-identical versions of packages to interoperate, as long as they share the same API

## [0.10.0]

### Changed

*   Adds changelog for `agent-js` packages
*   `Buffer` and `Pipe` refactor
    *   In previous versions of dfinity packages, we relied on `Buffer`, a polyfilled version of the Node.js `Buffer` utility. In a significant refactor, we have removed all cases of this, along with `Pipe` and the nonstandard `Blob` packages, in favor of `ArrayBuffer`, `Uint8Array`, and `DataView`
    *   Utility methods such as `blobToUint8Array` have been removed.
    *   Interfaces that relied on `Buffer` and related packages have been updated to accept `ArrayBuffer`, and the type interfaces are updated to reflect this
*   `Secp256k1` Support
    *   Adds two new exports to `@dfinity/identity` - `Secp256k1KeyIdentity` and `Secp256k1PublicKey`
    *   API mirrors the `ed25519` components, and relies on the [secp256k1](https://www.npmjs.com/package/secp256k1) npm package for signing and verification.<|MERGE_RESOLUTION|>--- conflicted
+++ resolved
@@ -9,11 +9,8 @@
 ### Changed
 
 - chore: bumps .nvmrc and nodejs version in CI to 22
-<<<<<<< HEAD
 - HttpAgent now awaits fetching rootkey before making network calls if `shouldFetchRootKey` is set
-=======
 - chore: npm audit fixes
->>>>>>> 9ab893dd
 
 ## [2.2.0] - 2024-12-12
 
