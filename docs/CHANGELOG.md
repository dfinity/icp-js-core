--- conflicted
+++ resolved
@@ -30,10 +30,7 @@
 - feat!: makes `lookup_path` compliant with the [IC Interface Specification](https://github.com/dfinity/portal/blob/8015a4ab50232176723ffd95e32a02f1bf7fef30/docs/references/ic-interface-spec.md?plain=1#L3069). Renames the `lookup` method of the `Certificate` class into `lookup_path`, for consistency.
 - feat!: removes the `lookup_label` method from the `Certificate` class.
 - feat!: replaces `hash` with `sha256` from `@noble/hashes/sha2` to take advantage of existing dependencies
-<<<<<<< HEAD
-=======
 - chore!: drops support for Node.js v19 or lower, and Node.js v21
->>>>>>> 1a3cc3a1
 
 - chore: removes unused `bs58check` dependency from `@dfinity/identity-secp256k1`
 - fix: AuthClient `isAuthenticated` now correctly returns false if the delegation chain is invalid; eg: expired session
