# Changelog

## [Unreleased]

### Added

- docs: adds instructions on how to run unit and e2e tests to the README
- chore: adds required `npm audit` check to PRs
- new `HttpAgent` option: `backoffStrategy` - allows you to set a custom delay strategy for retries. The default is a newly exported `exponentialBackoff`, but you can pass your own function to customize the delay between retries.

### Changed

- chore: upgrades github actions to v4
- fix: retry logic now includes delays with exponential backoff matching the dfx strategy. Retries should no longer happen too quickly for the replica to catch up.

## [1.2.1] - 2024-04-25

### Added

- feat: make `IdbStorage` `get/set` methods generic
<<<<<<< HEAD
- feat!: deprecate `HttpAgent` constructor in favor of new `create` and `createSync` methods.
  - `create` is async and returns a promise. It will sync time with the replica and fetch the root key if the host is not `https://icp-api.io`
  - Replaces `source` option with a `from` and `fromSync` methods, similar to `Principal.from`

=======
- chore: add context to errors thrown when failing to decode CBOR values.
- chore: replaces globle npm install with setup-node for size-limit action
>>>>>>> 85861b6d

## [1.2.0] - 2024-03-25

### Added

* feat: adds support for verified queries against management canister
  * includes support for `fetch_canister_logs` in the actor provided by `getManagementCanister`
  * also includes support for bitcoin queries

Logging

```ts
// Agent should not use an anonymous identity for this call, and should ideally be a canister controller
const management = await getManagementCanister({ agent });
const logs = await management.fetch_canister_logs({ canister_id: canisterId });
```

Bitcoin

```ts
// For now, the verifyQuerySignatures option must be set to false
const agent = await makeAgent({ host: 'https://icp-api.io', verifyQuerySignatures: false });
const management = getManagementCanister({
    agent
});

const result = await management.bitcoin_get_balance_query({
    address: 'bc1qxy2kgdygjrsqtzq2n0yrf2493p83kkfjhx0wlh',
    network: { mainnet: null },
    min_confirmations: [6],
});
```

### Changed

* chore: npm audit fix
* feat!: support for restricting II auth methods
    * New login option: `allowPinAuthentication?: boolean;`
    * Response from II includes `authnMethod: 'passkey' | 'pin' | 'recovery';`
    * OnSuccess now optionally passes the message directly from the IDP provider
    * Support for arbitrary login values passed to IDP through `customValues` option
* fix: pads date numbers in changelog automation. E.G. 2024-3-1 -> 2024-03-01

* feat: allow passing `DBCreateOptions` to `IdbStorage` constructor
* updated management canister interface

## [1.1.1] - 2024-03-19

* fix: work around `PublicKeyCredential` not being enumerable

## [1.1.0] - 2024-03-18

### Added

* feat: adds `fromPem` method for `identity-secp256k1`
* feat: HttpAgent tracks a watermark from the latest readState call. Queries with signatures made before the watermark will be automatically retried, and rejected if they are still behind.
* fix: remove `ArrrayBuffer` checks from `WebAuthnIdentity` to resolve issues with the Bitwarden password manager

## [1.0.1] - 2024-02-20

### Changed

*   fix: `Ed25519KeyIdentity` was not generating unique identities when no seed was provided. This issue was introduced in `v0.20.0-beta.0`. If your code was affected please upgrade to `>=1.0.1`
*   chore: export `AuthClientStorage` to aid with custom implementations

## [1.0.0]

### Added

- feat: new `CustomPath` class, better docs, and deprecating metadata path type for `CanisterStatus`

### Changed

*   chore: npm audit fix
*   fix: adds npm run build to publish script
*   chore: update Management Canister interface
*   feat: new `CustomPath` class, better docs, and deprecating metadata path type for `CanisterStatus`
*   chore: adding new controller to snapshot for e2e canister status

## [0.21.4]

### Changed

*   fix: edit to the post-release script
*   fix: export partial identity from index of @dfinity/identity
*   chore: npm update & bumping jest-environment-jsdom
*   feat: release automation changes
*   fix: distinguish remote dev environments from known hosts

## [0.21.0]

### Added

*   feat: introduces `ObservableLog` to `HttpAgent`. Allows subscribers to be notified of events from the agent without sending them directly to the console
*   feat: enhances `.from` methods on public key classes to support unknown types, including PublicKey instances, ArrayBuffer-like objects, DER encoded public keys, and hex strings. Also introduces a new `bufFromBufLike` util

### Changed

*   chore: exporting http errors
*   chore: cleaning up lint warnings
*   chore: cleans up github actions linting warnings
*   feat: replaces `secp256k1` npm package with `@noble/curves`
*   feat: introduces partial identities from public keys for authentication flows
*   fix: honor disableIdle flag
*   fix: add `github.dev` and `gitpod.io` to known hosts

## [0.20.2]

### Changed

*   chore: lowering prettier version for CI
*   fix: restoring localhost to list of known hosts

## [0.20.1]

### Changed

*   feat: retry query signature verification in case cache is stale

## [0.20.0]

### Added

*   feat: uses expirable map for subnet keys in `agent-js`, with a timeout of 1 hour
*   **feat!: node signature verification**  
This feature includes additional changes in support of testing and releasing the feature:  
    *   Mainnet e2e tests for queries and calls
    *   published counter canister
    *   New `HttpAgent` option - `verifyQuerySignatures`. Defaults to true, but allows you to opt out of verification. Useful for testing against older replica versions
    *   Introducing `ed25519` logic to agent for validating node signatures
    *   Standardizing around `@noble/curves` instead of tweetnacl in `@dfinity/identity`
    *   new export - hashOfMap from agent, matching the naming used in the interface specification
    *   new unit tests
    *   new Verify export on ed25519 because why not
    *   Adds support for `Uint8Arrays` in `Principal.from()`
    *   feat: introduces `ExpirableMap`, a utility class that will return values up until a configured expiry
    *   chore: increases size limit for `agent-js` to allow for `Ed25519` support for node key signature verification
    *   feat!: replaces `disableNonce` feature with `useQueryNonces`. Going forward, updates will use nonces, but queries and readstate calls will not. Queries and readsatate calls will use nonces if `useQueryNonces` is set to true
    *   feat: adds subnet metrics decoding to canisterStatus for `/subnet` path
    *   feat!: sets expiry to 1 minute less than the configured expiry, and then down to the nearest second. This matches existing behaviour, but adds the rounding

### Changed

*   chore: cleanup for node 20 development in `agent-js`
*   fix: `canisterStatus` returns full list of controllers
*   chore: replaces use of `localhost` with `127.0.0.1`for better node 18 support. Also swaps Jest for vitest, runs mitm against mainnet, and updates some packages
*   feat: retry logic will catch and retry for thrown errors
*   feat!: adds certificate logic to decode subnet and node key paths from the hashtree. Changes the interface for `lookup\_path` to allow returning a `HashTree`, but also constrains `lookup` response to an `ArrayBuffer` using a new `lookupResultToBuffer` export

## [0.19.3]

### Changed

*   fix: `Principal` JSON is compatible with `@dfinity/utils ``jsonReviver` helper
*   chore: npm audit
*   feat: `Principal` class serializes to JSON
*   feat: certificate checks validate that certificate time is not more than 5 minutes ahead of or behind system time.
*   feat: two new `leb` decoding utils added to `@dfinity/agent/utils/leb` to make it simpler to decode leb values and time from a certificate tree
*   chore: limit npm version to 9 in ci for compatibility with node 16
*   Adds more helpful error message for when principal is undefined during actor creation

## [0.19.2]

### Changed

*   fix: subdomains on `icp0.io` and `ic0.app` were incorrectly sending requests to `icp-api` and encountering CSP issues

## [0.19.1]

### Changed

*   fix: default host logic fixed and tests added

## [0.19.0]

### Changed

*   feat: replaces the `js-sha256` library with `@noble/hashes` due to a breaking bug in Chrome
*   Fix: add `@dfinity/principal` as a peerDependency to `assets` and `candid`.
*   Feat: `HttpAgent` now uses a default address of https://icp-api.io. Users will be warned for not setting a host, but the code will default to mainnet.
*   Feat: use webcrypto or node crypto instead of Math.random for nonce generation if available

## [0.18.1]

### Changed

*   fix: fix composite query in actor.ts
*   fix: handle new update call errors ([IC-1462](https://github.com/dfinity/interface-spec/pull/143))
*   chore: updates engines in package.json and recommended node version for development in nvmrc to support node 18+
*   chore: corrections to publishing docs
*   fix: typo in `JsonnableWebAuthnIdentitiy`, breaking change that requires users to update their imports to `JsonnableWebAuthnIdentity` when this type is used
*   fix: fix a bug in decoding service types, when function types come after the service type in the type table
*   feat: support `composite_query` in candid
*   fix: fix a bug in decoding service types, when function types come after the service type in the type table
*   feat: include boundary node http details to query and update calls
*   feat: adds method for actor creation that includes boundary node http details

## [0.15.7]

### Changed

*   Do not use `Headers` struct during init of HttpAgent for Node compatibility. Note: still supports use of Headers in application code

*   fix: finish all tasks before calling onSuccess auth callback in `@dfinity/auth-client`

## [0.15.6]

### Changed

*   feat: retry failed `read\_state` requests

## [0.15.5]

### Changed

*   add support for WebAuthn level 3 [authenticatorAttachment](https://w3c.github.io/webauthn/#dom-publickeycredential-authenticatorattachment)

## [0.15.4]

### Changed

*   removes more circular dependencies in agent, actor, proxy, and pollingstrategy
*   chore: updates distro for lint and prettier checks
*   removes more circular dependencies in agent, actor, proxy, and pollingstrategy
*   feat: adds keyType option for `AuthClient`, allowing users to specify whether to use an `ed25519` or `ECDSAKey`. This is important for custom storage providers that can't store `CryptoKey` objects
*   chore: removes a circular dependency on index for canisterStatus
*   chore: documents usage of fetch and fetchOptions for `HttpAgent`

## [0.15.3]

### Changed

*   reverts the `X-IC-Request-ID header` until we coordinate cors support with icx-proxy

## [0.15.2]

### Changed

*   Corrects some dev dependencies incorrectly listed as dependencies in `auth-client` package.json
*   introduces `X-IC-Request-ID header` to more easily identify retried requests. Also uses a standard Headers constructor to manage headers

Changes default stored key for `auth-client` to use ECDSAKey*   Also updates the storage interface types to support `CryptoKeyPair`

*   updates link to `identity-secp256k1` in docs site

## [0.15.1]

### Changed

*   fixes a package configuration issue with `@dfinity/identity-secp256k1`

## [0.15.0]

### Changed

*   _Breaking change:_ Moves `Secp256k1KeyIdentity` to its own package. `@dfinity/identity-secp256k1`
*   _Breaking change:_ Deprecates `@dfinity/authentication`. If you relied on the `isDelegationValid` check, it has been moved to `@dfinity/identity`
    
*   Deprecates `@dfinity/identity-ledgerhq`. Use `@zondax/ledger-icp` instead.
*   chore: links assets docs in index
*   chore: sets up new size-limit job for packages, in preparation for CI

## [0.14.1]

### Changed

*   feat: `secp256k1` now supports a `fromSeedPhrase` method that will reproduce the same identity across `agent-js`, `dfx`, and `quill`
*   chore: configures `unpkg` to use esmodules
*   chore: removes unused lint shell script
*   chore: adds `js-sha256` dependency to principal
*   bug: fixes idlemanager initializing - now either requires `createOptions.identity` or `authClient.login` to be called before starting idle timeout

## [0.14.0]

### Changed

*   Adds retry logic to `HttpAgent`. By default, retries three times before throwing an error, to offer a more cohesive workflow
*   Improves and truncates error messages in Candid
*   fixes flaky tests for syncTime
*   Adds a top-level `fetchCandid()` function which retrieves the Candid interface for a given canister id.
*   chore: `auth-client` expose storage constant keys
*   bug: `auth-client` resolves window.open issue in login function in safari due to async storage call
*   New package: @dfinity/assets. This package provides an asset manager to manage assets on an assets canister.
*   bug: `auth-client` storage wrapper returns after resolve to avoid idb to be recreated

## [0.13.3]

### Changed

*   New package: `@dfinity/bls-verify`. This package provides a pure-js implementation of BLS verification using the `miracl-core` package. This can be used to polyfill BLS verification for `agent-js`, but it is notably very slow (~3s per verification). Optimization may be possible with a significant refactoring
*   adds ability to polyfill bls verification in Certificate
*   Auth Client moves key fallback generation to the create method instead of login and makes the `\_key` non-nullable. This fixes a regression with async window.open behavior in Safari
*   `HttpAgent` now offers a method to sync time with the replica, provided a specific canister. This can be used to set proper `Expiry` times when a device has fallen out of sync with the replica.
*   Fixes a candid bug where when decoding, optional fields could be skipped if the data on the wire contains additional fields.

## [0.13.2]

### Changed

*   `auth-client` avoids localstorage global and can be used in a web worker or nodejs
*   bug: `auth-client` logout now awaits clearing storage

## [0.13.1]

### Changed

*   fixes a bug with the localstorage migration strategy

## [0.13.0]

### Changed

*   AuthClient now uses `IndexedDb` by default. To use localStorage, import LocalStorage provider and pass it during `AuthClient.create()`.

*   Also offers a generic `IndexedDb` keyval store, `IdbKeyVal`

*   `AuthClient` migrates gracefully from localstorage to IDB when upgrading

## [0.12.2]

### Changed

*   Support for the `SubtleCrypto` interface in `@dfinity/identity` using the new `ECDSAKeyIdentity`
*   `CanisterStatus` no longer suppresses rootKey errors
*   Readme's point to https://agent-js.icp.xyz

## [0.12.1]

### Changed

*   Adds inline sourcemaps to packages
*   Pulls lint out to a separate job now that Node 12 is failing with latest eslint dependencies
*   Adds `UTF-8` as an encoding option for `CanisterStatus` custom paths
*   Adds a public method `createReadStateRequest` that creates the request for `readState`.
*   Add an extra parameter to `readState` to pass a created request. If this parameter is passed, the method does the request directly without creating a new one.
*   Use the `createReadStateRequest` and the extra parameter when polling for the response to avoid signing requests during polling.
*   Adds `derivationOrigin` to `auth-client` login to support the ability to login using the identity derived from a different origin. See [proposed changes](https://github.com/dfinity/internet-identity/pull/724/files#diff-44c106928503ccfb1b3f09f02513578552f66b68dea01c5ec4bd2de858bbba1a)

## [0.12.0]

### Changed

*   Changed the certificate verification interface and fixed its logic. The public constructor is now static and asynchronous. There is no separate verification method, the check is done automatically in the constructor and newly also checks that the delegation is authoritative for the given canister ID, as required by the Internet Computer interface specification.

## [0.11.2]

### Changed

*   Adds a default callback to the `IdleManager` that will refresh the page after clearing the storage
*   Adds a new utility method, `canisterStatus`, to `agent-js`. Canister status now allows you to query paths from the canister certificate with a simple interface, using the API from the[interface specification](https://internetcomputer.org/docs/current/references/ic-interface-spec#state-tree-canister-information)  
    Comes with nicely configured options for
    
    `time`, `controllers`, `subnet`, `module_hash`, `candid`. Additionally, has a utility for reading custom MetaData set using [ic-wasm](https://github.com/dfinity/ic-wasm), as well as generic custom paths in the format of ArrayBuffers.
*   updates to package.json files for metadata in npm

## [0.11.1]

### Changed

*   Fix for a corner case that could lead to incorrect decoding of record types.

## [0.11.0]

### Changed

*   makeNonce now returns unique values. Previously only the first byte of the nonce was populated.
*   Introduces `IdleManager` to the `auth-client`. You can now use it to detect when the user has been idle for a configurable amount of time, and then to register callbacks for the sake of logging the user out and prompting re-authentication. See the `@dfinity/auth-client` Readme for more details
*   Reduces the `maxTimeToLive` default setting from 24 hours to 8
*   Versioning tool now sets patch version to 0 for minor version updates, or patch and minor versions to 0 for major version updates
*   Removes jest-expect-message, which was making test error messages less useful
*   `HttpAgent` now generates a nonce to ensure that calls are unique by default. If you want to opt out or provide your own nonce logic, you can now pass an option of `disableNonce: true`during the agent initialization.
    
    If you are currently using `agent.addTransform(makeNonceTransform())` , please note that you should remove that logic, or add the `disableNonce` option to your agent when upgrading.
    

## [0.10.3]

### Changed

*   Candid now allows optional records to be omitted. See https://github.com/dfinity/agent-js/issues/524
*   In `auth-client`, login `onSuccess` callback and `onError` callback now supports async pattern.
*   Updates npm dependencies to resolve warnings for typedoc and node-fetch. No runtime dependencies were affected.

## [0.10.2]

### Changed

*   Security enhancement - adds a rewrite for urls to subdomains of
    
    `\*.ic0.app/api`
    
    to
    
    `ic0.app/api`
    
*   Improves error messages for when `HttpAgent` cannot infer `fetch` implementation

## [0.10.1]

### Changed

*   Fix for the `auth-client` identity option and added JSDOC comment for the `timeToLive` option
*   Sets the default Internet Identity expiration to 1 day for the `authClient`, up from 15 minutes
*   No longer checks instanceof `Principal` in `@dfinity/agent`, which should allow non-identical versions of packages to interoperate, as long as they share the same API

## [0.10.0]

### Changed

*   Adds changelog for `agent-js` packages
*   `Buffer` and `Pipe` refactor
    *   In previous versions of dfinity packages, we relied on `Buffer`, a polyfilled version of the Node.js `Buffer` utility. In a significant refactor, we have removed all cases of this, along with `Pipe` and the nonstandard `Blob` packages, in favor of `ArrayBuffer`, `Uint8Array`, and `DataView`
    *   Utility methods such as `blobToUint8Array` have been removed.
    *   Interfaces that relied on `Buffer` and related packages have been updated to accept `ArrayBuffer`, and the type interfaces are updated to reflect this
*   `Secp256k1` Support
    *   Adds two new exports to `@dfinity/identity` - `Secp256k1KeyIdentity` and `Secp256k1PublicKey`
    *   API mirrors the `ed25519` components, and relies on the [secp256k1](https://www.npmjs.com/package/secp256k1) npm package for signing and verification.<|MERGE_RESOLUTION|>--- conflicted
+++ resolved
@@ -7,26 +7,22 @@
 - docs: adds instructions on how to run unit and e2e tests to the README
 - chore: adds required `npm audit` check to PRs
 - new `HttpAgent` option: `backoffStrategy` - allows you to set a custom delay strategy for retries. The default is a newly exported `exponentialBackoff`, but you can pass your own function to customize the delay between retries.
-
-### Changed
-
-- chore: upgrades github actions to v4
-- fix: retry logic now includes delays with exponential backoff matching the dfx strategy. Retries should no longer happen too quickly for the replica to catch up.
-
-## [1.2.1] - 2024-04-25
-
-### Added
-
-- feat: make `IdbStorage` `get/set` methods generic
-<<<<<<< HEAD
 - feat!: deprecate `HttpAgent` constructor in favor of new `create` and `createSync` methods.
   - `create` is async and returns a promise. It will sync time with the replica and fetch the root key if the host is not `https://icp-api.io`
   - Replaces `source` option with a `from` and `fromSync` methods, similar to `Principal.from`
 
-=======
+### Changed
+
+- chore: upgrades github actions to v4
+- fix: retry logic now includes delays with exponential backoff matching the dfx strategy. Retries should no longer happen too quickly for the replica to catch up.
+
+## [1.2.1] - 2024-04-25
+
+### Added
+
+- feat: make `IdbStorage` `get/set` methods generic
 - chore: add context to errors thrown when failing to decode CBOR values.
-- chore: replaces globle npm install with setup-node for size-limit action
->>>>>>> 85861b6d
+- chore: replaces global npm install with setup-node for size-limit action
 
 ## [1.2.0] - 2024-03-25
 
