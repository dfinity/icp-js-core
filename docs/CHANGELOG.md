--- conflicted
+++ resolved
@@ -4,15 +4,13 @@
 
 ### Changed
 
-<<<<<<< HEAD
 * feat!: support for restricting II auth methods
     * New login option: `allowPinAuthentication?: boolean;`
     * Response from II includes `authnMethod: 'passkey' | 'pin' | 'recovery';`
     * OnSuccess now optionally passes the message directly from the IDP provider
     * Support for arbitrary login values passed to IDP through `customValues` option
-=======
 * fix: pads date numbers in changelog automation. E.G. 2024-3-1 -> 2024-03-01
->>>>>>> a926850b
+
 * feat: allow passing `DBCreateOptions` to `IdbStorage` constructor
 
 ## [1.1.1] - 2024-03-19
