# Changelog


## [Unreleased]

### Changed

<<<<<<< HEAD
- fix: fixes a bug in Ed25519KeyIdentity `toRaw` where the output was not an ArrayBuffer
=======
- test: fixes e2e tests for compatibility with dfx 0.26.0 and `pocket-ic` by querying for the `default_effective_canister_id` before calling the management canister
>>>>>>> c51b6898
- fix: fixes a bug in the Ed25519KeyIdentity verify implementation where the argument order was incorrect
- fix: fixes a bug in the `Principal` library where the management canister id util was incorrectly importing using `fromHex`
- feat: change auth-client's default identity provider url

## [2.4.0] - 2025-03-24

### Changed

- chore: changes trap e2e test to check for the response "trapping". Resolves a discrepancy with the replica response introduced in dfx 0.25.1
- fix:  Bring Candid decoding of `opt` types up to Candid spec:
  In particular, when decoding at an `opt` type:
  - If the wire type is an `opt` type, decode its payload at the expected content type
    (as before).
  - Allow decoding `null` wire type as IDL value `null` (i.e. JS `[]`).
  - Allow decoding of value of `reserved` wire type, defaulting to IDL value `null` (i.e. JS `[]`).
  - Allow decoding of wider variant type on the wire at narrower expected variant type,
    provided the decoded value is valid at the expected variant type. Otherwise, default to `null` (i.e. JS `[]`).
  - Otherwise:
    - If the expected content type is `null` or `reserved` or (nested) `opt`, return IDL value `null` (i.e. JS `[]`).
    - The expected content type is neither `null`, `reserved` or nested `opt`:
      allow decoding of the non-optioned value `v` as `opt v` (JS `[v*]`) if compatible with
      the expected content type; if incompatible, return IDL value `null` (JS `[]`).

### Added

- feat: refactor nonce logic to prioritize options and ensure compatibility with ArrayBuffer and Uint8Array
- test: added e2e test for CanisterStatus requesting a subnet path, as a reference for getting the subnet id of a given canister id

## [2.3.0] - 2025-02-07

### Added

- shouldFetchRootKey option added to `HttpAgent` constructor
- ci: adds BOT_APPROVED_FILES config

### Changed

- feat: HttpAgent uses anonymous identity to make syncTime call, which can allow readState calls to work beyond 5 minutes
- chore: bumps .nvmrc and nodejs version in CI to 22
- HttpAgent now awaits fetching rootkey before making network calls if `shouldFetchRootKey` is set
- chore: npm audit fixes
- feat: enhanced details in agent call, query, and read_state errors
  - error now includes hex encoded response, requestId, sender_pubkey, and sender_sig in addition to message for improved debugging process

## [2.2.1] - 2025-02-07

### Changed

- fix: reverts read_state polling expiry changes due to mismatched signature introduced in 2.1.3. Polling will re-use the original request as before, up to the point where the request expires

## [2.2.0] - 2024-12-12

### Added

- fix: `target_canister` is used only for `install_chunked_code` of management canister, complying with internet computer specification
- feat: Add support for effective target canister ID in management canister calls.

### Changed

- chore: pins nanoid dev dependency version to override warning
- chore: Removes warning that users found unhelpful, when a message originates from other sources than the identity provider in `AuthClient` during authentication. 
- chore: fixes typo in DelegationIdentity jsdoc comment
- chore: Removes warning that users found unhelpful, when a message originates from other sources than the identity provider in `AuthClient` during authentication.
- fix: Make pollForResponse typesafe to avoid exceptions from unknown requests

## [2.1.3] - 2024-10-23

### Added

- feat: allow for setting HttpAgent ingress expiry using `ingressExpiryInMinutes` option

- feat: improved assertion options for agent errors using `prototype`, `name`, and `instanceof`

### Changed

- test: automatically deploys trap canister if it doesn't exist yet during e2e
- fix: handle v3 traps correctly, pulling the reject_code and message from the certificate in the error response like v2.
Example trap error message:
```txt
AgentError: Call failed:
  Canister: hbrpn-74aaa-aaaaa-qaaxq-cai
  Method: Throw (update)
  "Request ID": "ae107dfd7c9be168a8ebc122d904900a95e3f15312111d9e0c08f136573c5f13"
  "Error code": "IC0406"
  "Reject code": "4"
  "Reject message": "foo"
```
- feat: the `UpdateCallRejected` error now exposes  `reject_code: ReplicaRejectCode`, `reject_message: string`, and `error_code?: string` properties directly on the error object.
- fix: recalculates body to use a fresh `Expiry` when polling for `read_state` requests. This prevents the request from exceeding the `maximum_ingress_expiry` when the replica is slow to respond.

## [2.1.2] - 2024-09-30
- fix: revert https://github.com/dfinity/agent-js/pull/923 allow option to set agent replica time

## [2.1.1] - 2024-09-13

### Added

- fix: support for headers during upload with `@dfinity/assets`

## [2.1.0] - 2024-09-12

### Added

- chore: awaits prettier formatting in release automation
- feat: expose inner certificate in `Certificate` for inspection or use in raw calls. `Certificate.cert` is now a public property
- feat: allow creation of multiple Actors in `useAuthClient` by passing a record to `actorOptions` with the actor name as the key, and `CreateActorOptions` as the value
- feat: sync_call support in HttpAgent and Actor
  - Skips polling if the sync call succeeds and provides a certificate
  - Falls back to v2 api if the v3 endpoint 404's
  - Adds certificate to SubmitResponse endpoint
  - adds callSync option to `HttpAgent.call`, which defaults to `true`
- feat: management canister interface updates for schnorr signatures
- feat: ensure that identity-secp256k1 seed phrase must produce a 64 byte seed
- docs: documentation and metadata for use-auth-client
- feat: adds optional `rootKey` to `HttpAgentOptions` to allow for a custom root key to be used for verifying signatures from other networks
- chore: npm audit bumping micromatch
- feat: exports polling utilities from `@dfinity/agent` for use in other packages
  - `pollForResponse` now uses the default strategy by default
  - Updated the `bls-verify` jsdoc comment to accurately reflect that the default strategy now uses @noble/curves
- docs: clarifies meaning of `effectiveCanisterId` in `CallOptions`

### Changed

- feat: adds management canister support for canister snapshots
- feat: replaces hdkey and bip32 implementations with `@scure/bip39` and `@scure/bip32` due to vulnerability and lack of maintenance for `elliptic`
- chore: bumps dev dependency versions to remove warnings
- chore: addresses eslint errors uncovered by bumping eslint version

## [2.0.0] - 2024-07-16

### Changed

- fix: passing `request` correctly during pollForResponse `Processing` status
  - credit: [Senior Joinu](https://forum.dfinity.org/t/timestamp-failed-to-pass-the-watermark-after-retrying-the-configured-3-times/29180/11?)
- ci: removing headless browser tests pending a rewrite
- ci: changing token for creating release

### Added

- test: adding test for backwards compatibility with actor for v1 agents
- feat!: deprecate `HttpAgent` constructor in favor of new `create` and `createSync` methods.
  - `create` is async and returns a promise. It will sync time with the replica and fetch the root key if the host is not `https://icp-api.io`
  - Replaces `source` option with a `from` and `fromSync` methods, similar to `Principal.from`


## [1.4.0] - 2024-06-17

### Added

- feat!: add support for proof of absence in Certificate lookups
- feat: `update-management-idl` automation to update the management canister IDL in `@dfinity/agent`

### Changed

- fix: ObservableLog no longer extends Function and class instance can no longer be called. Fixes an issue when running in a browser extension context.
- feat!: ObservableLog's `log` method is renamed to `print` to avoind calling `log.log`.
- chore: update management canister interface with latest bitcoin features
- fix: publish script will correctly update the `package-lock.json` file with the correct dependencies when making a new release
- chore: updates agent error response to read "Gateway returns error" instead of "Server"`
- chore: updates dfinity/conventional-pr-title-action to v4.0.0
- chore: updates dfinity/conventional-pr-title-action to v3.2.0

## [1.3.0] - 2024-05-01

### Added

- docs: adds instructions on how to run unit and e2e tests to the README
- chore: adds required `npm audit` check to PRs
- new `HttpAgent` option: `backoffStrategy` - allows you to set a custom delay strategy for retries. The default is a newly exported `exponentialBackoff`, but you can pass your own function to customize the delay between retries.

### Changed

- chore: upgrades github actions to v4
- fix: retry logic now includes delays with exponential backoff matching the dfx strategy. Retries should no longer happen too quickly for the replica to catch up.

## [1.2.1] - 2024-04-25

### Added

- feat: make `IdbStorage` `get/set` methods generic
- chore: add context to errors thrown when failing to decode CBOR values.
- chore: replaces global npm install with setup-node for size-limit action

## [1.2.0] - 2024-03-25

### Added

* feat: adds support for verified queries against management canister
  * includes support for `fetch_canister_logs` in the actor provided by `getManagementCanister`
  * also includes support for bitcoin queries

Logging

```ts
// Agent should not use an anonymous identity for this call, and should ideally be a canister controller
const management = await getManagementCanister({ agent });
const logs = await management.fetch_canister_logs({ canister_id: canisterId });
```

Bitcoin

```ts
// For now, the verifyQuerySignatures option must be set to false
const agent = await makeAgent({ host: 'https://icp-api.io', verifyQuerySignatures: false });
const management = getManagementCanister({
    agent
});

const result = await management.bitcoin_get_balance_query({
    address: 'bc1qxy2kgdygjrsqtzq2n0yrf2493p83kkfjhx0wlh',
    network: { mainnet: null },
    min_confirmations: [6],
});
```

### Changed

* chore: npm audit fix
* feat!: support for restricting II auth methods
    * New login option: `allowPinAuthentication?: boolean;`
    * Response from II includes `authnMethod: 'passkey' | 'pin' | 'recovery';`
    * OnSuccess now optionally passes the message directly from the IDP provider
    * Support for arbitrary login values passed to IDP through `customValues` option
* fix: pads date numbers in changelog automation. E.G. 2024-3-1 -> 2024-03-01

* feat: allow passing `DBCreateOptions` to `IdbStorage` constructor
* updated management canister interface

## [1.1.1] - 2024-03-19

* fix: work around `PublicKeyCredential` not being enumerable

## [1.1.0] - 2024-03-18

### Added

* feat: adds `fromPem` method for `identity-secp256k1`
* feat: HttpAgent tracks a watermark from the latest readState call. Queries with signatures made before the watermark will be automatically retried, and rejected if they are still behind.
* fix: remove `ArrrayBuffer` checks from `WebAuthnIdentity` to resolve issues with the Bitwarden password manager

## [1.0.1] - 2024-02-20

### Changed

*   fix: `Ed25519KeyIdentity` was not generating unique identities when no seed was provided. This issue was introduced in `v0.20.0-beta.0`. If your code was affected please upgrade to `>=1.0.1`
*   chore: export `AuthClientStorage` to aid with custom implementations

## [1.0.0]

### Added

- feat: new `CustomPath` class, better docs, and deprecating metadata path type for `CanisterStatus`

### Changed

*   chore: npm audit fix
*   fix: adds npm run build to publish script
*   chore: update Management Canister interface
*   feat: new `CustomPath` class, better docs, and deprecating metadata path type for `CanisterStatus`
*   chore: adding new controller to snapshot for e2e canister status

## [0.21.4]

### Changed

*   fix: edit to the post-release script
*   fix: export partial identity from index of @dfinity/identity
*   chore: npm update & bumping jest-environment-jsdom
*   feat: release automation changes
*   fix: distinguish remote dev environments from known hosts

## [0.21.0]

### Added

*   feat: introduces `ObservableLog` to `HttpAgent`. Allows subscribers to be notified of events from the agent without sending them directly to the console
*   feat: enhances `.from` methods on public key classes to support unknown types, including PublicKey instances, ArrayBuffer-like objects, DER encoded public keys, and hex strings. Also introduces a new `bufFromBufLike` util

### Changed

*   chore: exporting http errors
*   chore: cleaning up lint warnings
*   chore: cleans up github actions linting warnings
*   feat: replaces `secp256k1` npm package with `@noble/curves`
*   feat: introduces partial identities from public keys for authentication flows
*   fix: honor disableIdle flag
*   fix: add `github.dev` and `gitpod.io` to known hosts

## [0.20.2]

### Changed

*   chore: lowering prettier version for CI
*   fix: restoring localhost to list of known hosts

## [0.20.1]

### Changed

*   feat: retry query signature verification in case cache is stale

## [0.20.0]

### Added

*   feat: uses expirable map for subnet keys in `agent-js`, with a timeout of 1 hour
*   **feat!: node signature verification**
This feature includes additional changes in support of testing and releasing the feature:
    *   Mainnet e2e tests for queries and calls
    *   published counter canister
    *   New `HttpAgent` option - `verifyQuerySignatures`. Defaults to true, but allows you to opt out of verification. Useful for testing against older replica versions
    *   Introducing `ed25519` logic to agent for validating node signatures
    *   Standardizing around `@noble/curves` instead of tweetnacl in `@dfinity/identity`
    *   new export - hashOfMap from agent, matching the naming used in the interface specification
    *   new unit tests
    *   new Verify export on ed25519 because why not
    *   Adds support for `Uint8Arrays` in `Principal.from()`
    *   feat: introduces `ExpirableMap`, a utility class that will return values up until a configured expiry
    *   chore: increases size limit for `agent-js` to allow for `Ed25519` support for node key signature verification
    *   feat!: replaces `disableNonce` feature with `useQueryNonces`. Going forward, updates will use nonces, but queries and readstate calls will not. Queries and readsatate calls will use nonces if `useQueryNonces` is set to true
    *   feat: adds subnet metrics decoding to canisterStatus for `/subnet` path
    *   feat!: sets expiry to 1 minute less than the configured expiry, and then down to the nearest second. This matches existing behaviour, but adds the rounding

### Changed

*   chore: cleanup for node 20 development in `agent-js`
*   fix: `canisterStatus` returns full list of controllers
*   chore: replaces use of `localhost` with `127.0.0.1`for better node 18 support. Also swaps Jest for vitest, runs mitm against mainnet, and updates some packages
*   feat: retry logic will catch and retry for thrown errors
*   feat!: adds certificate logic to decode subnet and node key paths from the hashtree. Changes the interface for `lookup\_path` to allow returning a `HashTree`, but also constrains `lookup` response to an `ArrayBuffer` using a new `lookupResultToBuffer` export

## [0.19.3]

### Changed

*   fix: `Principal` JSON is compatible with `@dfinity/utils ``jsonReviver` helper
*   chore: npm audit
*   feat: `Principal` class serializes to JSON
*   feat: certificate checks validate that certificate time is not more than 5 minutes ahead of or behind system time.
*   feat: two new `leb` decoding utils added to `@dfinity/agent/utils/leb` to make it simpler to decode leb values and time from a certificate tree
*   chore: limit npm version to 9 in ci for compatibility with node 16
*   Adds more helpful error message for when principal is undefined during actor creation

## [0.19.2]

### Changed

*   fix: subdomains on `icp0.io` and `ic0.app` were incorrectly sending requests to `icp-api` and encountering CSP issues

## [0.19.1]

### Changed

*   fix: default host logic fixed and tests added

## [0.19.0]

### Changed

*   feat: replaces the `js-sha256` library with `@noble/hashes` due to a breaking bug in Chrome
*   Fix: add `@dfinity/principal` as a peerDependency to `assets` and `candid`.
*   Feat: `HttpAgent` now uses a default address of https://icp-api.io. Users will be warned for not setting a host, but the code will default to mainnet.
*   Feat: use webcrypto or node crypto instead of Math.random for nonce generation if available

## [0.18.1]

### Changed

*   fix: fix composite query in actor.ts
*   fix: handle new update call errors ([IC-1462](https://github.com/dfinity/interface-spec/pull/143))
*   chore: updates engines in package.json and recommended node version for development in nvmrc to support node 18+
*   chore: corrections to publishing docs
*   fix: typo in `JsonnableWebAuthnIdentitiy`, breaking change that requires users to update their imports to `JsonnableWebAuthnIdentity` when this type is used
*   fix: fix a bug in decoding service types, when function types come after the service type in the type table
*   feat: support `composite_query` in candid
*   fix: fix a bug in decoding service types, when function types come after the service type in the type table
*   feat: include boundary node http details to query and update calls
*   feat: adds method for actor creation that includes boundary node http details

## [0.15.7]

### Changed

*   Do not use `Headers` struct during init of HttpAgent for Node compatibility. Note: still supports use of Headers in application code

*   fix: finish all tasks before calling onSuccess auth callback in `@dfinity/auth-client`

## [0.15.6]

### Changed

*   feat: retry failed `read\_state` requests

## [0.15.5]

### Changed

*   add support for WebAuthn level 3 [authenticatorAttachment](https://w3c.github.io/webauthn/#dom-publickeycredential-authenticatorattachment)

## [0.15.4]

### Changed

*   removes more circular dependencies in agent, actor, proxy, and pollingstrategy
*   chore: updates distro for lint and prettier checks
*   removes more circular dependencies in agent, actor, proxy, and pollingstrategy
*   feat: adds keyType option for `AuthClient`, allowing users to specify whether to use an `ed25519` or `ECDSAKey`. This is important for custom storage providers that can't store `CryptoKey` objects
*   chore: removes a circular dependency on index for canisterStatus
*   chore: documents usage of fetch and fetchOptions for `HttpAgent`

## [0.15.3]

### Changed

*   reverts the `X-IC-Request-ID header` until we coordinate cors support with icx-proxy

## [0.15.2]

### Changed

*   Corrects some dev dependencies incorrectly listed as dependencies in `auth-client` package.json
*   introduces `X-IC-Request-ID header` to more easily identify retried requests. Also uses a standard Headers constructor to manage headers

Changes default stored key for `auth-client` to use ECDSAKey*   Also updates the storage interface types to support `CryptoKeyPair`

*   updates link to `identity-secp256k1` in docs site

## [0.15.1]

### Changed

*   fixes a package configuration issue with `@dfinity/identity-secp256k1`

## [0.15.0]

### Changed

*   _Breaking change:_ Moves `Secp256k1KeyIdentity` to its own package. `@dfinity/identity-secp256k1`
*   _Breaking change:_ Deprecates `@dfinity/authentication`. If you relied on the `isDelegationValid` check, it has been moved to `@dfinity/identity`

*   Deprecates `@dfinity/identity-ledgerhq`. Use `@zondax/ledger-icp` instead.
*   chore: links assets docs in index
*   chore: sets up new size-limit job for packages, in preparation for CI

## [0.14.1]

### Changed

*   feat: `secp256k1` now supports a `fromSeedPhrase` method that will reproduce the same identity across `agent-js`, `dfx`, and `quill`
*   chore: configures `unpkg` to use esmodules
*   chore: removes unused lint shell script
*   chore: adds `js-sha256` dependency to principal
*   bug: fixes idlemanager initializing - now either requires `createOptions.identity` or `authClient.login` to be called before starting idle timeout

## [0.14.0]

### Changed

*   feat: strips out bitcoin query methods from management canister IDL
*   Adds retry logic to `HttpAgent`. By default, retries three times before throwing an error, to offer a more cohesive workflow
*   Improves and truncates error messages in Candid
*   fixes flaky tests for syncTime
*   Adds a top-level `fetchCandid()` function which retrieves the Candid interface for a given canister id.
*   chore: `auth-client` expose storage constant keys
*   bug: `auth-client` resolves window.open issue in login function in safari due to async storage call
*   New package: @dfinity/assets. This package provides an asset manager to manage assets on an assets canister.
*   bug: `auth-client` storage wrapper returns after resolve to avoid idb to be recreated

## [0.13.3]

### Changed

*   New package: `@dfinity/bls-verify`. This package provides a pure-js implementation of BLS verification using the `miracl-core` package. This can be used to polyfill BLS verification for `agent-js`, but it is notably very slow (~3s per verification). Optimization may be possible with a significant refactoring
*   adds ability to polyfill bls verification in Certificate
*   Auth Client moves key fallback generation to the create method instead of login and makes the `\_key` non-nullable. This fixes a regression with async window.open behavior in Safari
*   `HttpAgent` now offers a method to sync time with the replica, provided a specific canister. This can be used to set proper `Expiry` times when a device has fallen out of sync with the replica.
*   Fixes a candid bug where when decoding, optional fields could be skipped if the data on the wire contains additional fields.

## [0.13.2]

### Changed

*   `auth-client` avoids localstorage global and can be used in a web worker or nodejs
*   bug: `auth-client` logout now awaits clearing storage

## [0.13.1]

### Changed

*   fixes a bug with the localstorage migration strategy

## [0.13.0]

### Changed

*   AuthClient now uses `IndexedDb` by default. To use localStorage, import LocalStorage provider and pass it during `AuthClient.create()`.

*   Also offers a generic `IndexedDb` keyval store, `IdbKeyVal`

*   `AuthClient` migrates gracefully from localstorage to IDB when upgrading

## [0.12.2]

### Changed

*   Support for the `SubtleCrypto` interface in `@dfinity/identity` using the new `ECDSAKeyIdentity`
*   `CanisterStatus` no longer suppresses rootKey errors
*   Readme's point to https://agent-js.icp.xyz

## [0.12.1]

### Changed

*   Adds inline sourcemaps to packages
*   Pulls lint out to a separate job now that Node 12 is failing with latest eslint dependencies
*   Adds `UTF-8` as an encoding option for `CanisterStatus` custom paths
*   Adds a public method `createReadStateRequest` that creates the request for `readState`.
*   Add an extra parameter to `readState` to pass a created request. If this parameter is passed, the method does the request directly without creating a new one.
*   Use the `createReadStateRequest` and the extra parameter when polling for the response to avoid signing requests during polling.
*   Adds `derivationOrigin` to `auth-client` login to support the ability to login using the identity derived from a different origin. See [proposed changes](https://github.com/dfinity/internet-identity/pull/724/files#diff-44c106928503ccfb1b3f09f02513578552f66b68dea01c5ec4bd2de858bbba1a)

## [0.12.0]

### Changed

*   Changed the certificate verification interface and fixed its logic. The public constructor is now static and asynchronous. There is no separate verification method, the check is done automatically in the constructor and newly also checks that the delegation is authoritative for the given canister ID, as required by the Internet Computer interface specification.

## [0.11.2]

### Changed

*   Adds a default callback to the `IdleManager` that will refresh the page after clearing the storage
*   Adds a new utility method, `canisterStatus`, to `agent-js`. Canister status now allows you to query paths from the canister certificate with a simple interface, using the API from the[interface specification](https://internetcomputer.org/docs/current/references/ic-interface-spec#state-tree-canister-information)
    Comes with nicely configured options for

    `time`, `controllers`, `subnet`, `module_hash`, `candid`. Additionally, has a utility for reading custom MetaData set using [ic-wasm](https://github.com/dfinity/ic-wasm), as well as generic custom paths in the format of ArrayBuffers.
*   updates to package.json files for metadata in npm

## [0.11.1]

### Changed

*   Fix for a corner case that could lead to incorrect decoding of record types.

## [0.11.0]

### Changed

*   makeNonce now returns unique values. Previously only the first byte of the nonce was populated.
*   Introduces `IdleManager` to the `auth-client`. You can now use it to detect when the user has been idle for a configurable amount of time, and then to register callbacks for the sake of logging the user out and prompting re-authentication. See the `@dfinity/auth-client` Readme for more details
*   Reduces the `maxTimeToLive` default setting from 24 hours to 8
*   Versioning tool now sets patch version to 0 for minor version updates, or patch and minor versions to 0 for major version updates
*   Removes jest-expect-message, which was making test error messages less useful
*   `HttpAgent` now generates a nonce to ensure that calls are unique by default. If you want to opt out or provide your own nonce logic, you can now pass an option of `disableNonce: true`during the agent initialization.

    If you are currently using `agent.addTransform(makeNonceTransform())` , please note that you should remove that logic, or add the `disableNonce` option to your agent when upgrading.


## [0.10.3]

### Changed

*   Candid now allows optional records to be omitted. See https://github.com/dfinity/agent-js/issues/524
*   In `auth-client`, login `onSuccess` callback and `onError` callback now supports async pattern.
*   Updates npm dependencies to resolve warnings for typedoc and node-fetch. No runtime dependencies were affected.

## [0.10.2]

### Changed

*   Security enhancement - adds a rewrite for urls to subdomains of

    `\*.ic0.app/api`

    to

    `ic0.app/api`

*   Improves error messages for when `HttpAgent` cannot infer `fetch` implementation

## [0.10.1]

### Changed

*   Fix for the `auth-client` identity option and added JSDOC comment for the `timeToLive` option
*   Sets the default Internet Identity expiration to 1 day for the `authClient`, up from 15 minutes
*   No longer checks instanceof `Principal` in `@dfinity/agent`, which should allow non-identical versions of packages to interoperate, as long as they share the same API

## [0.10.0]

### Changed

*   Adds changelog for `agent-js` packages
*   `Buffer` and `Pipe` refactor
    *   In previous versions of dfinity packages, we relied on `Buffer`, a polyfilled version of the Node.js `Buffer` utility. In a significant refactor, we have removed all cases of this, along with `Pipe` and the nonstandard `Blob` packages, in favor of `ArrayBuffer`, `Uint8Array`, and `DataView`
    *   Utility methods such as `blobToUint8Array` have been removed.
    *   Interfaces that relied on `Buffer` and related packages have been updated to accept `ArrayBuffer`, and the type interfaces are updated to reflect this
*   `Secp256k1` Support
    *   Adds two new exports to `@dfinity/identity` - `Secp256k1KeyIdentity` and `Secp256k1PublicKey`
    *   API mirrors the `ed25519` components, and relies on the [secp256k1](https://www.npmjs.com/package/secp256k1) npm package for signing and verification.<|MERGE_RESOLUTION|>--- conflicted
+++ resolved
@@ -5,11 +5,8 @@
 
 ### Changed
 
-<<<<<<< HEAD
 - fix: fixes a bug in Ed25519KeyIdentity `toRaw` where the output was not an ArrayBuffer
-=======
 - test: fixes e2e tests for compatibility with dfx 0.26.0 and `pocket-ic` by querying for the `default_effective_canister_id` before calling the management canister
->>>>>>> c51b6898
 - fix: fixes a bug in the Ed25519KeyIdentity verify implementation where the argument order was incorrect
 - fix: fixes a bug in the `Principal` library where the management canister id util was incorrectly importing using `fromHex`
 - feat: change auth-client's default identity provider url
