# Changelog

## [Unreleased]

<<<<<<< HEAD
### Changed

- test: automatically deploys trap canister if it doesn't exist yet during e2e

### Added
=======
## Changed

- fix: recalculates body to use a fresh `Expiry` when polling for `read_state` requests. This prevents the request from exceeding the `maximum_ingress_expiry` when the replica is slow to respond.

## [2.1.2] - 2024-09-30
- fix: revert https://github.com/dfinity/agent-js/pull/923 allow option to set agent replica time
>>>>>>> 00ad493c
- fix: handle v3 traps correctly, pulling the reject_code and message from the certificate in the error response like v2.
Example trap error message:
```txt
AgentError: Call failed:
  Canister: hbrpn-74aaa-aaaaa-qaaxq-cai
  Method: Throw (update)
  "Request ID": "ae107dfd7c9be168a8ebc122d904900a95e3f15312111d9e0c08f136573c5f13"
  "Error code": "IC0406"
  "Reject code": "4"
  "Reject message": "foo"
```
- feat: the `UpdateCallRejected` error now exposes  `reject_code: ReplicaRejectCode`, `reject_message: string`, and `error_code?: string` properties directly on the error object.

## [2.1.2] - 2024-09-30
- fix: revert https://github.com/dfinity/agent-js/pull/923 allow option to set agent replica time

## [2.1.1] - 2024-09-13

### Added

- fix: support for headers during upload with `@dfinity/assets`

## [2.1.0] - 2024-09-12

### Added

- chore: awaits prettier formatting in release automation
- feat: expose inner certificate in `Certificate` for inspection or use in raw calls. `Certificate.cert` is now a public property
- feat: allow creation of multiple Actors in `useAuthClient` by passing a record to `actorOptions` with the actor name as the key, and `CreateActorOptions` as the value
- feat: sync_call support in HttpAgent and Actor
  - Skips polling if the sync call succeeds and provides a certificate
  - Falls back to v2 api if the v3 endpoint 404's
  - Adds certificate to SubmitResponse endpoint
  - adds callSync option to `HttpAgent.call`, which defaults to `true`
- feat: management canister interface updates for schnorr signatures
- feat: ensure that identity-secp256k1 seed phrase must produce a 64 byte seed
- docs: documentation and metadata for use-auth-client
- feat: adds optional `rootKey` to `HttpAgentOptions` to allow for a custom root key to be used for verifying signatures from other networks
- chore: npm audit bumping micromatch
- feat: exports polling utilities from `@dfinity/agent` for use in other packages
  - `pollForResponse` now uses the default strategy by default
  - Updated the `bls-verify` jsdoc comment to accurately reflect that the default strategy now uses @noble/curves
- docs: clarifies meaning of `effectiveCanisterId` in `CallOptions`

### Changed
- feat: replaces hdkey and bip32 implementations with `@scure/bip39` and `@scure/bip32` due to vulnerability and lack of maintenance for `elliptic`
- chore: bumps dev dependency versions to remove warnings
- chore: addresses eslint errors uncovered by bumping eslint version

## [2.0.0] - 2024-07-16

### Changed

- fix: passing `request` correctly during pollForResponse `Processing` status
  - credit: [Senior Joinu](https://forum.dfinity.org/t/timestamp-failed-to-pass-the-watermark-after-retrying-the-configured-3-times/29180/11?)
- ci: removing headless browser tests pending a rewrite
- ci: changing token for creating release

### Added

- test: adding test for backwards compatibility with actor for v1 agents
- feat!: deprecate `HttpAgent` constructor in favor of new `create` and `createSync` methods.
  - `create` is async and returns a promise. It will sync time with the replica and fetch the root key if the host is not `https://icp-api.io`
  - Replaces `source` option with a `from` and `fromSync` methods, similar to `Principal.from`


## [1.4.0] - 2024-06-17

### Added

- feat!: add support for proof of absence in Certificate lookups
- feat: `update-management-idl` automation to update the management canister IDL in `@dfinity/agent`

### Changed

- fix: ObservableLog no longer extends Function and class instance can no longer be called. Fixes an issue when running in a browser extension context.
- feat!: ObservableLog's `log` method is renamed to `print` to avoind calling `log.log`.
- chore: update management canister interface with latest bitcoin features
- fix: publish script will correctly update the `package-lock.json` file with the correct dependencies when making a new release
- chore: updates agent error response to read "Gateway returns error" instead of "Server"`
- chore: updates dfinity/conventional-pr-title-action to v4.0.0
- chore: updates dfinity/conventional-pr-title-action to v3.2.0

## [1.3.0] - 2024-05-01

### Added

- docs: adds instructions on how to run unit and e2e tests to the README
- chore: adds required `npm audit` check to PRs
- new `HttpAgent` option: `backoffStrategy` - allows you to set a custom delay strategy for retries. The default is a newly exported `exponentialBackoff`, but you can pass your own function to customize the delay between retries.

### Changed

- chore: upgrades github actions to v4
- fix: retry logic now includes delays with exponential backoff matching the dfx strategy. Retries should no longer happen too quickly for the replica to catch up.

## [1.2.1] - 2024-04-25

### Added

- feat: make `IdbStorage` `get/set` methods generic
- chore: add context to errors thrown when failing to decode CBOR values.
- chore: replaces global npm install with setup-node for size-limit action

## [1.2.0] - 2024-03-25

### Added

* feat: adds support for verified queries against management canister
  * includes support for `fetch_canister_logs` in the actor provided by `getManagementCanister`
  * also includes support for bitcoin queries

Logging

```ts
// Agent should not use an anonymous identity for this call, and should ideally be a canister controller
const management = await getManagementCanister({ agent });
const logs = await management.fetch_canister_logs({ canister_id: canisterId });
```

Bitcoin

```ts
// For now, the verifyQuerySignatures option must be set to false
const agent = await makeAgent({ host: 'https://icp-api.io', verifyQuerySignatures: false });
const management = getManagementCanister({
    agent
});

const result = await management.bitcoin_get_balance_query({
    address: 'bc1qxy2kgdygjrsqtzq2n0yrf2493p83kkfjhx0wlh',
    network: { mainnet: null },
    min_confirmations: [6],
});
```

### Changed

* chore: npm audit fix
* feat!: support for restricting II auth methods
    * New login option: `allowPinAuthentication?: boolean;`
    * Response from II includes `authnMethod: 'passkey' | 'pin' | 'recovery';`
    * OnSuccess now optionally passes the message directly from the IDP provider
    * Support for arbitrary login values passed to IDP through `customValues` option
* fix: pads date numbers in changelog automation. E.G. 2024-3-1 -> 2024-03-01

* feat: allow passing `DBCreateOptions` to `IdbStorage` constructor
* updated management canister interface

## [1.1.1] - 2024-03-19

* fix: work around `PublicKeyCredential` not being enumerable

## [1.1.0] - 2024-03-18

### Added

* feat: adds `fromPem` method for `identity-secp256k1`
* feat: HttpAgent tracks a watermark from the latest readState call. Queries with signatures made before the watermark will be automatically retried, and rejected if they are still behind.
* fix: remove `ArrrayBuffer` checks from `WebAuthnIdentity` to resolve issues with the Bitwarden password manager

## [1.0.1] - 2024-02-20

### Changed

*   fix: `Ed25519KeyIdentity` was not generating unique identities when no seed was provided. This issue was introduced in `v0.20.0-beta.0`. If your code was affected please upgrade to `>=1.0.1`
*   chore: export `AuthClientStorage` to aid with custom implementations

## [1.0.0]

### Added

- feat: new `CustomPath` class, better docs, and deprecating metadata path type for `CanisterStatus`

### Changed

*   chore: npm audit fix
*   fix: adds npm run build to publish script
*   chore: update Management Canister interface
*   feat: new `CustomPath` class, better docs, and deprecating metadata path type for `CanisterStatus`
*   chore: adding new controller to snapshot for e2e canister status

## [0.21.4]

### Changed

*   fix: edit to the post-release script
*   fix: export partial identity from index of @dfinity/identity
*   chore: npm update & bumping jest-environment-jsdom
*   feat: release automation changes
*   fix: distinguish remote dev environments from known hosts

## [0.21.0]

### Added

*   feat: introduces `ObservableLog` to `HttpAgent`. Allows subscribers to be notified of events from the agent without sending them directly to the console
*   feat: enhances `.from` methods on public key classes to support unknown types, including PublicKey instances, ArrayBuffer-like objects, DER encoded public keys, and hex strings. Also introduces a new `bufFromBufLike` util

### Changed

*   chore: exporting http errors
*   chore: cleaning up lint warnings
*   chore: cleans up github actions linting warnings
*   feat: replaces `secp256k1` npm package with `@noble/curves`
*   feat: introduces partial identities from public keys for authentication flows
*   fix: honor disableIdle flag
*   fix: add `github.dev` and `gitpod.io` to known hosts

## [0.20.2]

### Changed

*   chore: lowering prettier version for CI
*   fix: restoring localhost to list of known hosts

## [0.20.1]

### Changed

*   feat: retry query signature verification in case cache is stale

## [0.20.0]

### Added

*   feat: uses expirable map for subnet keys in `agent-js`, with a timeout of 1 hour
*   **feat!: node signature verification**  
This feature includes additional changes in support of testing and releasing the feature:  
    *   Mainnet e2e tests for queries and calls
    *   published counter canister
    *   New `HttpAgent` option - `verifyQuerySignatures`. Defaults to true, but allows you to opt out of verification. Useful for testing against older replica versions
    *   Introducing `ed25519` logic to agent for validating node signatures
    *   Standardizing around `@noble/curves` instead of tweetnacl in `@dfinity/identity`
    *   new export - hashOfMap from agent, matching the naming used in the interface specification
    *   new unit tests
    *   new Verify export on ed25519 because why not
    *   Adds support for `Uint8Arrays` in `Principal.from()`
    *   feat: introduces `ExpirableMap`, a utility class that will return values up until a configured expiry
    *   chore: increases size limit for `agent-js` to allow for `Ed25519` support for node key signature verification
    *   feat!: replaces `disableNonce` feature with `useQueryNonces`. Going forward, updates will use nonces, but queries and readstate calls will not. Queries and readsatate calls will use nonces if `useQueryNonces` is set to true
    *   feat: adds subnet metrics decoding to canisterStatus for `/subnet` path
    *   feat!: sets expiry to 1 minute less than the configured expiry, and then down to the nearest second. This matches existing behaviour, but adds the rounding

### Changed

*   chore: cleanup for node 20 development in `agent-js`
*   fix: `canisterStatus` returns full list of controllers
*   chore: replaces use of `localhost` with `127.0.0.1`for better node 18 support. Also swaps Jest for vitest, runs mitm against mainnet, and updates some packages
*   feat: retry logic will catch and retry for thrown errors
*   feat!: adds certificate logic to decode subnet and node key paths from the hashtree. Changes the interface for `lookup\_path` to allow returning a `HashTree`, but also constrains `lookup` response to an `ArrayBuffer` using a new `lookupResultToBuffer` export

## [0.19.3]

### Changed

*   fix: `Principal` JSON is compatible with `@dfinity/utils ``jsonReviver` helper
*   chore: npm audit
*   feat: `Principal` class serializes to JSON
*   feat: certificate checks validate that certificate time is not more than 5 minutes ahead of or behind system time.
*   feat: two new `leb` decoding utils added to `@dfinity/agent/utils/leb` to make it simpler to decode leb values and time from a certificate tree
*   chore: limit npm version to 9 in ci for compatibility with node 16
*   Adds more helpful error message for when principal is undefined during actor creation

## [0.19.2]

### Changed

*   fix: subdomains on `icp0.io` and `ic0.app` were incorrectly sending requests to `icp-api` and encountering CSP issues

## [0.19.1]

### Changed

*   fix: default host logic fixed and tests added

## [0.19.0]

### Changed

*   feat: replaces the `js-sha256` library with `@noble/hashes` due to a breaking bug in Chrome
*   Fix: add `@dfinity/principal` as a peerDependency to `assets` and `candid`.
*   Feat: `HttpAgent` now uses a default address of https://icp-api.io. Users will be warned for not setting a host, but the code will default to mainnet.
*   Feat: use webcrypto or node crypto instead of Math.random for nonce generation if available

## [0.18.1]

### Changed

*   fix: fix composite query in actor.ts
*   fix: handle new update call errors ([IC-1462](https://github.com/dfinity/interface-spec/pull/143))
*   chore: updates engines in package.json and recommended node version for development in nvmrc to support node 18+
*   chore: corrections to publishing docs
*   fix: typo in `JsonnableWebAuthnIdentitiy`, breaking change that requires users to update their imports to `JsonnableWebAuthnIdentity` when this type is used
*   fix: fix a bug in decoding service types, when function types come after the service type in the type table
*   feat: support `composite_query` in candid
*   fix: fix a bug in decoding service types, when function types come after the service type in the type table
*   feat: include boundary node http details to query and update calls
*   feat: adds method for actor creation that includes boundary node http details

## [0.15.7]

### Changed

*   Do not use `Headers` struct during init of HttpAgent for Node compatibility. Note: still supports use of Headers in application code

*   fix: finish all tasks before calling onSuccess auth callback in `@dfinity/auth-client`

## [0.15.6]

### Changed

*   feat: retry failed `read\_state` requests

## [0.15.5]

### Changed

*   add support for WebAuthn level 3 [authenticatorAttachment](https://w3c.github.io/webauthn/#dom-publickeycredential-authenticatorattachment)

## [0.15.4]

### Changed

*   removes more circular dependencies in agent, actor, proxy, and pollingstrategy
*   chore: updates distro for lint and prettier checks
*   removes more circular dependencies in agent, actor, proxy, and pollingstrategy
*   feat: adds keyType option for `AuthClient`, allowing users to specify whether to use an `ed25519` or `ECDSAKey`. This is important for custom storage providers that can't store `CryptoKey` objects
*   chore: removes a circular dependency on index for canisterStatus
*   chore: documents usage of fetch and fetchOptions for `HttpAgent`

## [0.15.3]

### Changed

*   reverts the `X-IC-Request-ID header` until we coordinate cors support with icx-proxy

## [0.15.2]

### Changed

*   Corrects some dev dependencies incorrectly listed as dependencies in `auth-client` package.json
*   introduces `X-IC-Request-ID header` to more easily identify retried requests. Also uses a standard Headers constructor to manage headers

Changes default stored key for `auth-client` to use ECDSAKey*   Also updates the storage interface types to support `CryptoKeyPair`

*   updates link to `identity-secp256k1` in docs site

## [0.15.1]

### Changed

*   fixes a package configuration issue with `@dfinity/identity-secp256k1`

## [0.15.0]

### Changed

*   _Breaking change:_ Moves `Secp256k1KeyIdentity` to its own package. `@dfinity/identity-secp256k1`
*   _Breaking change:_ Deprecates `@dfinity/authentication`. If you relied on the `isDelegationValid` check, it has been moved to `@dfinity/identity`
    
*   Deprecates `@dfinity/identity-ledgerhq`. Use `@zondax/ledger-icp` instead.
*   chore: links assets docs in index
*   chore: sets up new size-limit job for packages, in preparation for CI

## [0.14.1]

### Changed

*   feat: `secp256k1` now supports a `fromSeedPhrase` method that will reproduce the same identity across `agent-js`, `dfx`, and `quill`
*   chore: configures `unpkg` to use esmodules
*   chore: removes unused lint shell script
*   chore: adds `js-sha256` dependency to principal
*   bug: fixes idlemanager initializing - now either requires `createOptions.identity` or `authClient.login` to be called before starting idle timeout

## [0.14.0]

### Changed

*   feat: strips out bitcoin query methods from management canister IDL
*   Adds retry logic to `HttpAgent`. By default, retries three times before throwing an error, to offer a more cohesive workflow
*   Improves and truncates error messages in Candid
*   fixes flaky tests for syncTime
*   Adds a top-level `fetchCandid()` function which retrieves the Candid interface for a given canister id.
*   chore: `auth-client` expose storage constant keys
*   bug: `auth-client` resolves window.open issue in login function in safari due to async storage call
*   New package: @dfinity/assets. This package provides an asset manager to manage assets on an assets canister.
*   bug: `auth-client` storage wrapper returns after resolve to avoid idb to be recreated

## [0.13.3]

### Changed

*   New package: `@dfinity/bls-verify`. This package provides a pure-js implementation of BLS verification using the `miracl-core` package. This can be used to polyfill BLS verification for `agent-js`, but it is notably very slow (~3s per verification). Optimization may be possible with a significant refactoring
*   adds ability to polyfill bls verification in Certificate
*   Auth Client moves key fallback generation to the create method instead of login and makes the `\_key` non-nullable. This fixes a regression with async window.open behavior in Safari
*   `HttpAgent` now offers a method to sync time with the replica, provided a specific canister. This can be used to set proper `Expiry` times when a device has fallen out of sync with the replica.
*   Fixes a candid bug where when decoding, optional fields could be skipped if the data on the wire contains additional fields.

## [0.13.2]

### Changed

*   `auth-client` avoids localstorage global and can be used in a web worker or nodejs
*   bug: `auth-client` logout now awaits clearing storage

## [0.13.1]

### Changed

*   fixes a bug with the localstorage migration strategy

## [0.13.0]

### Changed

*   AuthClient now uses `IndexedDb` by default. To use localStorage, import LocalStorage provider and pass it during `AuthClient.create()`.

*   Also offers a generic `IndexedDb` keyval store, `IdbKeyVal`

*   `AuthClient` migrates gracefully from localstorage to IDB when upgrading

## [0.12.2]

### Changed

*   Support for the `SubtleCrypto` interface in `@dfinity/identity` using the new `ECDSAKeyIdentity`
*   `CanisterStatus` no longer suppresses rootKey errors
*   Readme's point to https://agent-js.icp.xyz

## [0.12.1]

### Changed

*   Adds inline sourcemaps to packages
*   Pulls lint out to a separate job now that Node 12 is failing with latest eslint dependencies
*   Adds `UTF-8` as an encoding option for `CanisterStatus` custom paths
*   Adds a public method `createReadStateRequest` that creates the request for `readState`.
*   Add an extra parameter to `readState` to pass a created request. If this parameter is passed, the method does the request directly without creating a new one.
*   Use the `createReadStateRequest` and the extra parameter when polling for the response to avoid signing requests during polling.
*   Adds `derivationOrigin` to `auth-client` login to support the ability to login using the identity derived from a different origin. See [proposed changes](https://github.com/dfinity/internet-identity/pull/724/files#diff-44c106928503ccfb1b3f09f02513578552f66b68dea01c5ec4bd2de858bbba1a)

## [0.12.0]

### Changed

*   Changed the certificate verification interface and fixed its logic. The public constructor is now static and asynchronous. There is no separate verification method, the check is done automatically in the constructor and newly also checks that the delegation is authoritative for the given canister ID, as required by the Internet Computer interface specification.

## [0.11.2]

### Changed

*   Adds a default callback to the `IdleManager` that will refresh the page after clearing the storage
*   Adds a new utility method, `canisterStatus`, to `agent-js`. Canister status now allows you to query paths from the canister certificate with a simple interface, using the API from the[interface specification](https://internetcomputer.org/docs/current/references/ic-interface-spec#state-tree-canister-information)  
    Comes with nicely configured options for
    
    `time`, `controllers`, `subnet`, `module_hash`, `candid`. Additionally, has a utility for reading custom MetaData set using [ic-wasm](https://github.com/dfinity/ic-wasm), as well as generic custom paths in the format of ArrayBuffers.
*   updates to package.json files for metadata in npm

## [0.11.1]

### Changed

*   Fix for a corner case that could lead to incorrect decoding of record types.

## [0.11.0]

### Changed

*   makeNonce now returns unique values. Previously only the first byte of the nonce was populated.
*   Introduces `IdleManager` to the `auth-client`. You can now use it to detect when the user has been idle for a configurable amount of time, and then to register callbacks for the sake of logging the user out and prompting re-authentication. See the `@dfinity/auth-client` Readme for more details
*   Reduces the `maxTimeToLive` default setting from 24 hours to 8
*   Versioning tool now sets patch version to 0 for minor version updates, or patch and minor versions to 0 for major version updates
*   Removes jest-expect-message, which was making test error messages less useful
*   `HttpAgent` now generates a nonce to ensure that calls are unique by default. If you want to opt out or provide your own nonce logic, you can now pass an option of `disableNonce: true`during the agent initialization.
    
    If you are currently using `agent.addTransform(makeNonceTransform())` , please note that you should remove that logic, or add the `disableNonce` option to your agent when upgrading.
    

## [0.10.3]

### Changed

*   Candid now allows optional records to be omitted. See https://github.com/dfinity/agent-js/issues/524
*   In `auth-client`, login `onSuccess` callback and `onError` callback now supports async pattern.
*   Updates npm dependencies to resolve warnings for typedoc and node-fetch. No runtime dependencies were affected.

## [0.10.2]

### Changed

*   Security enhancement - adds a rewrite for urls to subdomains of
    
    `\*.ic0.app/api`
    
    to
    
    `ic0.app/api`
    
*   Improves error messages for when `HttpAgent` cannot infer `fetch` implementation

## [0.10.1]

### Changed

*   Fix for the `auth-client` identity option and added JSDOC comment for the `timeToLive` option
*   Sets the default Internet Identity expiration to 1 day for the `authClient`, up from 15 minutes
*   No longer checks instanceof `Principal` in `@dfinity/agent`, which should allow non-identical versions of packages to interoperate, as long as they share the same API

## [0.10.0]

### Changed

*   Adds changelog for `agent-js` packages
*   `Buffer` and `Pipe` refactor
    *   In previous versions of dfinity packages, we relied on `Buffer`, a polyfilled version of the Node.js `Buffer` utility. In a significant refactor, we have removed all cases of this, along with `Pipe` and the nonstandard `Blob` packages, in favor of `ArrayBuffer`, `Uint8Array`, and `DataView`
    *   Utility methods such as `blobToUint8Array` have been removed.
    *   Interfaces that relied on `Buffer` and related packages have been updated to accept `ArrayBuffer`, and the type interfaces are updated to reflect this
*   `Secp256k1` Support
    *   Adds two new exports to `@dfinity/identity` - `Secp256k1KeyIdentity` and `Secp256k1PublicKey`
    *   API mirrors the `ed25519` components, and relies on the [secp256k1](https://www.npmjs.com/package/secp256k1) npm package for signing and verification.<|MERGE_RESOLUTION|>--- conflicted
+++ resolved
@@ -2,20 +2,11 @@
 
 ## [Unreleased]
 
-<<<<<<< HEAD
+### Added
+
 ### Changed
 
 - test: automatically deploys trap canister if it doesn't exist yet during e2e
-
-### Added
-=======
-## Changed
-
-- fix: recalculates body to use a fresh `Expiry` when polling for `read_state` requests. This prevents the request from exceeding the `maximum_ingress_expiry` when the replica is slow to respond.
-
-## [2.1.2] - 2024-09-30
-- fix: revert https://github.com/dfinity/agent-js/pull/923 allow option to set agent replica time
->>>>>>> 00ad493c
 - fix: handle v3 traps correctly, pulling the reject_code and message from the certificate in the error response like v2.
 Example trap error message:
 ```txt
@@ -28,6 +19,7 @@
   "Reject message": "foo"
 ```
 - feat: the `UpdateCallRejected` error now exposes  `reject_code: ReplicaRejectCode`, `reject_message: string`, and `error_code?: string` properties directly on the error object.
+- fix: recalculates body to use a fresh `Expiry` when polling for `read_state` requests. This prevents the request from exceeding the `maximum_ingress_expiry` when the replica is slow to respond.
 
 ## [2.1.2] - 2024-09-30
 - fix: revert https://github.com/dfinity/agent-js/pull/923 allow option to set agent replica time
