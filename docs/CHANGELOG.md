--- conflicted
+++ resolved
@@ -2,18 +2,13 @@
 
 ## [Unreleased]
 
-<<<<<<< HEAD
 ### Added
 
 - feat: new `callAndPoll` function for an agent to call a canister and poll for the response
-=======
+
 ## Changed
 
 - fix: recalculates body to use a fresh `Expiry` when polling for `read_state` requests. This prevents the request from exceeding the `maximum_ingress_expiry` when the replica is slow to respond.
->>>>>>> 00ad493c
-
-## [2.1.2] - 2024-09-30
-- fix: revert https://github.com/dfinity/agent-js/pull/923 allow option to set agent replica time
 - fix: handle v3 traps correctly, pulling the reject_code and message from the certificate in the error response like v2.
 Example trap error message:
 ```txt
@@ -26,6 +21,9 @@
   "Reject message": "foo"
 ```
 - feat: the `UpdateCallRejected` error now exposes  `reject_code: ReplicaRejectCode`, `reject_message: string`, and `error_code?: string` properties directly on the error object.
+
+## [2.1.2] - 2024-09-30
+- fix: revert https://github.com/dfinity/agent-js/pull/923 allow option to set agent replica time
 
 ## [2.1.1] - 2024-09-13
 
