--- conflicted
+++ resolved
@@ -4,11 +4,8 @@
 sidebar:
   label: v3
   order: 2
-<<<<<<< HEAD
-=======
 banner:
   content: Still using <code>@dfinity/agent</code>? Migrate to <a href="/core/latest/upgrading/v4">@icp-sdk/core</a>!
->>>>>>> 767091a8
 ---
 
 This release marks a major update to the ICP JavaScript SDK, introducing several breaking changes, new features, and improvements. This guide is intended to help developers upgrade their projects to the latest version. Among the key improvements, this release eliminates Buffer and similar dependencies, significantly [reducing bundle size](#bundle-size) and improving performance across all packages.
