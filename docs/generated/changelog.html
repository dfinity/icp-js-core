<!DOCTYPE html>
<html lang="en">
  <head>
    <meta charset="UTF-8" />
    <meta http-equiv="X-UA-Compatible" content="IE=edge" />
    <meta name="viewport" content="width=device-width, initial-scale=1.0" />
    <title>Changelog</title>
  </head>
  <body>
    <h1>Agent-JS Changelog</h1>

    <section>
<<<<<<< HEAD
      <h2>Version 1.0.0</h2>
      <ul>
        <li>Backwards compatibility with 0.9.3 for @dfinity/principal</li>
        <ul>
          <li>
            If you have a TypeScript interface that uses a Principal, we recommend updating and
            using the abstract class PrincipalLike as the signature. It will be compatible across
            versions of agent-js.
          </li>
        </ul>
        <li>
          Adds a `syncTime` method to HttpAgent, allowing the agent to set an expiry within the
          acceptable bounds for a replica even if the device clock is out of sync
        </li>
      </ul>
      <h3>Version 0.13.3</h3>
      <ul>
        <li>
          Auth Client moves key fallback generation to the create method instead of login and makes
          the _key non-nullable. This fixes a regression with async window.open behavior in Safari
        </li>
      </ul>
=======
>>>>>>> 4d640653
      <h2>Version 0.13.2</h2>
      <ul>
        <li>auth-client avoids localstorage global and can be used in a web worker or nodejs</li>
        <li>bug: auth-client logout now awaits clearing storage</li>
      </ul>
      <h2>Version 0.13.1</h2>
      <ul>
        <li>fixes a bug with the localstorage migration strategy</li>
      </ul>
      <h2>Version 0.13.0</h2>
      <ul>
        <li>
          AuthClient now uses IndexedDb by default. To use localStorage, import LocalStorage
          provider and pass it during AuthClient.create().
        </li>
        <ul>
          <li>Also offers a generic Indexed Db keyval store, IdbKeyVal</li>
        </ul>
        <li>AuthClient migrates gracefully from localstorage to IDB when upgrading</li>
      </ul>
      <h2>Version 0.12.2</h2>
      <ul>
        <li>
          Support for the SubtleCrypto interface in @dfinity/identity using the new ECDSAKeyIdentity
        </li>
        <li>CanisterStatus no longer suppresses rootKey errors</li>
        <li>Readme's point to https://agent-js.icp.xyz</li>
      </ul>
      <h2>Version 0.12.1</h2>
      <ul>
        <li>Adds inline sourcemaps to packages</li>
        <li>
          Pulls lint out to a separate job now that Node 12 is failing with latest eslint
          dependencies
        </li>
        <li>Adds UTF-8 as an encoding option for CanisterStatus custom paths</li>
        <li>
          Adds a public method "createReadStateRequest" that creates the request for "readState".
        </li>
        <li>
          Add an extra parameter to "readState" to pass a created request. If this parameter is
          passed, the method does the request directly without creating a new one.
        </li>
        <li>
          Use the "createReadStateRequest" and the extra parameter when polling for the response to
          avoid signing requests during polling.
        </li>
        <li>
          Adds derivationOrigin to auth-client login to support the ability to login using the
          identity derived from a different origin. See
          <a
            href="https://github.com/dfinity/internet-identity/pull/724/files#diff-44c106928503ccfb1b3f09f02513578552f66b68dea01c5ec4bd2de858bbba1a"
            >proposed changes</a
          >
        </li>
      </ul>
      <h2>Version 0.12.0</h2>
      <ul>
        <li>
          Changed the certificate verification interface and fixed its logic. The public constructor
          is now static and asynchronous. There is no separate verification method, the check is
          done automatically in the constructor and newly also checks that the delegation is
          authoritative for the given canister ID, as required by the Internet Computer interface
          specification.
        </li>
      </ul>
      <h2>Version 0.11.2</h2>
      <ul>
        <li>
          Adds a default callback to the IdleManager that will refresh the page after clearing the
          storage
        </li>
        <li>
          Adds a new utility method,
          <pre>canisterStatus</pre>
          , to @agent/js. Canister status now allows you to query paths from the canister
          certificate with a simple interface, using the API from the<a
            href="https://smartcontracts.org/docs/current/references/ic-interface-spec#state-tree-canister-information"
            >interface specification</a
          ><br />
          Comes with nicely configured options for
          <pre>time</pre>
          ,
          <pre>controllers</pre>
          ,
          <pre>subnet</pre>
          ,
          <pre>module_hash</pre>
          , and
          <pre>candid</pre>
          . Additionally, has a utility for reading custom MetaData set using
          <a href="https://github.com/dfinity/ic-wasm">ic-wasm</a>, as well as generic custom paths
          in the format of ArrayBuffers.
        </li>
        <li>updates to package.json files for metadata in npm</li>
      </ul>
      <h2>Version 0.11.1</h2>
      <ul>
        <li>Fix for a corner case that could lead to incorrect decoding of record types.</li>
      </ul>
      <h2>Version 0.11.0</h2>
      <ul>
        <li>
          makeNonce now returns unique values. Previously only the first byte of the nonce was
          populated.
        </li>
        <li>
          Introduces IdleManager to the auth-client. You can now use it to detect when the user has
          been idle for a configurable amount of time, and then to register callbacks for the sake
          of logging the user out and prompting re-authentication. See the @dfinity/auth-client
          Readme for more details
        </li>
        <li>Reduces the maxTimeToLive default setting from 24 hours to 8</li>
        <li>
          Versioning tool now sets patch version to 0 for minor version updates, or patch and minor
          versions to 0 for major version updates
        </li>
        <li>Removes jest-expect-message, which was making test error messages less useful</li>
        <li>
          <p>
            HttpAgent now generates a nonce to ensure that calls are unique by default. If you want
            to opt out or provide your own nonce logic, you can now pass an option of
            <code>disableNonce: true</code>during the agent initialization.
          </p>
          <p>
            If you are currently using
            <code>agent.addTransform(makeNonceTransform())</code>
            , please note that you should remove that logic, or add the <code>disableNonce</code>
            option to your agent when upgrading.
          </p>
        </li>
      </ul>
      <h2>Version 0.10.3</h2>
      <ul>
        <li>
          Candid now allows optional records to be omitted. See
          https://github.com/dfinity/agent-js/issues/524
        </li>
        <li>
          In auth-client, login onSuccess callback and onError callback now supports async pattern.
        </li>
        <li>
          Updates npm dependencies to resolve warnings for typedoc and node-fetch. No runtime
          dependencies were affected.
        </li>
      </ul>
      <h2>Version 0.10.2</h2>
      <ul>
        <li>
          Security enhancement - adds a rewrite for urls to subdomains of
          <pre>*.ic0.app/api</pre>
          to
          <pre>ic0.app/api</pre>
        </li>
        <li>Improves error messages for when HttpAgent cannot infer fetch implementation</li>
      </ul>
      <h2>Version 0.10.1</h2>
      <ul>
        <li>
          Fix for the auth-client identity option and added JSDOC comment for the timeToLive option
        </li>
        <li>
          Sets the default Internet Identity expiration to 1 day for the authClient, up from 15
          minutes
        </li>
        <li>
          No longer checks instanceof Principal in @dfinity/agent, which should allow non-identical
          versions of packages to interoperate, as long as they share the same API
        </li>
      </ul>
      <h2>Version 0.10.0</h2>
      <ul>
        <li>Adds changelog for agent-js packages</li>
        <li>
          Buffer and Pipe refactor
          <ul>
            <li>
              In previous versions of dfinity packages, we relied on Buffer, a polyfilled version of
              the Node.js Buffer utility. In a significant refactor, we have removed all cases of
              this, along with Pipe and the nonstandard Blob packages, in favor of ArrayBuffer,
              Uint8Array, and DataView
            </li>
            <li>Utility methods such as <code>blobToUint8Array</code> have been removed.</li>
            <li>
              Interfaces that relied on Buffer and related packages have been updated to accept
              ArrayBuffer, and the type interfaces are updated to reflect this
            </li>
          </ul>
        </li>
        <li>
          Secp256k1 Support
          <ul>
            <li>
              Adds two new exports to @dfinity/identity - Secp256k1KeyIdentity and
              Secp256k1PublicKey
            </li>
            <li>
              API mirrors the ed25519 components, and relies on the
              <a href="https://www.npmjs.com/package/secp256k1">secp256k1</a> npm package for
              signing and verification.
            </li>
          </ul>
        </li>
      </ul>
    </section>
  </body>
</html><|MERGE_RESOLUTION|>--- conflicted
+++ resolved
@@ -10,22 +10,6 @@
     <h1>Agent-JS Changelog</h1>
 
     <section>
-<<<<<<< HEAD
-      <h2>Version 1.0.0</h2>
-      <ul>
-        <li>Backwards compatibility with 0.9.3 for @dfinity/principal</li>
-        <ul>
-          <li>
-            If you have a TypeScript interface that uses a Principal, we recommend updating and
-            using the abstract class PrincipalLike as the signature. It will be compatible across
-            versions of agent-js.
-          </li>
-        </ul>
-        <li>
-          Adds a `syncTime` method to HttpAgent, allowing the agent to set an expiry within the
-          acceptable bounds for a replica even if the device clock is out of sync
-        </li>
-      </ul>
       <h3>Version 0.13.3</h3>
       <ul>
         <li>
@@ -33,8 +17,6 @@
           the _key non-nullable. This fixes a regression with async window.open behavior in Safari
         </li>
       </ul>
-=======
->>>>>>> 4d640653
       <h2>Version 0.13.2</h2>
       <ul>
         <li>auth-client avoids localstorage global and can be used in a web worker or nodejs</li>
