--- conflicted
+++ resolved
@@ -12,14 +12,13 @@
     <section>
       <h2>Version x.x.x</h2>
       <ul>
-<<<<<<< HEAD
-        <li>feat: DelegationChain audits for delegation targets and maximum delegations during
-          initialization</li>
-=======
+        <li>
+          feat: DelegationChain audits for delegation targets and maximum delegations during
+          initialization
+        </li>
         <li>
           Adds more helpful error message for when principal is undefined during actor creation
         </li>
->>>>>>> ac767561
       </ul>
       <h2>Version 0.19.2</h2>
       <ul>
