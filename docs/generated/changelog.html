--- conflicted
+++ resolved
@@ -13,13 +13,8 @@
       <h2>Version x.x.x</h2>
       <ul>
         <li>
-<<<<<<< HEAD
           introduces X-IC-Request-ID header to more easily identify retried requests. Also uses a
-          standard Headers constuctor to manage headers
-=======
-          introduces X-Request-ID header to more easily identify retried requests. Also uses a
           standard Headers constructor to manage headers
->>>>>>> e90d1399
         </li>
         <ul>
           Changes default stored key for auth-client to use ECDSAKey
