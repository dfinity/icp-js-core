<!DOCTYPE html>
<html lang="en">
  <head>
    <meta charset="UTF-8" />
    <meta http-equiv="X-UA-Compatible" content="IE=edge" />
    <meta name="viewport" content="width=device-width, initial-scale=1.0" />
    <title>Changelog</title>
  </head>
  <body>
    <h1>Agent-JS Changelog</h1>

    <section>
      <h2>Version 0.10.5</h2>
      <ul>
        <li>
          makeNonce now returns unique values. Previously only the first byte of the nonce was
          populated.
        </li>
        <li>
          Introduces IdleManager to the auth-client. You can now use it to detect when the user has
          been idle for a configurable amount of time, and then to register callbacks for the sake
          of logging the user out and prompting re-authentication. See the @dfinity/auth-client
          Readme for more details
        </li>
<<<<<<< HEAD
        <li>Versioning tool now sets patch version to 0 for minor version updates, or patch and minor versions to 0 for major version updates</li>
=======
        <li>Reduces the maxTimeToLive default setting from 24 hours to 8</li>
>>>>>>> d1b5e245
      </ul>
      <h2>Version 0.10.3</h2>
      <ul>
        <li>
          Candid now allows optional records to be omitted. See
          https://github.com/dfinity/agent-js/issues/524
        </li>
        <li>
          In auth-client, login onSuccess callback and onError callback now supports async pattern.
        </li>
        <li>
          Updates npm dependencies to resolve warnings for typedoc and node-fetch. No runtime
          dependencies were affected.
        </li>
      </ul>
      <h2>Version 0.10.2</h2>
      <ul>
        <li>
          Security enhancement - adds a rewrite for urls to subdomains of
          <pre>*.ic0.app/api</pre>
          to
          <pre>ic0.app/api</pre>
        </li>
        <li>Improves error messages for when HttpAgent cannot infer fetch implementation</li>
      </ul>
      <h2>Version 0.10.1</h2>
      <ul>
        <li>
          Fix for the auth-client identity option and added JSDOC comment for the timeToLive option
        </li>
        <li>
          Sets the default Internet Identity expiration to 1 day for the authClient, up from 15
          minutes
        </li>
        <li>
          No longer checks instanceof Principal in @dfinity/agent, which should allow non-identical
          versions of packages to interoperate, as long as they share the same API
        </li>
      </ul>
      <h2>Version 0.10.0</h2>
      <ul>
        <li>Adds changelog for agent-js packages</li>
        <li>
          Buffer and Pipe refactor
          <ul>
            <li>
              In previous versions of dfinity packages, we relied on Buffer, a polyfilled version of
              the Node.js Buffer utility. In a significant refactor, we have removed all cases of
              this, along with Pipe and the nonstandard Blob packages, in favor of ArrayBuffer,
              Uint8Array, and DataView
            </li>
            <li>Utility methods such as <code>blobToUint8Array</code> have been removed.</li>
            <li>
              Interfaces that relied on Buffer and related packages have been updated to accept
              ArrayBuffer, and the type interfaces are updated to reflect this
            </li>
          </ul>
        </li>
        <li>
          Secp256k1 Support
          <ul>
            <li>
              Adds two new exports to @dfinity/identity - Secp256k1KeyIdentity and
              Secp256k1PublicKey
            </li>
            <li>
              API mirrors the ed25519 components, and relies on the
              <a href="https://www.npmjs.com/package/secp256k1">secp256k1</a> npm package for
              signing and verification.
            </li>
          </ul>
        </li>
      </ul>
    </section>
  </body>
</html><|MERGE_RESOLUTION|>--- conflicted
+++ resolved
@@ -22,11 +22,8 @@
           of logging the user out and prompting re-authentication. See the @dfinity/auth-client
           Readme for more details
         </li>
-<<<<<<< HEAD
-        <li>Versioning tool now sets patch version to 0 for minor version updates, or patch and minor versions to 0 for major version updates</li>
-=======
         <li>Reduces the maxTimeToLive default setting from 24 hours to 8</li>
->>>>>>> d1b5e245
+                <li>Versioning tool now sets patch version to 0 for minor version updates, or patch and minor versions to 0 for major version updates</li>
       </ul>
       <h2>Version 0.10.3</h2>
       <ul>
