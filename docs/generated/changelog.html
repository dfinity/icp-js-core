--- conflicted
+++ resolved
@@ -10,7 +10,6 @@
     <h1>Agent-JS Changelog</h1>
 
     <section>
-<<<<<<< HEAD
       <h2>Version X.Y.Z</h2>
       <ul>
         <li>
@@ -21,10 +20,16 @@
             bug: auth-client storage wrapper returns after resolve to avoid idb to be recreated
           </li>
         </ul>
-=======
       <h2>Version 0.13.4</h2>
       <ul>
         <li>chore: auth-client expose storage constant keys</li>
+        <li>
+            bug: auth-client resolves window.open issue in login function in safari due to async
+            storage call
+        </li>
+        <li>
+            bug: auth-client storage wrapper returns after resolve to avoid idb to be recreated
+        </li>
       </ul>
       <h2>Version 0.13.3</h2>
       <ul>
@@ -44,7 +49,6 @@
           This can be used to set proper Expiry times when a device has fallen out of sync with the
           replica.
         </li>
->>>>>>> 58a892ae
       </ul>
       <h2>Version 0.13.2</h2>
       <ul>
