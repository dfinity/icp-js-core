--- conflicted
+++ resolved
@@ -28,13 +28,12 @@
           their imports to JsonnableWebAuthnIdentity when this type is used
         </li>
         <li>
-<<<<<<< HEAD
           fix: fix a bug in decoding service types, when function types come after the service type
           in the type table
-=======
+        </li>
+        <li>
           feat: support composite_query in candid
           fix: fix a bug in decoding service types, when function types come after the service type in the type table
->>>>>>> f8b68e5f
         </li>
       </ul>
       <h2>Version 0.15.7</h2>
