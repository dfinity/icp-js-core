<!DOCTYPE html>
<html lang="en">
  <head>
    <meta charset="UTF-8" />
    <meta http-equiv="X-UA-Compatible" content="IE=edge" />
    <meta name="viewport" content="width=device-width, initial-scale=1.0" />
    <title>Changelog</title>
  </head>
  <body>
    <h1>Agent-JS Changelog</h1>

    <section>
<<<<<<< HEAD
      <h2>Version X.Y.Z</h2>
      <ul>
        <li>chore: auth-client expose storage constant keys</li>
      </ul>
=======
      <h2>Version 0.13.3</h2>
      <ul>
        <li>
          New package: @dfinity/bls-verify. This package provides a pure-js implementation of BLS
          verification using the miracl-core package. This can be used to polyfill BLS verification
          for agent-js, but it is notably very slow (~3s per verification). Optimization may be
          possible with a significant refactoring
        </li>
        <li>adds ability to polyfill bls verification in Certificate</li>
        <li>
          Auth Client moves key fallback generation to the create method instead of login and makes
          the _key non-nullable. This fixes a regression with async window.open behavior in Safari
        </li>
        <li>
          HttpAgent now offers a method to sync time with the replica, provided a specific canister.
          This can be used to set proper Expiry times when a device has fallen out of sync with the
          replica.
        </li>
      </ul>

>>>>>>> 0522b83b
      <h2>Version 0.13.2</h2>
      <ul>
        <li>auth-client avoids localstorage global and can be used in a web worker or nodejs</li>
        <li>bug: auth-client logout now awaits clearing storage</li>
      </ul>
      <h2>Version 0.13.1</h2>
      <ul>
        <li>fixes a bug with the localstorage migration strategy</li>
      </ul>
      <h2>Version 0.13.0</h2>
      <ul>
        <li>
          AuthClient now uses IndexedDb by default. To use localStorage, import LocalStorage
          provider and pass it during AuthClient.create().
        </li>
        <ul>
          <li>Also offers a generic Indexed Db keyval store, IdbKeyVal</li>
        </ul>
        <li>AuthClient migrates gracefully from localstorage to IDB when upgrading</li>
      </ul>
      <h2>Version 0.12.2</h2>
      <ul>
        <li>
          Support for the SubtleCrypto interface in @dfinity/identity using the new ECDSAKeyIdentity
        </li>
        <li>CanisterStatus no longer suppresses rootKey errors</li>
        <li>Readme's point to https://agent-js.icp.xyz</li>
      </ul>
      <h2>Version 0.12.1</h2>
      <ul>
        <li>Adds inline sourcemaps to packages</li>
        <li>
          Pulls lint out to a separate job now that Node 12 is failing with latest eslint
          dependencies
        </li>
        <li>Adds UTF-8 as an encoding option for CanisterStatus custom paths</li>
        <li>
          Adds a public method "createReadStateRequest" that creates the request for "readState".
        </li>
        <li>
          Add an extra parameter to "readState" to pass a created request. If this parameter is
          passed, the method does the request directly without creating a new one.
        </li>
        <li>
          Use the "createReadStateRequest" and the extra parameter when polling for the response to
          avoid signing requests during polling.
        </li>
        <li>
          Adds derivationOrigin to auth-client login to support the ability to login using the
          identity derived from a different origin. See
          <a
            href="https://github.com/dfinity/internet-identity/pull/724/files#diff-44c106928503ccfb1b3f09f02513578552f66b68dea01c5ec4bd2de858bbba1a"
            >proposed changes</a
          >
        </li>
      </ul>
      <h2>Version 0.12.0</h2>
      <ul>
        <li>
          Changed the certificate verification interface and fixed its logic. The public constructor
          is now static and asynchronous. There is no separate verification method, the check is
          done automatically in the constructor and newly also checks that the delegation is
          authoritative for the given canister ID, as required by the Internet Computer interface
          specification.
        </li>
      </ul>
      <h2>Version 0.11.2</h2>
      <ul>
        <li>
          Adds a default callback to the IdleManager that will refresh the page after clearing the
          storage
        </li>
        <li>
          Adds a new utility method,
          <pre>canisterStatus</pre>
          , to @agent/js. Canister status now allows you to query paths from the canister
          certificate with a simple interface, using the API from the<a
            href="https://smartcontracts.org/docs/current/references/ic-interface-spec#state-tree-canister-information"
            >interface specification</a
          ><br />
          Comes with nicely configured options for
          <pre>time</pre>
          ,
          <pre>controllers</pre>
          ,
          <pre>subnet</pre>
          ,
          <pre>module_hash</pre>
          , and
          <pre>candid</pre>
          . Additionally, has a utility for reading custom MetaData set using
          <a href="https://github.com/dfinity/ic-wasm">ic-wasm</a>, as well as generic custom paths
          in the format of ArrayBuffers.
        </li>
        <li>updates to package.json files for metadata in npm</li>
      </ul>
      <h2>Version 0.11.1</h2>
      <ul>
        <li>Fix for a corner case that could lead to incorrect decoding of record types.</li>
      </ul>
      <h2>Version 0.11.0</h2>
      <ul>
        <li>
          makeNonce now returns unique values. Previously only the first byte of the nonce was
          populated.
        </li>
        <li>
          Introduces IdleManager to the auth-client. You can now use it to detect when the user has
          been idle for a configurable amount of time, and then to register callbacks for the sake
          of logging the user out and prompting re-authentication. See the @dfinity/auth-client
          Readme for more details
        </li>
        <li>Reduces the maxTimeToLive default setting from 24 hours to 8</li>
        <li>
          Versioning tool now sets patch version to 0 for minor version updates, or patch and minor
          versions to 0 for major version updates
        </li>
        <li>Removes jest-expect-message, which was making test error messages less useful</li>
        <li>
          <p>
            HttpAgent now generates a nonce to ensure that calls are unique by default. If you want
            to opt out or provide your own nonce logic, you can now pass an option of
            <code>disableNonce: true</code>during the agent initialization.
          </p>
          <p>
            If you are currently using
            <code>agent.addTransform(makeNonceTransform())</code>
            , please note that you should remove that logic, or add the <code>disableNonce</code>
            option to your agent when upgrading.
          </p>
        </li>
      </ul>
      <h2>Version 0.10.3</h2>
      <ul>
        <li>
          Candid now allows optional records to be omitted. See
          https://github.com/dfinity/agent-js/issues/524
        </li>
        <li>
          In auth-client, login onSuccess callback and onError callback now supports async pattern.
        </li>
        <li>
          Updates npm dependencies to resolve warnings for typedoc and node-fetch. No runtime
          dependencies were affected.
        </li>
      </ul>
      <h2>Version 0.10.2</h2>
      <ul>
        <li>
          Security enhancement - adds a rewrite for urls to subdomains of
          <pre>*.ic0.app/api</pre>
          to
          <pre>ic0.app/api</pre>
        </li>
        <li>Improves error messages for when HttpAgent cannot infer fetch implementation</li>
      </ul>
      <h2>Version 0.10.1</h2>
      <ul>
        <li>
          Fix for the auth-client identity option and added JSDOC comment for the timeToLive option
        </li>
        <li>
          Sets the default Internet Identity expiration to 1 day for the authClient, up from 15
          minutes
        </li>
        <li>
          No longer checks instanceof Principal in @dfinity/agent, which should allow non-identical
          versions of packages to interoperate, as long as they share the same API
        </li>
      </ul>
      <h2>Version 0.10.0</h2>
      <ul>
        <li>Adds changelog for agent-js packages</li>
        <li>
          Buffer and Pipe refactor
          <ul>
            <li>
              In previous versions of dfinity packages, we relied on Buffer, a polyfilled version of
              the Node.js Buffer utility. In a significant refactor, we have removed all cases of
              this, along with Pipe and the nonstandard Blob packages, in favor of ArrayBuffer,
              Uint8Array, and DataView
            </li>
            <li>Utility methods such as <code>blobToUint8Array</code> have been removed.</li>
            <li>
              Interfaces that relied on Buffer and related packages have been updated to accept
              ArrayBuffer, and the type interfaces are updated to reflect this
            </li>
          </ul>
        </li>
        <li>
          Secp256k1 Support
          <ul>
            <li>
              Adds two new exports to @dfinity/identity - Secp256k1KeyIdentity and
              Secp256k1PublicKey
            </li>
            <li>
              API mirrors the ed25519 components, and relies on the
              <a href="https://www.npmjs.com/package/secp256k1">secp256k1</a> npm package for
              signing and verification.
            </li>
          </ul>
        </li>
      </ul>
    </section>
  </body>
</html><|MERGE_RESOLUTION|>--- conflicted
+++ resolved
@@ -10,12 +10,10 @@
     <h1>Agent-JS Changelog</h1>
 
     <section>
-<<<<<<< HEAD
-      <h2>Version X.Y.Z</h2>
+      <h2>Version 0.13.4</h2>
       <ul>
         <li>chore: auth-client expose storage constant keys</li>
       </ul>
-=======
       <h2>Version 0.13.3</h2>
       <ul>
         <li>
@@ -35,8 +33,6 @@
           replica.
         </li>
       </ul>
-
->>>>>>> 0522b83b
       <h2>Version 0.13.2</h2>
       <ul>
         <li>auth-client avoids localstorage global and can be used in a web worker or nodejs</li>
