--- conflicted
+++ resolved
@@ -16,18 +16,12 @@
           Adds retry logic to HttpAgent. By default, retries three times before throwing an error,
           to offer a more cohesive workflow
         </li>
-<<<<<<< HEAD
         <li>Improves and truncates error messages in Candid</li>
-      </ul>
-      <h2>Version 0.13.4</h2>
-      <ul>
-=======
         <li>fixes flaky tests for syncTime</li>
         <li>
           Adds a top-level <code>fetchCandid()</code> function which retrieves the Candid interface
           for a given canister id.
         </li>
->>>>>>> dac8393b
         <li>chore: auth-client expose storage constant keys</li>
         <li>
           bug: auth-client resolves window.open issue in login function in safari due to async
