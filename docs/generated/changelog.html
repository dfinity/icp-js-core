<!DOCTYPE html>
<html lang="en">
  <head>
    <meta charset="UTF-8" />
    <meta http-equiv="X-UA-Compatible" content="IE=edge" />
    <meta name="viewport" content="width=device-width, initial-scale=1.0" />
    <title>Changelog</title>
  </head>
  <body>
    <h1>Agent-JS Changelog</h1>

    <section>
<<<<<<< HEAD
      <h2>Version 0.13.4</h2>
      <ul>
        <li>
          Adds a top-level <code>fetchCandid()</code> function which retrieves the Candid interface
          for a given canister id.
        </li>
      </ul>

=======
      <h2>Version 0.14.0</h2>
      <ul>
        <li>
          Adds retry logic to HttpAgent. By default, retries three times before throwing an error,
          to offer a more cohesive workflow
        </li>
      </ul>
      <h2>Version 0.13.4</h2>
      <ul>
        <li>chore: auth-client expose storage constant keys</li>
        <li>
          bug: auth-client resolves window.open issue in login function in safari due to async
          storage call
        </li>
        <li>bug: auth-client storage wrapper returns after resolve to avoid idb to be recreated</li>
      </ul>
>>>>>>> 2805ad89
      <h2>Version 0.13.3</h2>
      <ul>
        <li>
          New package: @dfinity/bls-verify. This package provides a pure-js implementation of BLS
          verification using the miracl-core package. This can be used to polyfill BLS verification
          for agent-js, but it is notably very slow (~3s per verification). Optimization may be
          possible with a significant refactoring
        </li>
        <li>adds ability to polyfill bls verification in Certificate</li>
        <li>
          Auth Client moves key fallback generation to the create method instead of login and makes
          the _key non-nullable. This fixes a regression with async window.open behavior in Safari
        </li>
        <li>
          HttpAgent now offers a method to sync time with the replica, provided a specific canister.
          This can be used to set proper Expiry times when a device has fallen out of sync with the
          replica.
        </li>
        <li>
          Fixes a candid bug where when decoding, optional fields could be skipped if the data on
          the wire contains additional fields.
        </li>
      </ul>
      <h2>Version 0.13.2</h2>
      <ul>
        <li>auth-client avoids localstorage global and can be used in a web worker or nodejs</li>
        <li>bug: auth-client logout now awaits clearing storage</li>
      </ul>
      <h2>Version 0.13.1</h2>
      <ul>
        <li>fixes a bug with the localstorage migration strategy</li>
      </ul>
      <h2>Version 0.13.0</h2>
      <ul>
        <li>
          AuthClient now uses IndexedDb by default. To use localStorage, import LocalStorage
          provider and pass it during AuthClient.create().
        </li>
        <ul>
          <li>Also offers a generic Indexed Db keyval store, IdbKeyVal</li>
        </ul>
        <li>AuthClient migrates gracefully from localstorage to IDB when upgrading</li>
      </ul>
      <h2>Version 0.12.2</h2>
      <ul>
        <li>
          Support for the SubtleCrypto interface in @dfinity/identity using the new ECDSAKeyIdentity
        </li>
        <li>CanisterStatus no longer suppresses rootKey errors</li>
        <li>Readme's point to https://agent-js.icp.xyz</li>
      </ul>
      <h2>Version 0.12.1</h2>
      <ul>
        <li>Adds inline sourcemaps to packages</li>
        <li>
          Pulls lint out to a separate job now that Node 12 is failing with latest eslint
          dependencies
        </li>
        <li>Adds UTF-8 as an encoding option for CanisterStatus custom paths</li>
        <li>
          Adds a public method "createReadStateRequest" that creates the request for "readState".
        </li>
        <li>
          Add an extra parameter to "readState" to pass a created request. If this parameter is
          passed, the method does the request directly without creating a new one.
        </li>
        <li>
          Use the "createReadStateRequest" and the extra parameter when polling for the response to
          avoid signing requests during polling.
        </li>
        <li>
          Adds derivationOrigin to auth-client login to support the ability to login using the
          identity derived from a different origin. See
          <a
            href="https://github.com/dfinity/internet-identity/pull/724/files#diff-44c106928503ccfb1b3f09f02513578552f66b68dea01c5ec4bd2de858bbba1a"
            >proposed changes</a
          >
        </li>
      </ul>
      <h2>Version 0.12.0</h2>
      <ul>
        <li>
          Changed the certificate verification interface and fixed its logic. The public constructor
          is now static and asynchronous. There is no separate verification method, the check is
          done automatically in the constructor and newly also checks that the delegation is
          authoritative for the given canister ID, as required by the Internet Computer interface
          specification.
        </li>
      </ul>
      <h2>Version 0.11.2</h2>
      <ul>
        <li>
          Adds a default callback to the IdleManager that will refresh the page after clearing the
          storage
        </li>
        <li>
          Adds a new utility method,
          <pre>canisterStatus</pre>
          , to @agent/js. Canister status now allows you to query paths from the canister
          certificate with a simple interface, using the API from the<a
            href="https://smartcontracts.org/docs/current/references/ic-interface-spec#state-tree-canister-information"
            >interface specification</a
          ><br />
          Comes with nicely configured options for
          <pre>time</pre>
          ,
          <pre>controllers</pre>
          ,
          <pre>subnet</pre>
          ,
          <pre>module_hash</pre>
          , and
          <pre>candid</pre>
          . Additionally, has a utility for reading custom MetaData set using
          <a href="https://github.com/dfinity/ic-wasm">ic-wasm</a>, as well as generic custom paths
          in the format of ArrayBuffers.
        </li>
        <li>updates to package.json files for metadata in npm</li>
      </ul>
      <h2>Version 0.11.1</h2>
      <ul>
        <li>Fix for a corner case that could lead to incorrect decoding of record types.</li>
      </ul>
      <h2>Version 0.11.0</h2>
      <ul>
        <li>
          makeNonce now returns unique values. Previously only the first byte of the nonce was
          populated.
        </li>
        <li>
          Introduces IdleManager to the auth-client. You can now use it to detect when the user has
          been idle for a configurable amount of time, and then to register callbacks for the sake
          of logging the user out and prompting re-authentication. See the @dfinity/auth-client
          Readme for more details
        </li>
        <li>Reduces the maxTimeToLive default setting from 24 hours to 8</li>
        <li>
          Versioning tool now sets patch version to 0 for minor version updates, or patch and minor
          versions to 0 for major version updates
        </li>
        <li>Removes jest-expect-message, which was making test error messages less useful</li>
        <li>
          <p>
            HttpAgent now generates a nonce to ensure that calls are unique by default. If you want
            to opt out or provide your own nonce logic, you can now pass an option of
            <code>disableNonce: true</code>during the agent initialization.
          </p>
          <p>
            If you are currently using
            <code>agent.addTransform(makeNonceTransform())</code>
            , please note that you should remove that logic, or add the <code>disableNonce</code>
            option to your agent when upgrading.
          </p>
        </li>
      </ul>
      <h2>Version 0.10.3</h2>
      <ul>
        <li>
          Candid now allows optional records to be omitted. See
          https://github.com/dfinity/agent-js/issues/524
        </li>
        <li>
          In auth-client, login onSuccess callback and onError callback now supports async pattern.
        </li>
        <li>
          Updates npm dependencies to resolve warnings for typedoc and node-fetch. No runtime
          dependencies were affected.
        </li>
      </ul>
      <h2>Version 0.10.2</h2>
      <ul>
        <li>
          Security enhancement - adds a rewrite for urls to subdomains of
          <pre>*.ic0.app/api</pre>
          to
          <pre>ic0.app/api</pre>
        </li>
        <li>Improves error messages for when HttpAgent cannot infer fetch implementation</li>
      </ul>
      <h2>Version 0.10.1</h2>
      <ul>
        <li>
          Fix for the auth-client identity option and added JSDOC comment for the timeToLive option
        </li>
        <li>
          Sets the default Internet Identity expiration to 1 day for the authClient, up from 15
          minutes
        </li>
        <li>
          No longer checks instanceof Principal in @dfinity/agent, which should allow non-identical
          versions of packages to interoperate, as long as they share the same API
        </li>
      </ul>
      <h2>Version 0.10.0</h2>
      <ul>
        <li>Adds changelog for agent-js packages</li>
        <li>
          Buffer and Pipe refactor
          <ul>
            <li>
              In previous versions of dfinity packages, we relied on Buffer, a polyfilled version of
              the Node.js Buffer utility. In a significant refactor, we have removed all cases of
              this, along with Pipe and the nonstandard Blob packages, in favor of ArrayBuffer,
              Uint8Array, and DataView
            </li>
            <li>Utility methods such as <code>blobToUint8Array</code> have been removed.</li>
            <li>
              Interfaces that relied on Buffer and related packages have been updated to accept
              ArrayBuffer, and the type interfaces are updated to reflect this
            </li>
          </ul>
        </li>
        <li>
          Secp256k1 Support
          <ul>
            <li>
              Adds two new exports to @dfinity/identity - Secp256k1KeyIdentity and
              Secp256k1PublicKey
            </li>
            <li>
              API mirrors the ed25519 components, and relies on the
              <a href="https://www.npmjs.com/package/secp256k1">secp256k1</a> npm package for
              signing and verification.
            </li>
          </ul>
        </li>
      </ul>
    </section>
  </body>
</html><|MERGE_RESOLUTION|>--- conflicted
+++ resolved
@@ -10,23 +10,17 @@
     <h1>Agent-JS Changelog</h1>
 
     <section>
-<<<<<<< HEAD
-      <h2>Version 0.13.4</h2>
-      <ul>
+      <h2>Version 0.14.0</h2>
+      <ul>
+        <li>
+          Adds retry logic to HttpAgent. By default, retries three times before throwing an error,
+          to offer a more cohesive workflow
+        </li>
         <li>
           Adds a top-level <code>fetchCandid()</code> function which retrieves the Candid interface
           for a given canister id.
         </li>
       </ul>
-
-=======
-      <h2>Version 0.14.0</h2>
-      <ul>
-        <li>
-          Adds retry logic to HttpAgent. By default, retries three times before throwing an error,
-          to offer a more cohesive workflow
-        </li>
-      </ul>
       <h2>Version 0.13.4</h2>
       <ul>
         <li>chore: auth-client expose storage constant keys</li>
@@ -36,7 +30,6 @@
         </li>
         <li>bug: auth-client storage wrapper returns after resolve to avoid idb to be recreated</li>
       </ul>
->>>>>>> 2805ad89
       <h2>Version 0.13.3</h2>
       <ul>
         <li>
