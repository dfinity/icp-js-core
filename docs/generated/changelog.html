--- conflicted
+++ resolved
@@ -12,15 +12,12 @@
     <section>
       <h2>Version x.x.x</h2>
       <ul>
-<<<<<<< HEAD
         <li>
           feat: secp256k1 now supports a `fromSeedPhrase` method that will reproduce the same
           identity across agent-js, dfx, and quill
         </li>
-=======
         <li>chore: configures unpkg to use esmodules</li>
         <li>chore: removes unused lint shell script</li>
->>>>>>> 7687265e
         <li>chore: adds js-sha256 dependency to principal</li>
         <li>
           bug: fixes idlemanager initializing - now either requires createOptions.identity or
