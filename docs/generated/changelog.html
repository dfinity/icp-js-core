<!DOCTYPE html>
<html lang="en">
  <head>
    <meta charset="UTF-8" />
    <meta http-equiv="X-UA-Compatible" content="IE=edge" />
    <meta name="viewport" content="width=device-width, initial-scale=1.0" />
    <title>Changelog</title>
  </head>
  <body>
    <h1>Agent-JS Changelog</h1>

    <section>
      <h2>Version x.x.x</h2>
      <ul>
<<<<<<< HEAD
        <li>feat: uses expirable map for subnet keys in agent-js, with a timeout of 1 hour</li>
=======
        <li>chore: cleanup for node 20 development in agent-js</li>
>>>>>>> 5b36459b
        <li>fix: canisterStatus returns full list of controllers</li>
        <ul>
          <strong>feat!: node signature verification</strong
          ><br />
          This feature includes additional changes in support of testing and releasing the feature:
          <br />
          <li>Mainnet e2e tests for queries and calls</li>
          <li>published counter canister</li>
          <li>
            New HttpAgent option - verifyQuerySignatures. Defaults to true, but allows you to opt
            out of verification. Useful for testing against older replica versions
          </li>
          <li>Introducing ed25519 logic to agent for validating node signatures</li>
          <li>Standardizing around @noble/curves instead of tweetnacl in @dfinity/identity</li>
          <li>
            new export - hashOfMap from agent, matching the naming used in the interface
            specification
          </li>
          <li>new unit tests</li>
          <li>new Verify export on ed25519 because why not</li>
        </ul>
        <li>Adds support for Uint8Arrays in Principal.from()</li>
        <li>
          feat: introduces ExpirableMap, a utility class that will return values up until a
          configured expiry
        </li>
        <li>
          chore: increases size limit for agent-js to allow for Ed25519 support for node key
          signature verification
        </li>
        <li>
          feat!: replaces disableNonce feature with useQueryNonces. Going forward, updates will use
          nonces, but queries and readstate calls will not. Queries and readsatate calls will use
          nonces if `useQueryNonces` is set to true
        </li>
        <li>feat: adds subnet metrics decoding to canisterStatus for `/subnet` path</li>
        <li>
          feat!: sets expiry to 1 minute less than the configured expiry, and then down to the
          nearest second. This matches existing behaviour, but adds the rounding
        </li>
        <li>
          chore: replaces use of localhost with 127.0.0.1 for better node 18 support. Also swaps
          Jest for vitest, runs mitm against mainnet, and updates some packages
        </li>
        <li>feat: retry logic will catch and retry for thrown errors</li>
        <li>
          feat!: adds certificate logic to decode subnet and node key paths from the hashtree.
          Changes the interface for `lookup_path` to allow returning a HashTree, but also constrains
          `lookup` response to an ArrayBuffer using a new `lookupResultToBuffer` export
        </li>
      </ul>
      <h2>Version 0.19.3</h2>
      <ul>
        <li>fix: Principal JSON is compatible with @dfinity/utils jsonReviver helper</li>
        <li>chore: npm audit</li>
        <li>feat: Principal class serializes to JSON</li>
        <li>
          feat: certificate checks validate that certificate time is not more than 5 minutes ahead
          of or behind system time.
        </li>
        <li>
          feat: two new `leb` decoding utils added to @dfinity/agent/utils/leb to make it simpler to
          decode leb values and time from a certificate tree
        </li>
        <li>chore: limit npm version to 9 in ci for compatibility with node 16</li>
        <li>
          Adds more helpful error message for when principal is undefined during actor creation
        </li>
      </ul>
      <h2>Version 0.19.2</h2>
      <ul>
        <li>
          fix: subdomains on icp0.io and ic0.app were incorrectly sending requests to icp-api and
          encountering CSP issues
        </li>
      </ul>
      <h2>Version 0.19.1</h2>
      <ul>
        <li>fix: default host logic fixed and tests added</li>
      </ul>
      <h2>Version 0.19.0</h2>
      <ul>
        <li>
          feat: replaces the `js-sha256` library with `@noble/hashes` due to a breaking bug in
          Chrome
        </li>
        <li>Fix: add `@dfinity/principal` as a peerDependency to `assets` and `candid`.</li>
        <li>
          Feat: HttpAgent now uses a default address of https://icp-api.io. Users will be warned for
          not setting a host, but the code will default to mainnet.
        </li>
        <li>
          Feat: use webcrypto or node crypto instead of Math.random for nonce generation if
          available
        </li>
      </ul>
      <h2>Version 0.18.1</h2>
      <ul>
        <li>fix: fix composite query in actor.ts</li>
        <li>
          fix: handle new update call errors (<a
            href="https://github.com/dfinity/interface-spec/pull/143"
            >IC-1462</a
          >)
        </li>
        <li>
          chore: updates engines in package.json and recommended node version for development in
          nvmrc to support node 18+
        </li>
        <li>chore: corrections to publishing docs</li>
        <li>
          fix: typo in JsonnableWebAuthnIdentitiy, breaking change that requires users to update
          their imports to JsonnableWebAuthnIdentity when this type is used
        </li>
        <li>
          fix: fix a bug in decoding service types, when function types come after the service type
          in the type table
        </li>
        <li>feat: support composite_query in candid</li>
        <li>
          fix: fix a bug in decoding service types, when function types come after the service type
          in the type table
        </li>
        <li>feat: include boundary node http details to query and update calls</li>
        <li>feat: adds method for actor creation that includes boundary node http details</li>
      </ul>
      <h2>Version 0.15.7</h2>
      <ul>
        <li>
          Do not use `Headers` struct during init of HttpAgent for Node compatibility. Note: still
          supports use of Headers in application code
        </li>
        <li></li>
        <li>
          fix: finish all tasks before calling onSuccess auth callback in @dfinity/auth-client
        </li>
      </ul>
      <h2>Version 0.15.6</h2>
      <ul>
        <li>feat: retry failed `read_state` requests</li>
      </ul>
      <h2>Version 0.15.5</h2>
      <ul>
        <li>
          add support for WebAuthn level 3
          <a href="https://w3c.github.io/webauthn/#dom-publickeycredential-authenticatorattachment"
            >authenticatorAttachment</a
          >
        </li>
      </ul>
      <h2>Version 0.15.4</h2>
      <ul>
        <li>removes more circular dependencies in agent, actor, proxy, and pollingstrategy</li>
        <li>chore: updates distro for lint and prettier checks</li>
        <li>removes more circular dependencies in agent, actor, proxy, and pollingstrategy</li>
        <li>
          feat: adds keyType option for AuthClient, allowing users to specify whether to use an
          ed25519 or ECDSAKey. This is important for custom storage providers that can't store
          CryptoKey objects
        </li>
        <li>chore: removes a circular dependency on index for canisterStatus</li>
        <li>chore: documents usage of fetch and fetchOptions for HttpAgent</li>
      </ul>
      <h2>Version 0.15.3</h2>
      <ul>
        <li>reverts the X-IC-Request-ID header until we coordinate cors support with icx-proxy</li>
      </ul>
      <h2>Version 0.15.2</h2>
      <ul>
        <li>
          Corrects some dev dependencies incorrectly listed as dependencies in auth-client
          package.json
        </li>
        <li>
          introduces X-IC-Request-ID header to more easily identify retried requests. Also uses a
          standard Headers constructor to manage headers
        </li>
        <ul>
          Changes default stored key for auth-client to use ECDSAKey
          <li>Also updates the storage interface types to support CryptoKeyPair</li>
        </ul>
        <li>updates link to identity-secp256k1 in docs site</li>
      </ul>
      <h2>Version 0.15.1</h2>
      <ul>
        <li>fixes a package configuration issue with @dfinity/identity-secp256k1</li>
      </ul>
      <h2>Version 0.15.0</h2>
      <ul>
        <li>
          <em>Breaking change:</em> Moves Secp256k1KeyIdentity to its own package.
          <pre>@dfinity/identity-secp256k1</pre>
        </li>
        <li>
          <em>Breaking change:</em> Deprecates
          <pre>@dfinity/authentication</pre>
          . If you relied on the
          <pre>isDelegationValid</pre>
          check, it has been moved to
          <pre>@dfinity/identity</pre>
        </li>
        <li>
          Deprecates
          <pre>@dfinity/identity-ledgerhq</pre>
          . Use
          <pre>@zondax/ledger-icp</pre>
          instead.
        </li>
        <li>chore: links assets docs in index</li>
        <li>chore: sets up new size-limit job for packages, in preparation for CI</li>
      </ul>
      <h2>Version 0.14.1</h2>
      <ul>
        <li>
          feat: secp256k1 now supports a `fromSeedPhrase` method that will reproduce the same
          identity across agent-js, dfx, and quill
        </li>
        <li>chore: configures unpkg to use esmodules</li>
        <li>chore: removes unused lint shell script</li>
        <li>chore: adds js-sha256 dependency to principal</li>
        <li>
          bug: fixes idlemanager initializing - now either requires createOptions.identity or
          authClient.login to be called before starting idle timeout
        </li>
      </ul>
      <h2>Version 0.14.0</h2>
      <ul>
        <li>
          Adds retry logic to HttpAgent. By default, retries three times before throwing an error,
          to offer a more cohesive workflow
        </li>
        <li>Improves and truncates error messages in Candid</li>
        <li>fixes flaky tests for syncTime</li>
        <li>
          Adds a top-level <code>fetchCandid()</code> function which retrieves the Candid interface
          for a given canister id.
        </li>
        <li>chore: auth-client expose storage constant keys</li>
        <li>
          bug: auth-client resolves window.open issue in login function in safari due to async
          storage call
        </li>
        <li>
          New package: @dfinity/assets. This package provides an asset manager to manage assets on
          an assets canister.
        </li>
        <li>bug: auth-client storage wrapper returns after resolve to avoid idb to be recreated</li>
      </ul>
      <h2>Version 0.13.3</h2>
      <ul>
        <li>
          New package: @dfinity/bls-verify. This package provides a pure-js implementation of BLS
          verification using the miracl-core package. This can be used to polyfill BLS verification
          for agent-js, but it is notably very slow (~3s per verification). Optimization may be
          possible with a significant refactoring
        </li>
        <li>adds ability to polyfill bls verification in Certificate</li>
        <li>
          Auth Client moves key fallback generation to the create method instead of login and makes
          the _key non-nullable. This fixes a regression with async window.open behavior in Safari
        </li>
        <li>
          HttpAgent now offers a method to sync time with the replica, provided a specific canister.
          This can be used to set proper Expiry times when a device has fallen out of sync with the
          replica.
        </li>
        <li>
          Fixes a candid bug where when decoding, optional fields could be skipped if the data on
          the wire contains additional fields.
        </li>
      </ul>
      <h2>Version 0.13.2</h2>
      <ul>
        <li>auth-client avoids localstorage global and can be used in a web worker or nodejs</li>
        <li>bug: auth-client logout now awaits clearing storage</li>
      </ul>
      <h2>Version 0.13.1</h2>
      <ul>
        <li>fixes a bug with the localstorage migration strategy</li>
      </ul>
      <h2>Version 0.13.0</h2>
      <ul>
        <li>
          AuthClient now uses IndexedDb by default. To use localStorage, import LocalStorage
          provider and pass it during AuthClient.create().
        </li>
        <ul>
          <li>Also offers a generic Indexed Db keyval store, IdbKeyVal</li>
        </ul>
        <li>AuthClient migrates gracefully from localstorage to IDB when upgrading</li>
      </ul>
      <h2>Version 0.12.2</h2>
      <ul>
        <li>
          Support for the SubtleCrypto interface in @dfinity/identity using the new ECDSAKeyIdentity
        </li>
        <li>CanisterStatus no longer suppresses rootKey errors</li>
        <li>Readme's point to https://agent-js.icp.xyz</li>
      </ul>
      <h2>Version 0.12.1</h2>
      <ul>
        <li>Adds inline sourcemaps to packages</li>
        <li>
          Pulls lint out to a separate job now that Node 12 is failing with latest eslint
          dependencies
        </li>
        <li>Adds UTF-8 as an encoding option for CanisterStatus custom paths</li>
        <li>
          Adds a public method "createReadStateRequest" that creates the request for "readState".
        </li>
        <li>
          Add an extra parameter to "readState" to pass a created request. If this parameter is
          passed, the method does the request directly without creating a new one.
        </li>
        <li>
          Use the "createReadStateRequest" and the extra parameter when polling for the response to
          avoid signing requests during polling.
        </li>
        <li>
          Adds derivationOrigin to auth-client login to support the ability to login using the
          identity derived from a different origin. See
          <a
            href="https://github.com/dfinity/internet-identity/pull/724/files#diff-44c106928503ccfb1b3f09f02513578552f66b68dea01c5ec4bd2de858bbba1a"
            >proposed changes</a
          >
        </li>
      </ul>
      <h2>Version 0.12.0</h2>
      <ul>
        <li>
          Changed the certificate verification interface and fixed its logic. The public constructor
          is now static and asynchronous. There is no separate verification method, the check is
          done automatically in the constructor and newly also checks that the delegation is
          authoritative for the given canister ID, as required by the Internet Computer interface
          specification.
        </li>
      </ul>
      <h2>Version 0.11.2</h2>
      <ul>
        <li>
          Adds a default callback to the IdleManager that will refresh the page after clearing the
          storage
        </li>
        <li>
          Adds a new utility method,
          <pre>canisterStatus</pre>
          , to @agent/js. Canister status now allows you to query paths from the canister
          certificate with a simple interface, using the API from the<a
            href="https://internetcomputer.org/docs/current/references/ic-interface-spec#state-tree-canister-information"
            >interface specification</a
          ><br />
          Comes with nicely configured options for
          <pre>time</pre>
          ,
          <pre>controllers</pre>
          ,
          <pre>subnet</pre>
          ,
          <pre>module_hash</pre>
          , and
          <pre>candid</pre>
          . Additionally, has a utility for reading custom MetaData set using
          <a href="https://github.com/dfinity/ic-wasm">ic-wasm</a>, as well as generic custom paths
          in the format of ArrayBuffers.
        </li>
        <li>updates to package.json files for metadata in npm</li>
      </ul>
      <h2>Version 0.11.1</h2>
      <ul>
        <li>Fix for a corner case that could lead to incorrect decoding of record types.</li>
      </ul>
      <h2>Version 0.11.0</h2>
      <ul>
        <li>
          makeNonce now returns unique values. Previously only the first byte of the nonce was
          populated.
        </li>
        <li>
          Introduces IdleManager to the auth-client. You can now use it to detect when the user has
          been idle for a configurable amount of time, and then to register callbacks for the sake
          of logging the user out and prompting re-authentication. See the @dfinity/auth-client
          Readme for more details
        </li>
        <li>Reduces the maxTimeToLive default setting from 24 hours to 8</li>
        <li>
          Versioning tool now sets patch version to 0 for minor version updates, or patch and minor
          versions to 0 for major version updates
        </li>
        <li>Removes jest-expect-message, which was making test error messages less useful</li>
        <li>
          <p>
            HttpAgent now generates a nonce to ensure that calls are unique by default. If you want
            to opt out or provide your own nonce logic, you can now pass an option of
            <code>disableNonce: true</code>during the agent initialization.
          </p>
          <p>
            If you are currently using
            <code>agent.addTransform(makeNonceTransform())</code>
            , please note that you should remove that logic, or add the <code>disableNonce</code>
            option to your agent when upgrading.
          </p>
        </li>
      </ul>
      <h2>Version 0.10.3</h2>
      <ul>
        <li>
          Candid now allows optional records to be omitted. See
          https://github.com/dfinity/agent-js/issues/524
        </li>
        <li>
          In auth-client, login onSuccess callback and onError callback now supports async pattern.
        </li>
        <li>
          Updates npm dependencies to resolve warnings for typedoc and node-fetch. No runtime
          dependencies were affected.
        </li>
      </ul>
      <h2>Version 0.10.2</h2>
      <ul>
        <li>
          Security enhancement - adds a rewrite for urls to subdomains of
          <pre>*.ic0.app/api</pre>
          to
          <pre>ic0.app/api</pre>
        </li>
        <li>Improves error messages for when HttpAgent cannot infer fetch implementation</li>
      </ul>
      <h2>Version 0.10.1</h2>
      <ul>
        <li>
          Fix for the auth-client identity option and added JSDOC comment for the timeToLive option
        </li>
        <li>
          Sets the default Internet Identity expiration to 1 day for the authClient, up from 15
          minutes
        </li>
        <li>
          No longer checks instanceof Principal in @dfinity/agent, which should allow non-identical
          versions of packages to interoperate, as long as they share the same API
        </li>
      </ul>
      <h2>Version 0.10.0</h2>
      <ul>
        <li>Adds changelog for agent-js packages</li>
        <li>
          Buffer and Pipe refactor
          <ul>
            <li>
              In previous versions of dfinity packages, we relied on Buffer, a polyfilled version of
              the Node.js Buffer utility. In a significant refactor, we have removed all cases of
              this, along with Pipe and the nonstandard Blob packages, in favor of ArrayBuffer,
              Uint8Array, and DataView
            </li>
            <li>Utility methods such as <code>blobToUint8Array</code> have been removed.</li>
            <li>
              Interfaces that relied on Buffer and related packages have been updated to accept
              ArrayBuffer, and the type interfaces are updated to reflect this
            </li>
          </ul>
        </li>
        <li>
          Secp256k1 Support
          <ul>
            <li>
              Adds two new exports to @dfinity/identity - Secp256k1KeyIdentity and
              Secp256k1PublicKey
            </li>
            <li>
              API mirrors the ed25519 components, and relies on the
              <a href="https://www.npmjs.com/package/secp256k1">secp256k1</a> npm package for
              signing and verification.
            </li>
          </ul>
        </li>
      </ul>
    </section>
  </body>
</html><|MERGE_RESOLUTION|>--- conflicted
+++ resolved
@@ -12,11 +12,8 @@
     <section>
       <h2>Version x.x.x</h2>
       <ul>
-<<<<<<< HEAD
         <li>feat: uses expirable map for subnet keys in agent-js, with a timeout of 1 hour</li>
-=======
         <li>chore: cleanup for node 20 development in agent-js</li>
->>>>>>> 5b36459b
         <li>fix: canisterStatus returns full list of controllers</li>
         <ul>
           <strong>feat!: node signature verification</strong
