{
    "$schema": "https://typedoc-plugin-markdown.org/schema.json",
    "entryPoints": [
      "../packages/core/src/agent/index.ts",
      "../packages/core/src/agent/canister-env/index.ts",
<<<<<<< HEAD
      "../packages/core/src/identity/index.ts",
      "../packages/core/src/identity/secp256k1/index.ts"
=======
      "../packages/core/src/candid/index.ts"
>>>>>>> 98dc9e6f
    ],
    "tsconfig": "../packages/core/tsconfig.json",
    "readme": "none",
    "out": "src/content/tmp",
    "plugin": [
      "typedoc-plugin-markdown",
      "typedoc-plugin-frontmatter",
      "@dfinity/typedoc-plugin-icp-docs"
    ],
    "outputs": [
      { "name": "markdown", "path": "src/content/tmp" },
      { "name": "icp-docs", "path": "src/content/docs" }
    ],
    "projectDocuments": ["../CHANGELOG.md"],
    "entryFileName": "index",
    "hidePageTitle": true,
    "hideBreadcrumbs": true,
    "hidePageHeader": true,
    "frontmatterGlobals": {
      "editUrl": false,
      "next": true,
      "prev": true
    },
    "readmeFrontmatter": {
      "editUrl": false,
      "next": true,
      "prev": true
    },
    "indexFrontmatter": {},
    "frontmatterNamingConvention": "camelCase"
}<|MERGE_RESOLUTION|>--- conflicted
+++ resolved
@@ -3,12 +3,9 @@
     "entryPoints": [
       "../packages/core/src/agent/index.ts",
       "../packages/core/src/agent/canister-env/index.ts",
-<<<<<<< HEAD
+      "../packages/core/src/candid/index.ts",
       "../packages/core/src/identity/index.ts",
       "../packages/core/src/identity/secp256k1/index.ts"
-=======
-      "../packages/core/src/candid/index.ts"
->>>>>>> 98dc9e6f
     ],
     "tsconfig": "../packages/core/tsconfig.json",
     "readme": "none",
