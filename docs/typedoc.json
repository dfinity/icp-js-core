{
    "$schema": "https://typedoc-plugin-markdown.org/schema.json",
    "entryPoints": [
<<<<<<< HEAD
      "../packages/core/src/candid/index.ts"
=======
      "../packages/core/src/agent/index.ts",
      "../packages/core/src/agent/canister-env/index.ts"
>>>>>>> 2590e33f
    ],
    "tsconfig": "../packages/core/tsconfig.json",
    "readme": "none",
    "out": "src/content/tmp",
    "plugin": [
      "typedoc-plugin-markdown",
      "typedoc-plugin-frontmatter",
      "@dfinity/typedoc-plugin-icp-docs"
    ],
    "outputs": [
      { "name": "markdown", "path": "src/content/tmp" },
      { "name": "icp-docs", "path": "src/content/docs" }
    ],
    "projectDocuments": ["../CHANGELOG.md"],
    "entryFileName": "index",
    "hidePageTitle": true,
    "hideBreadcrumbs": true,
    "hidePageHeader": true,
    "frontmatterGlobals": {
      "editUrl": false,
      "next": true,
      "prev": true
    },
    "readmeFrontmatter": {
      "editUrl": false,
      "next": true,
      "prev": true
    },
    "indexFrontmatter": {},
    "frontmatterNamingConvention": "camelCase"
}<|MERGE_RESOLUTION|>--- conflicted
+++ resolved
@@ -1,12 +1,9 @@
 {
     "$schema": "https://typedoc-plugin-markdown.org/schema.json",
     "entryPoints": [
-<<<<<<< HEAD
+      "../packages/core/src/agent/index.ts",
+      "../packages/core/src/agent/canister-env/index.ts",
       "../packages/core/src/candid/index.ts"
-=======
-      "../packages/core/src/agent/index.ts",
-      "../packages/core/src/agent/canister-env/index.ts"
->>>>>>> 2590e33f
     ],
     "tsconfig": "../packages/core/tsconfig.json",
     "readme": "none",
