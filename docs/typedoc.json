{
    "$schema": "https://typedoc-plugin-markdown.org/schema.json",
    "entryPoints": [
      "../packages/core/src/agent/index.ts",
      "../packages/core/src/agent/canister-env/index.ts",
      "../packages/core/src/candid/index.ts",
<<<<<<< HEAD
      "../packages/core/src/principal/index.ts"
=======
      "../packages/core/src/identity/index.ts",
      "../packages/core/src/identity/secp256k1/index.ts"
>>>>>>> 8699fa23
    ],
    "tsconfig": "../packages/core/tsconfig.json",
    "readme": "none",
    "out": "src/content/tmp",
    "plugin": [
      "typedoc-plugin-markdown",
      "typedoc-plugin-frontmatter",
      "@dfinity/typedoc-plugin-icp-docs"
    ],
    "outputs": [
      { "name": "markdown", "path": "src/content/tmp" },
      { "name": "icp-docs", "path": "src/content/docs" }
    ],
    "projectDocuments": ["../CHANGELOG.md"],
    "entryFileName": "index",
    "hidePageTitle": true,
    "hideBreadcrumbs": true,
    "hidePageHeader": true,
    "frontmatterGlobals": {
      "editUrl": false,
      "next": true,
      "prev": true
    },
    "readmeFrontmatter": {
      "editUrl": false,
      "next": true,
      "prev": true
    },
    "indexFrontmatter": {},
    "frontmatterNamingConvention": "camelCase"
}<|MERGE_RESOLUTION|>--- conflicted
+++ resolved
@@ -4,12 +4,9 @@
       "../packages/core/src/agent/index.ts",
       "../packages/core/src/agent/canister-env/index.ts",
       "../packages/core/src/candid/index.ts",
-<<<<<<< HEAD
+      "../packages/core/src/identity/index.ts",
+      "../packages/core/src/identity/secp256k1/index.ts",
       "../packages/core/src/principal/index.ts"
-=======
-      "../packages/core/src/identity/index.ts",
-      "../packages/core/src/identity/secp256k1/index.ts"
->>>>>>> 8699fa23
     ],
     "tsconfig": "../packages/core/tsconfig.json",
     "readme": "none",
