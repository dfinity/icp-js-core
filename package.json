--- conflicted
+++ resolved
@@ -38,12 +38,6 @@
     }
   },
   "scripts": {
-<<<<<<< HEAD
-    "lint": "bin/lint",
-    "postinstall": "bin/npm-postinstall",
-    "prepare": "bin/build",
-=======
->>>>>>> 69a92d43
     "e2e": "bin/e2e",
     "mitm": "bin/mitm",
     "postinstall": "npm run bootstrap",
