--- conflicted
+++ resolved
@@ -1,10 +1,6 @@
 {
   "name": "@dfinity/agent-monorepo",
-<<<<<<< HEAD
-  "version": "0.16.1",
-=======
   "version": "0.18.1",
->>>>>>> 67b1e38e
   "private": true,
   "description": "Use an Agent to interact with the Internet Computer from your JavaScript program.",
   "workspaces": {
